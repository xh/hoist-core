buildscript {
    repositories {
        mavenLocal()
        maven {url 'https://repo.grails.org/grails/core'}
    }
    dependencies {
        classpath "org.grails:grails-gradle-plugin:$grailsVersion"
    }
}

version xhReleaseVersion
group 'io.xh'

apply plugin:'idea'
apply plugin:'org.grails.grails-plugin'

repositories {
    mavenLocal()
    maven {url 'https://repo.grails.org/grails/core'}
}

configurations.all {
    resolutionStrategy.cacheChangingModulesFor 0, 'seconds'
}

configurations {
    developmentOnly
    runtimeClasspath {
        extendsFrom developmentOnly
    }
}

dependencies {
    // Grails 4.0.3 REST Plugin Defaults
    compile "org.springframework.boot:spring-boot-starter-logging"
    compile "org.springframework.boot:spring-boot-autoconfigure"
    compile "org.grails:grails-core"
    compile "org.springframework.boot:spring-boot-starter-actuator"
    compile "org.springframework.boot:spring-boot-starter-tomcat"
    compile "org.grails:grails-plugin-url-mappings"
    compile "org.grails:grails-plugin-rest"
    compile "org.grails:grails-plugin-codecs"
    compile "org.grails:grails-plugin-interceptors"
    compile "org.grails:grails-plugin-services"
    compile "org.grails:grails-plugin-datasource"
    compile "org.grails:grails-plugin-databinding"
    compile "org.grails:grails-web-boot"
    compile "org.grails:grails-logging"
    compile "org.grails.plugins:async"
    compile "org.grails.plugins:events"
    compile "org.grails.plugins:hibernate5"
    compileOnly "io.micronaut:micronaut-inject-groovy"
    console "org.grails:grails-console"
    profile "org.grails.profiles:rest-api"

    runtime "org.glassfish.web:el-impl:2.1.2-b03"
    runtime "com.h2database:h2"
    runtime "org.apache.tomcat:tomcat-jdbc"
    runtime "javax.xml.bind:jaxb-api:2.3.0"

<<<<<<< HEAD
    // Hoist Additions
    compile "org.codehaus.groovy:groovy-dateutil:2.5.8"
    provided "org.grails:grails-plugin-domain-class"
    compile "org.grails.plugins:mail:3.0.0"
=======
    compile 'org.grails.plugins:quartz:2.0.13'
    compile 'org.grails.plugins:mail:2.0.0'
    compile "org.grails.plugins:hibernate5"
    compile "org.hibernate:hibernate-core:5.1.10.Final"
    compile "org.hibernate:hibernate-ehcache:5.1.10.Final"
>>>>>>> 7f1b5d0a

    compile "org.hibernate:hibernate-core:5.4.14.Final"
    compile "net.sf.ehcache:ehcache:2.10.6"

    compile "org.apache.poi:poi:4.1.2"
    compile "org.apache.poi:poi-ooxml:4.1.2"
    compile "org.apache.poi:poi-ooxml-schemas:4.1.2"
    compile "org.apache.poi:ooxml-schemas:1.4"

    compile "org.springframework:spring-websocket"
    compile "org.apache.httpcomponents.client5:httpclient5:5.0"
    compile 'org.jasypt:jasypt:1.9.3'
    compile "commons-io:commons-io:2.6"
    runtime "net.java.dev.jna:jna:4.5.1"
}

bootRun {
    jvmArgs('-Dspring.output.ansi.enabled=always')
    sourceResources sourceSets.main
}

bootJar.enabled = false


//------------------------
// Maven publishing
// This is a modified version of the gradle configs setup by the Grails plugin publishing plugin
// https://github.com/grails/grails-core/blob/master/grails-gradle-plugin/src/main/groovy/org/grails/gradle/plugin/publishing/GrailsCentralPublishGradlePlugin.groovy
// The default behavior assumes publishing of non-snapshot builds only to the paid (if private) Bintray system
//------------------------
apply plugin:'maven-publish'
publishing {
    publications {
        hoistCore(MavenPublication) {
            artifactId 'hoist-core'

            pom.withXml {
                Node pomNode = asNode()
                if (pomNode.dependencyManagement) {
                    pomNode.dependencyManagement[0].replaceNode {}
                }

                pomNode.children().last() + {
                    delegate.name 'hoist-core'
                    delegate.description "Extremely Heavy Industry's toolkit for enterprise web applications."
                    delegate.url 'https://xh.io'
                    delegate.organization {
                        delegate.name 'Extremely Heavy Industries'
                        delegate.url 'https://xh.io'
                    }
                    delegate.scm {
                        delegate.url "https://github.com/xh/hoist-core"
                        delegate.connection "scm:git@github.com:xh/hoist-core.git"
                        delegate.developerConnection "scm:git@github.com:xh/hoist-core.git"
                    }
                    delegate.issueManagement {
                        delegate.system "GitHub"
                        delegate.url "https://github.com/xh/hoist-core/issues"
                    }
                    delegate.developers {
                        delegate.developer {
                            delegate.id 'xh'
                            delegate.name 'Extremely Heavy Industries'
                            delegate.email 'info@xh.io'
                        }
                    }
                }

                pomNode.dependencies.dependency.findAll {
                    it.version.text().isEmpty()
                }.each {
                    it.replaceNode {}
                }
            }

            from components.java
            artifact sourcesJar
            artifact javadocJar

            def groovyOutputDir = sourceSets.main.output.classesDirs.files.find{it.path.contains('/groovy/')}
            artifact source: "${groovyOutputDir}/META-INF/grails-plugin.xml",
                    classifier: 'plugin',
                    extension: 'xml'

            repositories {
                maven {
                    def repoEndpoint = version.endsWith('-SNAPSHOT') ? 'snapshots' : 'releases'
                    url "https://repo.xh.io/content/repositories/$repoEndpoint/"
                    credentials {
                        username project.findProperty('xhRepoDeployUser')
                        password project.findProperty('xhRepoDeployPassword')
                    }
                }
            }
        }
    }
}

task publishHoistCore(dependsOn: 'publishHoistCorePublicationToMavenRepository') {
    group 'xhio'
    description 'Publishes a build to repo.xh.io.'
    doLast {
        println "Hoist $version published to repo.xh.io!"
    }
}<|MERGE_RESOLUTION|>--- conflicted
+++ resolved
@@ -58,18 +58,11 @@
     runtime "org.apache.tomcat:tomcat-jdbc"
     runtime "javax.xml.bind:jaxb-api:2.3.0"
 
-<<<<<<< HEAD
     // Hoist Additions
     compile "org.codehaus.groovy:groovy-dateutil:2.5.8"
     provided "org.grails:grails-plugin-domain-class"
     compile "org.grails.plugins:mail:3.0.0"
-=======
     compile 'org.grails.plugins:quartz:2.0.13'
-    compile 'org.grails.plugins:mail:2.0.0'
-    compile "org.grails.plugins:hibernate5"
-    compile "org.hibernate:hibernate-core:5.1.10.Final"
-    compile "org.hibernate:hibernate-ehcache:5.1.10.Final"
->>>>>>> 7f1b5d0a
 
     compile "org.hibernate:hibernate-core:5.4.14.Final"
     compile "net.sf.ehcache:ehcache:2.10.6"
