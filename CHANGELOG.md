# Changelog

<<<<<<< HEAD
## 12.0-SNAPSHOT - unreleased
This version includes a major upgrade of several underlying libraries, especially grails (5.0.0),
spring-boot (2.5.4), groovy (3.0.7), and gradle (6.9.1). With this version, Hoist can now be run
on Java versions 8 - 11.  We have also cleaned up and enhanced some core
APIs around Exception Handling, JSON parsing and configuration.

### 🎁 Breaking Changes
* The trait `AsyncSupport` with its single method `asyncTask` has been removed.  Use the equivalent method `task`
  from `grails.async.Promises` instead.

* The method `subscribeWithSession` on `BaseService` has been removed.  Use `subscribe` instead.

### ⚙️ Technical
* This release upgrades the major version of grails from 3.3.9 to 4.0.3.  This major release
  includes the following upgrades of related libraries:
  * spring boot `1.x -> 2.5.4`
  * groovy `2.4.15 -> 3.0.7`
  * gradle `4.10.3 -> 6.9.1`
  * gorm `6.1.11 -> 7.1.0`
  * hibernate `5.1.10 -> 5.5.7`
  * org.grails.plugins:mail `2.0.0 -> 3.0.0`
  * apache poi  `3.1.7` -> `4.1.2`

* HttpClient has been upgraded from `4.5.6` -> `5.1.0`.  Package names have changed, and applications using
  this API (e.g. with `JSONClient`) will need to update their imports statements to reflect the new locations @
  `org.apache.hc.client5.http`  and `org.apache.hc.core5.http`.  See toolbox for examples.

* Please see the grails docs as well as the associated toolbox branch for more information
  on required changes to config and dependency files.

* Applications will be required to add the `@Transactional` or `@ReadOnly` annotations to service and controller
  methods that update data with GORM.

[Commit Log](https://github.com/xh/hoist-core/compare/v11.0.0...develop)

## 11.0.0-SNAPSHOT - unreleased
=======
## 11.0.2 - 2021-12-06

### ⚙️ Technical
* Minor tweak to allow nested lists and arrays in `LogSupport` statements. Improved documentation

[Commit Log](https://github.com/xh/hoist-core/compare/v11.0.1...v11.0.2)

## 11.0.1 - 2021-12-03

### 🎁 New Features

* Enhancement to `LogSupport` to help standardize logging across all Service and Controllers. New
  methods `logInfo`, `logDebug`, `logTrace`, `logWarn`, and `logError` now provide consistent
  formatting of log messages plus log-level aware output of any throwables passed to these methods.
  See LogSupport for more info.

### 💥 Breaking Changes

* The methods `LogSupport.logErrorCompact` and `LogSupport.logDebugCompact` have been removed. Use
  `logError` and `logDebug` instead, passing your `Throwable` as the last argument to these methods. 

### 🐞 Bug Fixes

* The `lastUpdatedBy` column found in various Admin grid now tracks the authenticated user's username,
  indicating if an update was made while impersonating a user.
* Fix to bug causing 'Edge' browser to be incorrectly identified.

[Commit Log](https://github.com/xh/hoist-core/compare/v10.1.0...v11.0.1)

## 10.1.0 - 2021-11-03
>>>>>>> 104f2e33

### 🎁 New Features

* New Admin endpoint to output environment variables and JVM system properties.
  * Take (optional) update to `hoist-react >= 44.1.0` for corresponding Hoist Admin Console UI.

<<<<<<< HEAD
[Commit Log] (https://github.com/xh/hoist-core/compare/v10.0.0...develop)
=======
[Commit Log](https://github.com/xh/hoist-core/compare/v10.0.0...v10.1.0)
>>>>>>> 104f2e33

## 10.0.0 - 2021-10-26

⚠ NOTE - apps *must* update to `hoist-react >= 44.0.0` when taking this hoist-core update.

### 🎁 New Features

* Log Levels now include information on when the custom config was last updated and by whom. Note
  required database modifications in Breaking Changes below.
* Client Error messages are now saved and sent in bulk on a timer. This allows Hoist to bundle
  multiple error reports into a single alert email and generally improves how a potential storm of
  error reports is handled.
* Improved `JsonBlob` editing now supports setting null values for relevant fields.

### 💥 Breaking Changes

* Update required to `hoist-react >= 44.0.0` due to changes in `JsonBlobService` APIs and the
  addition of new, dedicated endpoints for Alert Banner management.
* Public methods on `JsonBlobService` have been updated - input parameters have changed in some
  cases, and they now return `JsonBlob` instances (instead of pre-formatted Maps).
* Two new columns should be added to the `xh_log_level` table in your app's database: a datetime
  column and a nullable varchar(50) column. Review and run the SQL below, or an equivalent suitable
  for your app's database. (Note that both columns are marked as nullable to allow the schema change
  to be applied to a database in advance of the upgraded deployment.)

  ```sql
  ALTER TABLE `xh_log_level` ADD `last_updated` DATETIME NULL;
  ALTER TABLE `xh_log_level` ADD`last_updated_by` VARCHAR(50) NULL;
  ```

### ⚙️ Technical

* Dedicated admin endpoints added for Alert Banner management, backed by a new `AlertBannerService`.

[Commit Log](https://github.com/xh/hoist-core/compare/v9.4.0...v10.0.0)

## 9.4.0 - 2021-10-15

### 🎁 New Features

* Log Viewer now supports downloading log files.

[Commit Log](https://github.com/xh/hoist-core/compare/v9.3.1...v9.4.0)

### ⚙️ Technical

* Applications will no longer default to "development" environment in server deployments. A
  recognized environment must be explicitly provided.

## 9.3.2 - 2021-10-01

* `EmailService` now requires an override or filter config before sending any mails in local
  development mode.
* `ClientErrorEmailService` now relays any client URL captured with the error.

[Commit Log](https://github.com/xh/hoist-core/compare/v9.3.1...v9.3.2)

## 9.3.1 - 2021-08-20

* Bootstrap new `xhSizingMode` core preference.

[Commit Log](https://github.com/xh/hoist-core/compare/v9.3.0...v9.3.1)

## 9.3.0 - 2021-08-11

### 🎁 New Features

* Excel cell styles with grouped colors are now cached for re-use, avoiding previously common file
  error that limits Excel tables to 64,000 total styles.
* Client error reports now include the full URL for additional troubleshooting context.
  * ⚠ NOTE - this requires a new, nullable varchar(500) column be added to the xh_client_error table
    in your app's configuration database. Review and run the following SQL, or an equivalent
    suitable for the particular database you are using:

    ```sql
    ALTER TABLE `xh_client_error` ADD COLUMN `url` VARCHAR(500) NULL;
    ```

[Commit Log](https://github.com/xh/hoist-core/compare/v9.2.3...v9.3.0)

## 9.2.3 - 2021-06-24

### ⚙️ Technical

* Parsing of `AppEnvironment` from a string provided via instance config / JVM opts is now
  case-insensitive.

[Commit Log](https://github.com/xh/hoist-core/compare/v9.2.2...v9.2.3)

## 9.2.2 - 2021-06-07

### ⚙️ Technical

* Replaced obsolete jcenter dependency (see https://blog.gradle.org/jcenter-shutdown).

[Commit Log](https://github.com/xh/hoist-core/compare/v9.2.1...v9.2.2)

## 9.2.1 - 2021-04-14

### 🐞 Bug Fixes

* `GridExportImplService` now handles Excel table exports containing no data rows. Previously, the
  Excel file required repair, during which all table and column header formatting was lost.
* Status Monitors no longer evaluate metric-based thresholds if an app-level check implementation
  has already set marked the result with a `FAIL` or `INACTIVE` status, allowing an app to fail or
  dynamically disable a check regardless of its metric.
* Fix incorrect formatting pattern strings on `DateTimeUtils`.

[Commit Log](https://github.com/xh/hoist-core/compare/v9.2.0...v9.2.1)

## 9.2.0 - 2021-03-25

### 🐞 Bug Fixes

* Restore JSON Serialization of `NaN` and `Infinity` as `null`. This had long been the standard
  Hoist JSON serialization for `Double`s and `Float`s but was regressed in v7.0 with the move to
  Jackson-based JSON serialization.

[Commit Log](https://github.com/xh/hoist-core/compare/v9.1.1...v9.2.0)

## 9.1.1 - 2021-01-27

### ⚙️ Technical

* Improvements to the tracking / logging of admin impersonation sessions.

[Commit Log](https://github.com/xh/hoist-core/compare/v9.1.0...v9.1.1)

## 9.1.0 - 2020-12-22

### 🎁 New Features

* Built-in logging utils `withDebug`, `withInfo`, `compactErrorLog` and `compactDebugLog` will log
  username when called in the context of a user request.
* New method `IdentityService.getUsername()` for efficient access to username when no additional
  details about current user are needed.

### ⚙️ Technical

* Improve consistency of exception descriptions in logs.
* Remove repeated exception descriptions in logs: `withDebug` and `withInfo` will no longer print
  exception details.
* TrackService will now log to a dedicated daily log file.

[Commit Log](https://github.com/xh/hoist-core/compare/v9.0.0...v9.1.0)

## 9.0.0 - 2020-12-17

### 💥 Breaking Changes

* `LogSupport` API enhancements:
  * `logErrorCompact()` and `logDebugCompact()` now only show stacktraces on `TRACE`
  * `withInfo()` and `withDebug()` now log only once _after_ execution has completed. Raising the
    log level of the relevant class or package to `TRACE` will cause these utils to also log a line
    _before_ execution, as they did before. (As always, log levels can be adjusted dynamically at
    runtime via the Admin Console.)
  * The upgrade to these two utils mean that they **completely replace** `withShortInfo()` and
    `withShortDebug()`, which have both been **removed** as part of this change.
  * Additional stacktraces have been removed from default logging.

### ⚙️ Technical

* `RoutineException`s are now returned with HttpStatus `400` to client, rather than `500`

[Commit Log](https://github.com/xh/hoist-core/compare/v8.7.3...v9.0.0)

## 8.7.3 - 2020-12-15

* Default exception logging in `ExceptionRender` will no longer include stacktraces, but will
  instead use `LogSupport.logErrorCompact()`. To see stacktraces for any given logger, set the
  logging level to `DEBUG`.

[Commit Log](https://github.com/xh/hoist-core/compare/v8.7.2...v8.7.3)

## 8.7.2 - 2020-12-15

### 🐞 Bug Fixes

* Fixed bug preventing cleanup of MemoryMonitoringService snapshots.

[Commit Log](https://github.com/xh/hoist-core/compare/v8.7.1...v8.7.2)

## 8.7.1 - 2020-12-11

### ⚙️ Technical

* Minor enhancements to `JSONBlobService` API.

### 📚 Libraries

* org.apache.httpcomponents:httpclient `4.5.6 -> 4.5.13`

[Commit Log](https://github.com/xh/hoist-core/compare/v8.7.0...v8.7.1)

## 8.7.0 - 2020-12-01

### 🎁 New Features

* Added new `MemoryMonitoringService` to sample and return simple statistics on heap (memory) usage
  from the JVM runtime. Stores a rolling, in-memory history of snapshots on a configurable interval.

### 🔒 Security

* HTML-encode certain user-provided params to XhController endpoints (e.g. track, clientErrors,
  feedback) to sanitize before storing / emailing.

### ⚙️ Technical

* Removed verbose stacktraces appended to the primary app log by the built-in Grails 'StackTrace'
  logger. This logger has now been set to level *OFF* by default. To re-enable these stacktraces,
  raise the log level of this logger in either logback.groovy or dynamically at runtime in the Hoist
  Admin Console.

[Commit Log](https://github.com/xh/hoist-core/compare/v8.6.1...v8.7.0)


## 8.6.1 - 2020-10-28

* `JsonBlobService` - complete support for metadata with additional `meta` property. Requires an
  additional column on blob table, e.g: 

  ```sql
  alter table xh_json_blob add meta varchar(max) go
  ```
* Introduce new `AppEnvironment.TEST` enumeration value.

[Commit Log](https://github.com/xh/hoist-core/compare/v8.6.0...v8.6.1)


## 8.6.0 - 2020-10-25

* `JsonBlobService`: Enhancements to archiving, new columns and new unique key constraint.
  - Apps will need to modify the `xh_json_blob` table with new `archived_date` column
    and related unique constraint. SAMPLE migration SQL below:

    ```sql
    alter table xh_json_blob add archived_date bigint not null go
    alter table xh_json_blob drop column archived go
    alter table xh_json_blob add constraint idx_xh_json_blob_unique_key unique (archived_date, type, owner, name)
    ```

  - Apps should update to `hoist-react >= 36.6.0`.

[Commit Log](https://github.com/xh/hoist-core/compare/v8.5.0...v8.6.0)


## 8.5.0 - 2020-10-07

* `JsonBlobService`: Use more scalable token-based access; support archiving. Requires
  additional columns on blob table, e.g:

  ```sql
  alter table xh_json_blob add token varchar(255) not null go
  alter table xh_json_blob add archived boolean default false go
  ```
  
  Note that the `archived` column is dropped in subsequent versions, and thus need not be
  added unless you are using 8.5.0 specifically.

[Commit Log](https://github.com/xh/hoist-core/compare/v8.4.0...v8.5.0)


## 8.4.0 - 2020-09-25

* `JsonBlobService`: Security enhancements and finalization of API.
* Server Support for Bulk editing of Configs and Preferences.

[Commit Log](https://github.com/xh/hoist-core/compare/v8.3.0...v8.4.0)


## 8.3.0 - 2020-09-21

⚠ NOTE - apps should update to `hoist-react >= 36.1.0` when taking this hoist-core update. This is
required to support the updates to Admin Activity and Client Error tracking described below.

### 🎁 New Features

* Adds support for storing and retrieving `JsonBlob`s - chunks of arbitrary JSON data used by the
  corresponding `JsonBlobService` introduced in hoist-react v36.1.0.

### 🐞 Bug Fixes

* Improved time zone handling in the Admin Console "Activity Tracking" and "Client Errors" tabs.
  * Users will now see consistent bucketing of activity into an "App Day" that corresponds to the
    LocalDate when the event occurred in the application's timezone.
  * This day will be reported consistently regardless of the time zones of the local browser or
    deployment server.

[Commit Log](https://github.com/xh/hoist-core/compare/v8.2.0...v8.3.0)


## 8.2.0 - 2020-09-04

### 🎁 New Features

* Add new `RoutineRuntimeException`

### 🐞 Bug Fixes

* Pref and Config Differ now record the admin user applying any changes via these tools.
* Fix bug with monitoring when monitor script times out.

### ⚙️ Technical

* Specify default DB indices on a small number of bundled domain classes.

[Commit Log](https://github.com/xh/hoist-core/compare/v8.1.0...v8.2.0)


## 8.1.0 - 2020-07-16

### 🎁 New Features

* Add support for Preference Diffing in the Hoist React Admin console.

[Commit Log](https://github.com/xh/hoist-core/compare/v8.0.1...v8.1.0)


## 8.0.1 - 2020-06-29

### 🐞 Bug Fixes

* Fix minor regression to reporting of hoist-core version.

[Commit Log](https://github.com/xh/hoist-core/compare/v8.0.0...v8.0.1)


## 8.0.0 - 2020-06-29

### ⚖️ Licensing Change

As of this release, Hoist is [now licensed](LICENSE.md) under the popular and permissive
[Apache 2.0 open source license](https://www.apache.org/licenses/LICENSE-2.0). Previously, Hoist was
"source available" via our public GitHub repository but still covered by a proprietary license.

We are making this change to align Hoist's licensing with our ongoing commitment to openness,
transparency and ease-of-use, and to clarify and emphasize the suitability of Hoist for use within a
wide variety of enterprise software projects. For any questions regarding this change, please
[contact us](https://xh.io/contact/).

### 🎁 New Features

* New support for `appTimeZone` and `serverTimeZone` in `EnvironmentService`.
* New support for eliding long strings: `StringUtils.elide()`.
* New support for the enhanced Admin Activity Tracking tab shipping in hoist-react v35.

[Commit Log](https://github.com/xh/hoist-core/compare/v7.0.1...v8.0.0)

## 7.0.1 - 2020-06-04

### ⚙ Technical

* Improvements to formatting of monitoring and error emails.
* Bootstrap `xhEnableMonitoring` config
* Add Grails Quartz plugin (v2.0.13)

### 🐞 Bug Fixes

* Fixed a regression to TrackService, preventing persisting lists in the `data` property.

[Commit Log](https://github.com/xh/hoist-core/compare/v7.0.0...v7.0.1)

## 7.0.0 - 2020-05-08

### 🎁 New Features

* Exception Handling has been improved in the newly enhanced `exceptionRenderer` bean. This bean
  will catch uncaught exceptions from all Controllers and Timers and has been newly configured to
  limit the logging of unnecessary stack traces.

* New exception classes for `HttpException` and `ExternalHttpException` have been added.

* JSON parsing in Hoist has been reworked to simplify and standardize based on the high-performance
  Jackson library. (https://github.com/FasterXML/jackson). Benchmarking shows a speedup in parsing
  times of 10x to 20x over the `grails.converter.JSON` library currently used by Hoist. In
  particular, this change includes:
  * A new `JSONParser` API in the `io.xh.hoist.json` package that provides JSON parsing of text and
    input streams. This API is designed to be symmetrical with the existing `JSONFormatter.`
  * All core hoist classes now rely on the API above. Of special note are `JSONClient`, and
    `RestController`.
  * Cleanups to the APIs for `JSONClient`, `ConfigService`, and `PrefService`. These methods now
    return java object representations using the standard java `Map` and `List` interfaces rather
    than the confusing `JSONObject`, `JSONArray` and `JSONElement` objects.

### 🎁 Breaking Changes

* The `getJSONObject()`, `getJSONArray()`, and `getJSON()` methods on `ConfigService` and
  `PrefService` have been replaced with `getMap()` and `getList()`.
* The `executeAsJSONObject()` and `executeAsJSONArray()` methods on `JSONClient` have been replaced
  with `executeAsMap()` and `executeAsList()`.
* The method `RestController.preprocessSubmit()` now takes a `Map` as its single input, rather than
  a `JSONObject`.

[Commit Log](https://github.com/xh/hoist-core/compare/v6.7.0...v7.0.0)

## 6.7.0 - 2020-04-22

### 💥 Breaking Changes

* `Timer.delay` now expects either a millisecond value, or a boolean. It no longer will take a
  string/closure and `Timer.delayUnits` has been removed. This has been changed to enhance the
  functionality and make it consistent with its client-side counterpart in hoist-react.

[Commit Log](https://github.com/xh/hoist-core/compare/v6.6.0...v6.7.0)

## 6.6.0 - 2020-03-27

### 🎁 New Features

* New `xhEnableLogViewer` config available to fully disable the log viewer built into the Admin
  console. Intended for scenarios where the UI server logs are not material/helpful, or potentially
  for cases where they are too chatty/large to be effectively viewed in the Admin UI.

[Commit Log](https://github.com/xh/hoist-core/compare/v6.5.0...v6.6.0)

## 6.5.0 - 2020-03-16

### 🎁 New Features

* Added support for setting custom logging layouts. Applications can use this to further customize
  built-in Hoist logging, including changing it to use alternative file formats such as JSON.
* Also includes enhanced documentation and an example of how to configure logging in Hoist.

[Commit Log](https://github.com/xh/hoist-core/compare/v6.4.4...v6.5.0)

## 6.4.4 - 2020-03-05

### 🐞 Bug Fixes

* Fixed issue where attempting to read very large log files would overly stress server processor and
  memory resources. [#115](https://github.com/xh/hoist-core/issues/115)

### ⚙️ Technical

* Add ability to configure WebSocketService resource limits using soft configuration.
* Note intermediate builds 6.4.2/6.4.3 not for use.

[Commit Log](https://github.com/xh/hoist-core/compare/v6.4.1...v6.4.4)

## 6.4.1 - 2020-02-29

### 🐞 Bug Fixes

* Fixed an issue where GORM validation exceptions would trigger MethodNotFoundException

### ⚙️ Technical

* Switch to using [nanoJson](https://github.com/mmastrac/nanojson) for JSON validation, which
  ensures stricter adherence to the JSON spec.

[Commit Log](https://github.com/xh/hoist-core/compare/v6.4.0...v6.4.1)

## 6.4.0 - 2020-01-21

### 🎁 New Features

* Added a new `xhEnableImpersonation` config for enabling or disabling impersonation app-wide. Note
  that this config will be defaulted to false if not yet defined - set to true after upgrade to
  continue supporting impersonation for your application.
* The `xhMonitorConfig` config supports a new property `monitorTimeoutSecs` to control the max
  runtime for any individual monitor check.
* Any `appBuild` tag is now included in the output of `xh/version`, allowing for client-side version
  checking to take the particular build into account when running on a SNAPSHOT.

### ⚙️ Technical

* All exceptions are now rendered as JSON. HTML exception rendering is no longer supported.
* Exceptions in GORM validation will now be treated as routine and will not be logged.
  ([#95](https://github.com/xh/hoist-core/issues/95))
* GORM validation exceptions are now handled by `BaseController` rather than `RestController`, so
  all endpoints will be handled consistently. ([#68](https://github.com/xh/hoist-core/issues/68))

[Commit Log](https://github.com/xh/hoist-core/compare/v6.3.1...v6.4.0)

## 6.3.1 - 2019-11-12

### 🐞 Bug Fixes

* JSON preferences accept any valid `JSONElement` for their value, not just a `JSONObject`.
* Default `TrackLog.severity` to `INFO` vs. non-standard `OK`.
* Bootstrapped `xhEmailSupport` config now properly `clientVisible`.

[Commit Log](https://github.com/xh/hoist-core/compare/v6.3.0...v6.3.1)

## 6.3.0 - 2019-09-04

### 🎁 New Features

* Grid exports to Excel now support setting an export format on a per-cell basis. Requires an
  updated Hoist React build for client-side support, but is backwards compatible with existing API.

### ⚙️ Technical

* `JSONClient` can be constructed without providing a configured `ClosableHttpClient`. A default
  client will be created and used.
* When pointed to a directory, `InstanceConfigUtils` will first check to see if it contains a file
  named `[appCode].yml` and, if so, will load configs from that single file and return. Otherwise,
  individual files within that directory will be loaded as key/value pairs, as they were previously.
  This allows a single `-Dio.xh.hoist.instanceConfigFile` value to be baked into a container build
  and resolve to either single-file or directory-mode configs based on the deployment environment.

[Commit Log](https://github.com/xh/hoist-core/compare/v6.2.0...v6.3.0)

## 6.2.0 - 2019-08-13

### 🎁 New Features

* The `Timer` class has been enhanced to support intervals as low as 500ms. Previously, `Timer` had
  a minimum interval of 2 seconds.

[Commit Log](https://github.com/xh/hoist-core/compare/v6.1.0...v6.2.0)

## 6.1.0 - 2019-07-31

### 🎁 New Features

* **WebSocket support** has been added in the form of `WebSocketService`. The new service maintains
  and provides send/receive functionality to connected Hoist client apps, each associated with a
  unique channel identifier.
  * ⚠ **Note** this change requires that applications specify a new dependency in their
    `build.gradle` file on `compile "org.springframework:spring-websocket"`. If missing, apps will
    throw an exception on startup related to a failure instantiating `WebSocketService`. Apps should
    *not* need to make any changes to their own code / services aside from this new dep.
  * This service and its related endpoints integrate with client-side websocket support and admin
    tools added to Hoist React v26.
  * As per the included class-level documentation, applications must update their Application.groovy
    file to expose an endpoint for connections and wire up a `HoistWebSocketHandler` to relay
    connection events to the new service.

### 🐞 Bug Fixes

* Dedicated Jackson JSON serializer added for Groovy `GString` objects - outputs `toString()` as
  expected vs. obscure/unwanted object representation (#87).

[Commit Log](https://github.com/xh/hoist-core/compare/v6.0.2...v6.1.0)

## 6.0.2 - 2019-07-24

### 🐞 Bug Fixes

* Grid exports will no longer fail if any values fail to parse as per the specified data type.
  Previously a single unexpected value could spoil the export - now they will be passed through
  as-is to the generated worksheet.

[Commit Log](https://github.com/xh/hoist-core/compare/v6.0.1...v6.0.2)

## 6.0.1 - 2019-07-19

### 🐞 Bug Fixes

* Ensure JSON is rendered with `charset=UTF-8` vs. an unexpected ISO fallback we started getting
  once we stopped using the built-in Grails JSON converter in favor of rendering the String output
  from Jackson . Fixes issue with unicode characters getting munged in JSON responses.

[Commit Log](https://github.com/xh/hoist-core/compare/v6.0.0...v6.0.1)

## 6.0.0 - 2019-07-10

### 🎁 New Features

* A `RoutineException` interface has been added. Implement this interface to mark any exception that
  is a part of normal operations and should not necessarily be logged on the server as an error.
* The `DataNotAvailableException` has been added. This class implements `RoutineException` and is
  intended to be thrown when requested data is not currently available due to normal, expected
  business conditions (e.g. the business day has just rolled and new data is not yet ready).
* The [Jackson library](https://github.com/FasterXML/jackson) is now used for JSON Serialization.
  This provides a faster, more standardized approach to rendering JSON. Groovy Traits are also no
  longer used for Hoist's Cached JSON support, improving the ability to use this feature with Java.
* Added `/ping` endpoint for trivial server up / connectivity checks.

### 💥 Breaking Changes

* The `cacheJSON()` method on JSONFormat is no longer available for specifying cached JSON
  serialization. Extend the `JSONFormatCached` class instead.

[Commit Log](https://github.com/xh/hoist-core/compare/v5.5.5...v6.0.0)

## 5.5.5 - 2019-07-06

### ⚙️ Technical

* New default pref `xhShowVersionBar`, remove deco'd pref `xhForceEnvironmentFooter`.

[Commit Log](https://github.com/xh/hoist-core/compare/v5.5.4...v5.5.5)

## 5.5.4 - 2019-06-24

### ⚙️ Technical

* New default config + preference definitions added in Bootstrap to support client-side
  AutoRefreshService.
* Memory/processors available to JVM logged at startup.

[Commit Log](https://github.com/xh/hoist-core/compare/v5.5.3...v5.5.4)

## 5.5.3 - 2019-04-16

### ⚙️ Technical

* Throw new `SessionMismatchException` when client provides a `clientUsername` to /xh endpoints that
  does not match the current session user. (The dedicated exception class is new, not the behavior.)

[Commit Log](https://github.com/xh/hoist-core/compare/v5.5.2...v5.5.3)

## 5.5.2 - 2019-03-06

### ⚙️ Technical

* Admin endpoint to run log archiving routine on demand.

[Commit Log](https://github.com/xh/hoist-core/compare/v5.5.1...v5.5.2)

## 5.5.1 - 2019-01-30

### 🐞 Bug Fixes

* Further work to ensure admin log viewer endpoint is completely wrapped in try/catch to avoid
  throwing repeated stack traces if supplied incorrect parameters.

[Commit Log](https://github.com/xh/hoist-core/compare/v5.5.0...v5.5.1)

## 5.5.0 - 2019-01-24

### ⚙️ Technical

* Monitors will now log all activity to a daily dedicated log of the form `[appName]-monitor.log`.
  This behavior can be controlled with the option `writeToMonitorLog` in the `xhMonitorConfig`
  block.

[Commit Log](https://github.com/xh/hoist-core/compare/v5.4.2...v5.5.0)

## 5.4.2 - 2019-01-14

### ⚙️ Technical

* Activity tracking logs are now written to the database by default, even in local development mode.
  An optional `disableTrackLog` instance config value is now available to prevent them from being
  persisted (in any environment).

### 🐞 Bug Fixes

* Corrected auto-defaulted required config for the log file archive directory path.
* Avoid any attempt to evaluate thresholds for Status Monitor results that do not produce a metric.

[Commit Log](https://github.com/xh/hoist-core/compare/v5.4.1...v5.4.2)

## 5.4.1 - 2018-12-31

### 🐞 Bug Fixes

* Track log entries are now written correctly when an admin starts/stops impersonation.
* InstanceConfigUtils will warn via stdout if a config file is not found or cannot be parsed.

[Commit Log](https://github.com/xh/hoist-core/compare/v5.4.0...v5.4.1)

## 5.4.0 - 2018-12-18

### ⚙️ Technical

* Environment information now includes details on the primary database connection, including the
  JDBC connection string, user, and dbCreate setting. Note this additional info is only returned
  when the requesting user is a Hoist Admin (and is intended for display in the admin JS client).
* Additional `AppEnvironment` enums added for UAT and BCP.

[Commit Log](https://github.com/xh/hoist-core/compare/v5.3.1...v5.4.0)

## v5.3.1 - 2018-12-17

### 📚 Libraries

* Grails `3.3.8 -> 3.3.9`
* GORM `6.1.10 -> 6.1.11`
* Apache HttpClient `4.5.3 -> 4.5.6`

[Commit Log](https://github.com/xh/hoist-core/compare/v5.3.0...v5.3.1)

## v5.3.0 - 2018-11-14

### ⚙️ Technical

* AppConfigs and Preferences now serialize their values / defaultValues with appropriate types in
  their formatForJSON serializations. (Previously values were all serialized as strings.) This
  allows for more direct binding with admin editor form controls of the appropriate type, and
  generally centralizes their serialization in a more consistent way.

[Commit Log](https://github.com/xh/hoist-core/compare/v5.2.0...v5.3.0)

## v5.2.0

### ⚙️ Technical

* Processing of uploaded grid data for Excel export modified to handle even larger export sets. ⚠️
  Note requires client-side toolkit updates (>= v16 for Hoist React).

[Commit Log](https://github.com/xh/hoist-core/compare/v5.1.0...v5.2.0)

## v5.1.0

### 🎁 New Features

* `InstanceConfigUtils` can now read bootstrap configuration values from a directory of files, each
  containing a single config, in addition to the previous support for yaml files. This supports
  reading low-level configuration from Docker/Kubernetes configs and secrets, which are mounted to
  the container filesystem as a directory.

### 🐞 Bug Fixes

* An admin client that happens to be polling for a non-existent log file (e.g. one that has just
  been archived) will no longer spam the logs with stack traces.

[Commit Log](https://github.com/xh/hoist-core/compare/v5.0.4...v5.1.0)

## v5.0.4

### 🐞 Bug Fixes

* Avoids the use of (sometimes) reserved SQL word `level` in the `LogLevel` config object. Remapped
  to `log_level` column.

⚠️ Note that this will require a schema update if Grails is not configured to do so automatically,
and will result in existing overrides having a null level (which is supported and means "no
override").

[Commit Log](https://github.com/xh/hoist-core/compare/release-5.0.3...v5.0.4)

## v5.0.3

### 💥 Breaking Changes

**This release includes several core API changes to how users and their roles (permissions) are
loaded.** (Note that the breaking changes below will typically be handled by updates to a custom
enterprise plugin and not require individual app changes.)
* Applications (or enterprise plugins) must implement a new `RoleService` extending from
  `BaseRoleService` to provide a map of users to their app-specific roles. Roles continue to be
  modelled as simple strings for use both on server and client.
* The `HoistUser` superclass no longer holds / caches its roles directly, but instead calls into the
  new required `RoleService` dynamically when asked.
* Boilerplate around auth whitelists and resources has been better consolidated into the plugin,
  helping to clean up some repeated application-level `AuthenticationService` code.
* Hoist implementation endpoints have moved from `/hoistImpl/ -> /xh/` for brevity / clarity.
  Client-side plugins will be updated to use this new path. The implementation APIs used to
  login/logout and confirm auth / roles have changed, but again are handled by Hoist client plugin
  updates and do not require application-level changes.

[Commit Log](https://github.com/xh/hoist-core/compare/release-4.3.0...release-5.0.3)

## v4.3.0

### 🎁 New Features

* Server-side Excel export supports `LONG_TEXT` format with wrapped multi-line cells.

### 🐞 Bug Fixes

* Objects extending `JSONFormat` with `cacheJSON` enabled can be rendered at the top-level of a
  return.

[Commit Log](https://github.com/xh/hoist-core/compare/release-4.2.1...release-4.3.0)

## v4.2.1

* Added support for `activeOnly` argument to `UserAdminController` - required for xh/hoist-react#567

[Commit Log](https://github.com/xh/hoist-core/compare/release-4.2.0...release-4.2.1)

## v4.2.0

### 🎁  New Features

* Added support for PUT, PATCH, DELETE to BaseProxyService.

[Commit Log](https://github.com/xh/hoist-core/compare/release-4.1.0...release-4.2.0)

## v4.1.0

### 📚 Libraries

* Grails `3.3.5 -> 3.3.8`

[Commit Log](https://github.com/xh/hoist-core/compare/release-4.0.0...release-4.1.0)

## v4.0.0

### 💥 Breaking Changes

* Relevant `HoistImplController` endpoints now require a `clientUsername` param to ensure the client
  and server are in sync re. the currently active user. This resolves edge-case bugs around
  impersonation and preference, dashboard changes flushing changes on unload to the wrong
  server-side user. (#46)

[Commit Log](https://github.com/xh/hoist-core/compare/release-3.1.2...release-4.0.0)

## v3.1.2

### 🐞 Bug Fixes

* The `xhEmailDefaultDomain` config no longer needs a leading (and confusing) `@` - EmailService
  will prepend this automatically.
  * ⚠️ Note app-level configs with a leading `@` in place will need to be adjusted. (#43)

[Commit Log](https://github.com/xh/hoist-core/compare/release-3.1.1...release-3.1.2)

## v3.1.1

### 🐞 Bug Fixes

+ IdentityService.getUser() should not throw when called outside context of a request -- just return
  null. Important when e.g. looking for a username within service calls that might be triggered by a
  controller-based web request or a timer-based thread. 4130a9add8dd8ba22376ea69cfa3a3d095bdf6b0

[Commit Log](https://github.com/xh/hoist-core/compare/release-3.1.0...release-3.1.1)

## v3.1.0

### 🎁 New Features

* Group field added to Preferences for better organization and consistency with AppConfigs.<br><br>
  ⚠️ **Note** schema update required:

```sql
--MySQL
ALTER TABLE xh_preference ADD group_name VARCHAR(255);
UPDATE xh_preference SET group_name = 'Default' WHERE group_name IS NULL;
ALTER TABLE xh_preference MODIFY group_name VARCHAR(255) NOT NULL;
```

```sql
--SQL Server
ALTER TABLE xh_preference ADD group_name VARCHAR(255);
UPDATE xh_preference SET group_name = 'Default' WHERE group_name IS NULL;
ALTER TABLE xh_preference ALTER COLUMN group_name varchar(255) NOT NULL
```


* ClientError tracking gets a `userAlerted` flag to record whether or not the user was shown a
  pop-up dialog (vs. an error being reported quietly in the background).<br><br> ⚠️ **Note** schema
  update required:

```sql
-- SQL Server
ALTER TABLE xh_client_error ADD user_alerted bit NOT NULL DEFAULT 0
-- MySQL
ALTER TABLE xh_client_error ADD user_alerted bit(1) NOT NULL DEFAULT 0
```

### 🐞 Bug Fixes

* Log archiving fixed for apps with a dash or underscore in their appCode.

## v.3.0.4

### 🐞 Bugfixes

* Removed plugin grails-x-frame-options-plugin. It will be put into the hoist-sencha project. It is
  only needed in hoist-sencha apps. Hoist-react apps will get this header set by nginx.

## v.3.0.3

### 🎁 New Features

* Added plugin
  [grails-x-frame-options-plugin](https://github.com/mrhaki/grails-x-frame-options-plugin)
* This prevents XSS attacks by setting by default the most strict header setting `X-Frame-Options:
  DENY` on all responses from the grails server. You can relax this strict setting to `SAMEORIGIN`
  (and will probably want to) by adding `plugin.xframeoptions.sameOrigin = true` inside the grails
  clause of your application.groovy file (see piq-react for example).

## v3.0.2

### 📚 Libraries

* Gradle wrapper `4.8`

## v3.0.1

### 🎁 New Features

* Updates of following libraries:

```
grailsVersion=3.3.1 -> 3.3.5
grailsAsyncVersion=3.3.1 -> 3.3.2
gormVersion=6.1.7.RELEASE -> 6.1.9.RELEASE
```

* Note Grails update fixes support for the pathJar which helps fix long class path issues on
  Windows.
* Default theme is now the 'light' theme.

## v3.0.0

### 💥 Breaking Changes

* This release unwinds the multi environment config concept. See #30 for the corresponding issue.
* To take this update, developers need to also migrate to v5.X.X of hoist-react or v2.X.X of
  hoist-sencha and follow these steps in each environment:

#### Step 1

If you are doing this migration in a lower environment (dev, stage, uat) you may want to keep that
environment's configs. For example, if you are migrating the dev env app to this new code, and there
are configs in the dev_value column that you would like to keep in the dev environment, you first
need to manually copy these values from the dev field to the prod field in the dev admin config UI.

#### Step 2

Turn off your grails server and your webpack server (if applicable). Add a new 'value' column with
allow null, allow null in the old 'prod_value' column, then copy prod_value values over to the new
value column:

##### For MySQL DB:

```
ALTER TABLE `xh_config` ADD `value` LONGTEXT; 
ALTER TABLE `xh_config` MODIFY `prod_value` LONGTEXT;
```

##### For MS SQL Server DB:

```
ALTER TABLE xh_config 
ADD value varchar(max) NULL
ALTER COLUMN prod_value varchar(max)
```

##### For MySQL DB:

```
UPDATE `xh_config` SET `value` = `prod_value`
```

##### For MS SQL Server DB:

```
UPDATE xh_config SET value = prod_value
```


#### Step 3

Update app code in environment to use hoist-core v3.0.0 and hoist-react v5.X.X or hoist-sencha
v2.0.0.

Remove

```
supportedEnvironments = ['Staging', 'Development']
```

from grails-app/conf/application.groovy in your app. (Note that this line might appear twice - once
near the top if an app has customized and once in the "hoistDefaults" section.)


#### Step 4

Set value to not accept NULL and drop old columns:

##### For MySQL DB:

```
ALTER TABLE `xh_config` 
  MODIFY `value` LONGTEXT NOT NULL;

ALTER TABLE `xh_config` 
  DROP COLUMN `beta_value`, `stage_value`, `dev_value`, `prod_value`;
```

##### For MS SQL Server DB:

```
ALTER TABLE xh_config
  ALTER COLUMN value varchar(max) NOT NULL

ALTER TABLE xh_config
  DROP COLUMN prod_value, dev_value, stage_value, beta_value

```


### 🎁 New Features

* None

### 🐞 Bugfixes

* None

## v2.0.0

### 💥 Breaking Changes

* This release includes updates around how the key `appCode` and `appName` identifiers are read from
  application builds and what they represent. See #33 for the corresponding issue. This standardizes
  the meaning of these two identifiers on the client and server, and decouples the server-side
  appCode from the Gradle project name.
* To take this update, applications must ensure their `build.gradle` file populates these variables
  within a grails.build.info file created by Grails itself during the build. See e.g.
  [this commit to the Toolbox app](https://github.com/xh/toolbox/commit/073376eefba37ea0ffec073478bb628be447c77b)
  for an example of this change.
* Apps should audit their use of `Utils.appName` on the server-side and update to `Utils.appCode` if
  they need to continue accessing the shortname variant.

### 🎁 New Features

* None

### 🐞 Bugfixes

* None

## v1.2.0

### 💥 Breaking Changes

* None

### 🎁 New Features

This release adds support for
[InstanceConfigUtils](https://github.com/xh/hoist-core/blob/1fa43564fb77e11a04dd075d969b300f38252579/src/main/groovy/io/xh/hoist/util/InstanceConfigUtils.groovy),
a utility for loading configuration properties from an external YAML file once on startup and
exposing them to the application as a map.
* These are intended to be minimal, low-level configs that apply to a particular deployed instance
  of the application and therefore are better sourced from a local file/volume vs. source code,
  JavaOpts, or database-driven ConfigService entries.
* Examples include the AppEnvironment as well as common Bootstrap requirements such as database
  credentials.
* See the class-level doc comment for additional details. Use of InstanceUtils is _not_ required to
  take this release.

### 🐞 Bugfixes

* Fix NPE breaking FeedbackService emailing. 8f07caf677dc0ed3a5ae6c8dd99dc59e2ffd8508
* Make LogLevel adjustments synchronous, so they reflect immediately in Admin console UI.
  dc387e885bea14b0443d5e984ccd74238fa6e7b7

------------------------------------------

Copyright © 2021 Extremely Heavy Industries Inc. - all rights reserved

------------------------------------------

📫☎️🌎 info@xh.io | https://xh.io/contact<|MERGE_RESOLUTION|>--- conflicted
+++ resolved
@@ -1,7 +1,5 @@
 # Changelog
-
-<<<<<<< HEAD
-## 12.0-SNAPSHOT - unreleased
+# 12.0-SNAPSHOT - unreleased
 This version includes a major upgrade of several underlying libraries, especially grails (5.0.0),
 spring-boot (2.5.4), groovy (3.0.7), and gradle (6.9.1). With this version, Hoist can now be run
 on Java versions 8 - 11.  We have also cleaned up and enhanced some core
@@ -34,10 +32,8 @@
 * Applications will be required to add the `@Transactional` or `@ReadOnly` annotations to service and controller
   methods that update data with GORM.
 
-[Commit Log](https://github.com/xh/hoist-core/compare/v11.0.0...develop)
-
-## 11.0.0-SNAPSHOT - unreleased
-=======
+[Commit Log](https://github.com/xh/hoist-core/compare/v11.0.2...develop)
+
 ## 11.0.2 - 2021-12-06
 
 ### ⚙️ Technical
@@ -68,18 +64,13 @@
 [Commit Log](https://github.com/xh/hoist-core/compare/v10.1.0...v11.0.1)
 
 ## 10.1.0 - 2021-11-03
->>>>>>> 104f2e33
 
 ### 🎁 New Features
 
 * New Admin endpoint to output environment variables and JVM system properties.
   * Take (optional) update to `hoist-react >= 44.1.0` for corresponding Hoist Admin Console UI.
 
-<<<<<<< HEAD
-[Commit Log] (https://github.com/xh/hoist-core/compare/v10.0.0...develop)
-=======
 [Commit Log](https://github.com/xh/hoist-core/compare/v10.0.0...v10.1.0)
->>>>>>> 104f2e33
 
 ## 10.0.0 - 2021-10-26
 
