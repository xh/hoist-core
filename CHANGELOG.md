# Changelog

<<<<<<< HEAD
## 35.0-SNAPSHOT - unreleased

## 34.0.0 - 2025-11-20
=======
## 34.0.1 - 2025-11-24
>>>>>>> e049c10c

### 💥 Breaking Changes (upgrade difficulty: 🟠 Medium - upgrade to Grails/Gradle/Spring. New logging config)

### ⚙️ Technical
Hoist Core v34 is a major framework upgrade version, with underlying upgrades to Grails 7.0,
Spring Boot 3.5, Spring 6.2, Groovy 4.0, Gradle 8.14, Tomcat 10.1.   With this release grails is
officially part of the Apache Foundation.  The main required changes to applications are the
following:

* Change to logging config to accommodate the latest version of Logback, and its removal of the groovy DSL.
  In order to allow hoist apps to continue to seamlessly provide configuration via groovy, we have replicated
  the functionality of the logback DSL in methods on LogConfig.groovy.  Any custom logback.groovy scripts
  should be moved to an override of `LogbackConfig` class. See `LogbackConfig.` for more details.
  Misc. updates and simplification to `build.gradle` and `gradle.properties` to adapt to Gradle 8.
  See toolbox for an example of these changes.
* Changes of various core imports from `javax` to `jakarta`.
* The usage of the deprecated `request.JSON` property in controllers is no longer supported.
* Applications should be using the  `BaseController` methods `parseRequestJSON` and
  `parseRequestJSONArray` instead. These methods use the Hoist standard customization to jackson
   JSON parsing.

See the grails documentation at  https://docs.grails.org/7.0.2/guide/upgrading.html#upgrading60x
for more information.

### 🎁 New Features

* Enhance exception handling in `JSONClient` to capture messages returned as raw strings.

### 🐞 Bug Fixes

* Improve exception handling in admin client for sibling instances during startup.

## 33.2.0 - 2025-11-10

### 🎁 New Features
* `FieldFilter` implementation now supports `not begins` and `not ends` operators.

## 33.1.0 - 2025-10-24

### 🎁 New Features

* `EmailService.sendEmail` now supports `bcc` and `markImportant` properties.
*  New `CollectionUtils` with java utilities for efficient collection creation.

### 🐞 Bug Fixes

* Restore display of Timers in Service AdminStats.

## 33.0.0 - 2025-09-26

### 💥 Breaking Changes (upgrade difficulty: 🟢 LOW - exception handling syntax )

### ⚙️ Technical

* Improvements to app lifecycle, including support of cleaner shutdown.  New property
  `ClusterService.instanceState` and enhancements to `ClusterService.shutdownInstance`.
* Improvement to exception handling to avoid throwing secondary exceptions during system
  shutdown.

## 32.0.0 - 2025-08-28

### 💥 Breaking Changes (upgrade difficulty: 🟢 LOW - removed methods unlikely to be used, requires hoist-react v76)

### 🎁 New Features

* Allow improved editing of Views visibility by hoist-react v76.
* Enhance JsonBlobService to allow creating blobs with specific `owner`
* Improved support for parsing browsers and devices by consulting the standard `Sec-Ch-UA` and
  `Sec-Ch-UA-Platform` HTTP headers as well as `User-Agent`.
* Removed an obsolete workaround for detecting iOS Homescreen apps.
* Added support for clearing basic view state via `restoreDefaultsAsync` in `hoist-react >= 76`.
* Improved performance of loading accessible `JsonBlob` objects for a user, including the common
  use case of loading available `ViewManager` views.

### 🐞 Bug Fixes

* Fixed issue with JsonBlobService when running with Sybase Database

## 31.1.0 - 2025-08-07

### ⚙️ Technical

* Improved `ViewManager` to remove deleted/archived views from user-specific lists of pinned views.
* Added support for recognizing the secure `Island` browser.

## 31.0.3 - 2025-06-27

### ⚙️ Technical

* Improved the performance of `Cache` lookups.

## 31.0.2 - 2025-06-09

### 🐞 Bug Fixes

* Fixed issue blocking email notifications of client errors.

## 31.0.1 - 2025-05-19

### 🐞 Bug Fixes

* Fixed issue blocking role membership updates when using the Hoist-provided `DefaultRoleService`.

## 31.0.0 - 2025-05-16

### 💥 Breaking Changes (upgrade difficulty: 🟢 LOW - requires Hoist React 73.x + possible event handling adjustment)

* Requires (and required by) `hoist-react >= 73` to support consolidation of client errors and
  feedback into activity tracking.
* Removed `xhFeedbackReceived` and `xhClientErrorReceived` events. Advanced usages that listen for
  either event should subscribe to `xhTrackReceived` instead and filter messages based on the
  `TrackLog.category` property.

### 🎁 New Features

* Consolidated client error reports and user feedback into the upgraded Activity Tracking module,
  enabling more integrated and powerful reporting on this data.

### ⚙️ Technical

* The `xh_feedback` and `xh_client_error` tables are obsolete and may be removed from
  the application database. Please note the content in these tables will no longer be available in
  your app - archive or migrate as appropriate if needed for historical queries.

## 30.0.0 - 2025-05-05

### 💥 Breaking Changes (upgrade difficulty: 🟢 LOW - DB column additions)

* Requires minor DB schema additions to support new `TrackLog` properties (see below).

### 🎁 New Features

* Added `tabId` and `loadId` properties to `TrackLog`. These new identifiers will be provided by
  clients running `hoist-react >= 73.0` and disambiguate tracking activity for users with multiple
  browser tabs and multiple full refreshes/restarts of a client app within the same tab.
    * ⚠ NOTE this requires two new columns in the `xh_track_log` table. Review and run the
      following SQL, modified as needed for the particular database you are using:
      ```sql
      ALTER TABLE `xh_track_log` ADD COLUMN `tab_id` VARCHAR(8) NULL;
      ALTER TABLE `xh_track_log` ADD COLUMN `load_id` VARCHAR(8) NULL;
      ```

### ⚙️ Technical

* Support for new consolidated clients tab in Hoist-react v73.
* Harden `ClusterObjectReport` against issues with serialization.

## 29.2.0 - 2025-04-14

### 🎁 New Features

* Added relay of `appBuild`, `tabId`, and `loadId` from client WebSocket sessions, for viewing
  in the Hoist Admin Console's "Clients > Connections" tab.

## 29.1.0 - 2025-04-08

### 🎁 New Features

* Added a new default status monitor to alert on any reported discrepancies across replicated
  objects within a cluster.
* Defined new `BaseController.renderSuccess()` method for convenient rendering of successful
  responses without content (HTTP 204). This method is intended as a replacement for the deprecated
  pattern of calling `renderJSON(success:true)`.
* Added support for reporting the client app version in the Admin Console > WebSockets tab.

### ⚙️ Technical

* Improved the implementation of `BaseController.renderClusterJSON`: if the underlying service
  method does not return a value, a no content response (Status Code 204) will now be returned to
  the client.
* Improved logging of activity tracking entries to account for client-side debouncing. The dedicated
  logs for these items (e.g. `app-xxxxxx-track.log`) now display the actual event time, rather
  than the time they were recorded on the server.

## 29.0.0 - 2025-03-13

### 💥 Breaking Changes (upgrade difficulty: 🟢 LOW - update to remote execution syntax)

### 🎁 New Features

* Hoist-Core v29 includes a much improved mechanism for running code on specific instances, or
  across all instances in the cluster. Most importantly, the new mechanism now provides the remote
  code with all identity and auth information about the user triggering the action. In addition,
  the syntax has been simplified substantially to avoid the need for creating extra inner classes
  and the need to capture all parameters explicitly.
* See the new methods for `ClusterUtils.runOnInstance`, `ClusterUtils.runOnPrimary` and
  `ClusterUtils.runOnAllInstances` for more information. In most cases, the transition to using this
  method should be mechanical, and a simplification from the use of the previous API.

### 🐞 Bug Fixes

* Fixed broken log file downloads from the Admin Console.


## 28.1.0 - 2025-02-13

### 🎁 New Features

* Added new endpoints to support searching the contents of `JSONBlob` entries, JSON-based user
  preferences, and JSON-based app configs. (A UI for this has been added to the Admin Console in
  `hoist-react >= 72.1`.)
* Added `xhLdapConfig.useMatchingRuleInChain` flag to enable use of `LDAP_MATCHING_RULE_IN_CHAIN`.

### ⚙️ Technical

* ⚠️Updated `LdapService` to no longer use `LDAP_MATCHING_RULE_IN_CHAIN` by default when resolving
  nested group memberships. The service now uses recursive lookups into child groups, which perform
  better under most conditions. A new `xhLdapConfig.useMatchingRuleInChain` config flag can be used
  to revert to the previous behavior.
* Generally improved the handling of system shutdown - in particular, ensure that if an app's
  Hazelcast instance unexpectedly terminates, the entire app shuts down with it.

### 📚 Libraries

* json-patch `added @ 1.13`
* json-path `added @ 2.9`

## 28.0.0 - 2025-01-27

### 💥 Breaking Changes (upgrade difficulty: 🟢 LOW - requires Java 17 and Hoist React 72.x)

* Requires Java 17.
* Requires `hoist-react >= 72`
* Minor/patch updates to Groovy, Grails, and Hazelcast (see versions below).

### 🎁 New Features

* Added support for conditional persisting of activity tracking messages based on `TrackSeverity`.
  By default, all messages continue to have severity `INFO`, which is the default active level.
  Make tracking more or less verbose by adding an entry to the new `levels` property of the
  `xhActivityTrackingConfig` app config. See `TrackService.groovy` for more info.

### 🐞 Bug Fixes

* Fixed unique name validation for `JSONBlob` (and therefore saved View Manager views).

### 📚 Libraries

* Grails + Grails Gradle plugin `6.2.0 → 6.2.3`
* GORM `8.1.0 → 8.1.2`
* Groovy `3.0.21 → 3.0.23`
* Hazelcast `5.3.7 → 5.5.0`

## 27.0.0 - 2025-01-08

### 💥 Breaking Changes (upgrade difficulty: 🟢 LOW - Hoist React update)

* Requires (and required by) `hoist-react >= 71` to support enhanced cluster state monitoring and
  view management features.

### 🎁 New Features

* Added server-side APIs for the new Hoist React `ViewManager` component.
* Improved support for easily comparing state of objects (Hoist and Hazelcast native) across members
  of a cluster. Provided a new `AdminState` interface to support this functionality.

## 26.0.0 - 2024-12-02

### 💥 Breaking Changes (upgrade difficulty: 🟢 TRIVIAL - change to runOnInstance signature.)

* Optimized `BaseController.runOnInstance()` and `runOnPrimary()` to perform JSON serialization
  on the target instance. This allows lighter-weight remote endpoint executions that do not require
  object serialization. Note apps must provide a `ClusterJsonRequest` when calling these methods.

### ⚙️ Technical

* Updated built-in logs to follow a consistent format for their filenames:
  `[appCode]-[instanceName]-[app|track|monitor].log`.

## 25.0.0 - 2024-11-15

### 💥 Breaking Changes (upgrade difficulty: 🟢 LOW)

* Removed support for dynamic configuration of distributed Hazelcast objects. All configuration
  must be in place before an instance is started, per Hazelcast documentation.
    * Removed `ClusterService.configureXXX` methods, replaced by support for specifying a static
      `ClusterService.configureCluster` closure.
    * Not expected to impact any existing applications.

### 🐞 Bug Fixes

* Fixed issue where a `Timer` interval specified as an App Config name failed to update dynamically.

### ⚙️ Technical

* Increased max length of `Role.category` string to 100 chars.
* Requires column modification to `xh_role` table with the following SQL or equivalent:

```mysql
-- MySQL
ALTER TABLE `xh_role`
    CHANGE COLUMN `category` `category` VARCHAR(100) null
```

```sql
-- SQL Server
ALTER TABLE xh_role ALTER COLUMN category VARCHAR(100) null
```

## 24.0.0 - 2024-10-17

### 💥 Breaking Changes (upgrade difficulty: 🟢 LOW - Hoist React update)

* Requires `hoist-react >= 69` to support revised API for Activity Tracking and User Preference
  POSTs from client.

### 🎁 New Features

* Updated Activity Tracking endpoint to support client POSTing multiple track logs in a single
  request, helping to reduce network overhead for chatty apps.
* Improved the handling of track log timestamps - these can now be supplied by the client and are no
  longer bound to insert time of DB record. Latest Hoist React uses *start* of the tracked activity.
* Support for persisting of memory monitoring results
* New built-in monitor `xhClientErrorsMonitor`
* New methods `MonitorResult.getParam` and `MonitorResult.getRequiredParam`

### ⚙️ Technical

* Updated behavior of `withInfo` and `withDebug` log utils to print a "started" message if logging
  enabled at `DEBUG` or `TRACE`, respectively. Allows admins to see start messages for more
  important `withInfo` logs, without necessarily printing both lines for all `withDebug` calls.

## 23.0.0 - 2024-09-27

### 💥 Breaking Changes (upgrade difficulty: 🟢 LOW)

* Improvements to the efficiency of `CachedValue` for sharing of large objects. This included
  moving to its own package `io.xh.hoist.cachedvalue` for clarity.
* New dynamic configuration for all distributed hazelcast objects. See methods
  `ClusterService.configureXXX`. These methods replace the static map `BaseService.clusterConfigs`.

### 🎁 New Features

* Misc. improvements to logging and performance of `Cache` and `Timer`.
* New configuration property `hoist.sensitiveParamTerms` allows customization of environment
  variables to be obscured in the admin client.

## 22.0.0 - 2024-09-18

### 💥 Breaking Changes (upgrade difficulty: 🟢 LOW)

* Updated `Timer`, `Cache`, and `CachedValue` objects to require a `name` property. Names are now
  mandatory to better support new cluster features, logging, and Admin Console tooling.
* Migrated `BaseService` methods `getIMap()`, `getReplicatedMap()` and `getISet()` to
  `createIMap()`, `createReplicatedMap()` and `createISet()`, respectively. Not expected to impact
  most apps, as these APIs are new and only used for distributed, multi-instance data.

### 🎁 New Features

* Added new `BaseService` factories to create `Cache` and `CachedValue` objects. This streamlined
  interface reduces boilerplate and is consistent with `Timer` creation.
* Improved `Timer` to maintain consistent execution timing across primary instance changes.
* Improved `RestController` to support domain objects linked to a non-primary `DataSource`.

### ⚙️ Technical

* Enhanced the `xh/environmentPoll` payload to include any active Alert Banner spec. Clients running
  `hoist-react >= 68` will leverage this to avoid an extra polling request.
* Exposed `/xh/ping` as whitelisted route for basic uptime/reachability checks. Retained legacy
  `/ping` alias, but prefer this new path going forward.
* Improved handling + rendering of exceptions during authentication and authorization requests.
* Updated `ClusterService` to use Hoist's `InstanceNotFoundException`, ensuring that common errors
  thrown due to instance changes are marked as routine and don't spam error reporting.
* Added new `BaseService.resources` property to track and provide access to `Cache` objects and
  `Timer`s by name, replacing `BaseService.timers`.

## 21.0.1 - 2024-09-05

### 🐞 Bug Fixes

* Resolved issue where connected clients would not display the upgrade prompt banner when an app was
  first released with an update to `hoist-core >= 21.0.0`.

### ⚙️ Technical

* Improved serialization efficiency of replicated `Cache` and `CachedValue`.

## 21.0.0 - 2024-09-03

### 💥 Breaking Changes (upgrade difficulty: 🟢 LOW - latest Hoist React + DB column additions)

* Requires `hoist-react >= 67.0.0`.
* Requires minor DB schema additions (see below).
* `ReplicatedValue` has been replaced with the enhanced `CachedValue`. This new object provides
  all the functionality of the old, plus additional features from the `Cache` API such as expiry,
  `getOrCreate()`, event support, and blocking support for non-primary nodes.
* Migrated previous `xhAppVersionCheck` to new `xhEnvPollConfig`, which now governs a single polling
  interval on the client to check for app version and connected instance changes. The previous
  config's `mode` value will be automatically migrated to the new `onVersionChange` key. A shorter
  default interval of 10s will be set in all cases, to ensure timely detection of instance changes.
* The `/xh/environment` endpoint is no longer whitelisted and requires / will trigger
  authentication flow.

### 🎁 New Features

* Client error reports include new `correlationId` field.
    * ⚠ NOTE - this requires a new column in the `xh_client_error` table. Review and run the
      following SQL, or an equivalent suitable for the particular database you are using:
      ```sql
      ALTER TABLE `xh_client_error` ADD COLUMN `correlation_id` VARCHAR(100) NULL;
      ```
* Activity tracking logs include new `correlationId` field.
    * ⚠ NOTE - this requires a new column in the `xh_track_log` table. Review and run the following
      SQL, or an equivalent suitable for the particular database you are using:
      ```sql
      ALTER TABLE `xh_track_log` ADD COLUMN `correlation_id` VARCHAR(100) NULL;
      ```
* `Cache` and the (new) `CachedValue` provide a new common API for (potentially replicated) state
  in services. In particular the following new features are included with common API:
    * Dynamic expiry of values via fluid api
    * New event handling via `addChangeHandler`
    * Improved trace logging of value serialization
    * Offers both replicated and non-replicated modes
* New instance aware methods on `BaseController`: `runOnInstance`, `runOnPrimary` and
  `runOnAllInstances`. These were formerly on `BaseClusterController`, which has been removed.
* New `LdapService.authenticate()` API supports a new way to validate a domain user's credentials by
  confirming they can be used to bind to a configured LDAP server.

### 🐞 Bug Fixes

* Fixed bug where a role with a dot in its name could not be deleted.

### ⚙️ Technical

* `LdapService` now binds to configured servers with TLS and supports new `skipTlsCertVerification`
  flag in its config to allow for self-signed or otherwise untrusted certificates.

## 20.4.0 - 2024-07-31

### 🐞 Bug Fixes

* Fixed sporadic serialization errors on status monitor results with an attached exception.
* Added configurable table name to `xhDbConnectionMonitor` status check to support edge case where
  XH tables are in a custom schema.

### ⚙️ Technical

* Support for bulk updating of Role categories.

## 20.3.1 - 2024-07-23

### 🐞 Bug Fixes

* Simplified the `xhDbConnectionMonitor` query to work with more SQL dialects.

## 20.3.0 - 2024-07-16

### ⚙️ Technical

* Improvements to the ability to configure Hibernate 2nd-level caches. See `ClusterConfig` for more
  information.

## 20.2.1 - 2024-07-09

### ⚙️ Technical

* Remove obsolete, non-functioning GSP support from `EmailService`.

### 🐞 Bug Fixes

* Fix to regression with `LdapObject` subclasses not fully populating all keys/properties.

## 20.2.0 - 2024-06-26

### ⚙️ Technical

* Common LDAP attributes `cn`, `displayname`, `mail`, and `name` moved to `LdapObject` class.
* Websockets are now enabled by default. To disable, add `hoist.enableWebSockets = false` to your
  project's `application.groovy` file (note the lowercase "a" to ensure you have the correct one).

## 20.1.0 - 2024-06-21

### 🎁 New Features

* `LdapService.searchOne` and `searchMany` methods have been made public.
* `LdapPerson` class now includes `displayName`, `givenname`, and `sn` fields.

### 🐞 Bug Fixes

* `LdapPerson` class `email` field changed to `mail` to match LDAP attribute.

## 20.0.2 - 2024-06-05

### 🐞 Bug Fixes

* `BaseProxyService` now correctly handles responses without content.
* `BaseProxyService` now properly supports caching the underlying `HttpClient` between requests.
  This defaults to `false` to reflect current behavior, but may be overridden to enable.

### ⚙️ Technical

* Removed obsolete `BaseAuthenticationService.whitelistFileExtensions`

## 20.0.1 - 2024-05-21

### 🐞 Bug Fixes

* Restored routing of status monitor logging to dedicated file.

## 20.0.0 - 2024-05-17

### 🎁 New Features

#### Hoist now fully supports multi-instance, clustered deployments!

Hoist Core v20 provides support for running multi-instance clusters of Hoist application servers.
Cluster management is powered by [Hazelcast](https://hazelcast.com), an open-source library
providing embedded Java support for inter-server communication, co-ordination, and data sharing.

See the new `ClusterService.groovy` service, which provides the clustering implementation and main
API entry point for accessing the cluster.

Many apps will *not* need to implement significant changes to run with multiple instances. Hoist
will setup the cluster, elect a primary instance, provide cluster-aware Hibernate caching and
logging, and ensure cross-server consistency for its own APIs.

However, complex applications -- notably those that maintain significant server-side state or use
their server to interact within external systems -- should take care to ensure the app is safe to
run in multi-instance mode. Distributed data structures (e.g. Hazelcast Maps) should be used as
needed, as well as limiting certain actions to the "primary" server.

Please contact XH to review your app's readiness for multi-instance operation!

#### Other new features

* New support for reporting service statistics for troubleshooting/monitoring. Implement
  `BaseService.getAdminStats()` to provide diagnostic metadata about the state of your service.
  Output (in JSON format) can be easily viewed in the Hoist Admin Console.
* New `DefaultMonitorDefinitionService` provides default implementations of several new status
  monitors to track core app health metrics. Extend this new superclass in your
  app's `MonitorDefinitionService` to enable support for these new monitors.
* Includes new support for dynamic configuration of client-side authentication libraries. See new
  method `Authentication.getClientConfig()`.

### 💥 Breaking Changes (upgrade difficulty: 🟠 MEDIUM / 🟢 LOW for apps with minimal custom server-side functionality)

* Requires `hoist-react >= 64.0` for essential Admin Console upgrades.
* Requires updated `gradle.properties` to specify `hazelcast.version=5.3.x`. Check hoist-core or
  Toolbox at time of upgrade to confirm exact recommended version.
* Requires column additions to three `xh_` tables with the following SQL or equivalent:
    ```sql
        ALTER TABLE `xh_client_error` ADD COLUMN `instance` VARCHAR(50) NULL;
        ALTER TABLE `xh_track_log` ADD COLUMN `instance` VARCHAR(50) NULL;
        ALTER TABLE `xh_monitor` ADD COLUMN `primary_only` BIT NOT NULL DEFAULT 0;
    ```

  On MSSQL, the last column can be added with:
    ```sql
        ALTER TABLE xh_monitor ADD COLUMN primary_only BIT DEFAULT 0 NOT NULL;
    ```
* Apps can configure their HZ cluster by defining a `ClusterConfig` class:
    * This should extend `io.xh.hoist.ClusterConfig` and be within your primary application
      package (`xhAppPackage` in `gradle.properties` - e.g. `io.xh.toolbox.ClusterConfig`).
    * We recommend placing it under `/grails-app/init/` - see Toolbox for an example.
    * Note XH clients with enterprise ("mycompany-hoist") plugins may have their own superclass
      which should be extended instead to provide appropriate defaults for their environment. Note
      that an app-level class is *required* in this case to pick up those defaults, although it will
      commonly not require any additional app-level overrides.
* Apps that intend to run with more than one server *must* enable sticky sessions when routing
  clients to servers. This is critical for the correct operation of authentication and websocket
  communications. Check with XH or your networking team to ensure this is correctly configured.
* Server-side events raised by Hoist are now implemented as cluster-wide Hazelcast messages rather
  than single-server Grails events. Any app code that listens to these events
  via `BaseService.subscribe` must update to `BaseService.subscribeToTopic`. Check for:
    * `xhConfigChanged`
    * `xhTrackLogReceived`
    * `xhMonitorStatusReport`
* The `exceptionRenderer` singleton has been simplified and renamed as `xhExceptionHandler`. This
  change was needed to better support cross-cluster exception handling. This object is used by
  Hoist internally for catching uncaught exceptions and this change is not expected to impact
  most applications.
* `Utils.dataSource` now returns a reference to the actual `javax.sql.DataSource.DataSource`.
  Use `Utils.dataSourceConfig` to access the previous return of this method (DS config, as a map).
* Apps must replace the `buildProperties.doLast` block at the bottom of their `build.gradle` with:
  ```groovy
  tasks.war.doFirst {
     File infoFile = layout.buildDirectory.file('resources/main/META-INF/grails.build.info').get().asFile
     Properties properties = new Properties()
     infoFile.withInputStream {properties.load(it)}
     properties.putAll(hoistMetaData)
     infoFile.withOutputStream {properties.store(it, null)}
  }
  ```

### 🐞 Bug Fixes

* Calls to URLs with the correct controller but a non-existent action were incorrectly returning
  raw `500` errors. They now return a properly JSON-formatted `404` error, as expected.

### ⚙️ Technical

* All `Throwable`s are now serialized to JSON using Hoist's standard customization of Jackson.

### 📚 Libraries

Please ensure you review and update your `gradle.properties` and `gradle-wrapper.properties` files.

In `gradle.properties` (partial contents of this file, with updated libraries only):

```properties
groovyVersion=3.0.21
grailsVersion=6.2.0
grailsGradlePluginVersion=6.2.0
gormVersion=8.1.0
grailsHibernatePluginVersion=8.1.0
hazelcast.version=5.3.7
```

In `/gradle/wrapper/gradle-wrapper.properties` (note your app might have an internal artifact repo
in place of services.gradle.org - leave that as-is, updating the version only to 7.6.4):

```properties
distributionUrl=https\://services.gradle.org/distributions/gradle-7.6.4-bin.zip
```

## 19.0.0 - 2024-04-04

### 💥 Breaking Changes (upgrade difficulty: 🟢 LOW - latest Hoist React + DB col additions)

* Requires `hoist-react >= 63.0` for client-side changes to accommodate updated `track`
  and `submitError` APIs. See below for database column additions to support the same.
* Implementations of `DefaultRoleService.doLoadUsersForDirectoryGroups` will need to handle a new
  `strictMode` flag provided as a second argument.

### 🎁 New Features

* Client error reports include a new `impersonating` field for additional troubleshooting context.
    * ⚠ NOTE - this requires a new column in the `xh_client_error` table. Review and run the
      following SQL, or an equivalent suitable for the particular database you are using:
      ```sql
      ALTER TABLE `xh_client_error` ADD COLUMN `impersonating` VARCHAR(50) NULL;
      ```
* Activity tracking logs include new `appVersion`, `appEnvironment` and `url` fields.
    * ⚠ NOTE - this requires new columns in the `xh_track_log` table. Review and run the following
      SQL, or an equivalent suitable for the particular database you are using:
      ```sql
      ALTER TABLE `xh_track_log` ADD COLUMN `app_version` VARCHAR(100) NULL;
      ALTER TABLE `xh_track_log` ADD COLUMN `app_environment` VARCHAR(100) NULL;
      ALTER TABLE `xh_track_log` ADD COLUMN `url` VARCHAR(500) NULL;
      ```

### ⚙️ Technical

* `DefaultRoleService` has improved error handling for failed directory group lookups.
* `LdapService` bulk lookup methods now provide a `strict` option to throw if a query fails rather
  than quietly returning an empty result.
* New `TrackLogAdminService` and `ClientErrorAdminService` services provide improved APIs for
  querying `TrackLog` and `ClientError` records. Leveraged by updated Hoist Admin Console to post
  selected filters to the server and return more relevant data within configured row limits.

## 18.5.2 - 2024-04-03

### 🐞 Bug Fixes

* Fixed bug in `DefaultRoleService.doLoadUsersForDirectoryGroups` where LDAP members with `null`
  samAccountNames were not being filtered out, causing `NullPointerExceptions`.

## 18.5.1 - 2024-03-08

### ⚙️ Technical

* Quiet log warnings from `LdapNetworkConnection` in `LdapService` by setting
  the `LdapNetworkConnection` log level to `ERROR`.

## 18.5.0 - 2024-03-08

### 💥 Breaking Changes (upgrade difficulty: 🟢 TRIVIAL)

* Method `DefaultRoleService.ensureUserHasRoles` has been renamed to `assignRole`.
  The new name more clearly describes that the code will actually grant an additional
  role to the user.

### 🐞 Bug Fixes

* Fixed `LdapService` bug where querying multiple servers with same host yielded incomplete results.

## 18.4.0 - 2024-02-13

### 🎁 New Features

* `InstanceConfigUtils` - used to read low-level configuration values such as database credentials -
  will now search for an environment variable with a matching name and return that value if it
  exists.
    * This can either override or entirely replace the use of a yaml file or Kubernetes secrets to
      specify this kind of configuration.
    * To help namespace app-specific environment variables while also maintaining the conventions of
      instance configs having `camelCase` identifiers and environment variables
      having `UPPER_SNAKE_CASE` identifiers, `InstanceConfigUtils` will convert and
      prepend `APP_[APP_CODE]_` to the requested key when looking for an environment variable. For
      example, in our Toolbox demo app `InstanceConfigUtils.getInstanceConfig('dbUrl')` will check
      if an environment variable named `APP_TOOLBOX_DB_URL` exists, and return its value if so.
* `ConfigService` methods now return override values from an instance config, if one exists with
  the same name as an app config.
    * Allows an instance-specific value specified via a yaml file or environment variable to
      override the config value saved to the app's database, including configs used by Hoist itself.
    * Update to `hoist-react >= 60.2` for an Admin Console upgrade that checks for and clearly
      indicates any overridden values in the Config editor tab.
* `EnvAdminController` now obfuscates environment variables ending with `password` and similarly
  sensitive strings.

## 18.3.2 - 2024-02-01

### 🐞 Bug Fixes

* Fixed bug in `LdapService.lookupUser` where queries were not being formed correctly.

## 18.3.1 - 2024-01-30

### 🐞 Bug Fixes

* Fixed bug in `DefaultRoleService` where not all effective roles were being returned for a user.

## 18.3.0 - 2024-01-29

### 🎁 New Features

* `DefaultRoleService` now includes support for out-of-the-box LDAP groups.

### ⚙️ Technical

* Refactor `DefaultRoleService` for more efficient and straightforward role/user resolution
* Normalize role member usernames to lowercase and generally tighten up case-insensitive handling.

## 18.2.1 - 2024-01-25

### 🐞 Bug Fixes

* Fixed `DefaultRoleService` unintended case-sensitive handling of usernames.

## 18.2.0 - 2024-01-24

### 🎁 New Features

* Added new `LdapService` to provide out-of-the-box support for querying LDAP groups and users via
  the [Apache Directory](https://directory.apache.org/) library.
* Ådded `ConfigService.hasConfig()` method to check if a config exists.

## 18.1.0 - 2024-01-18

### 🎁 New Features

* Improved handling of requests during application initialization. HTTP requests received
  during App startup will now yield clean "App Initializing" Exceptions. This is an improvement over
  the current behavior where attempting to service requests prematurely can cause arbitrary and
  misleading exceptions.

* Misc. Improvements to `DefaultRoleService` API and documentation.

## 18.0.1 - 2024-01-16

### 🐞 Bug Fixes

* Fixed an issue preventing the creation of new roles.

## 18.0.0 - 2024-01-12

### 🎁 New Features

* New support for Role Management.
    * Hoist now supports an out-of-the-box, database-driven system for maintaining a hierarchical
      set of roles and associating them with individual users.
    * New system supports app and plug-in specific integrations to AD and other enterprise systems.
    * Hoist-react `v60` is now required and will provide an administrative UI to visualize and
      manage the new role system.
    * See `DefaultRoleService` for more information.

### ⚙️ Technical

* Add `xh/echoHeaders` utility endpoint. Useful for verifying headers (e.g. `jespa_connection_id`)
  that are installed by or must pass through multiple ingresses/load balancers.
* Remove HTML tag escaping when parsing alert banner create/update request JSON.

### 💥 Breaking Changes

* Applications will typically need to adjust their implementation of `BaseRoleService`. Most
  applications are expected to adopt the new provided `DefaultRoleService`, and may be required to
  migrate existing code/data to the new API. Applications that wish to continue to use a completely
  custom `BaseRoleService` will need to implement one additional method: `getUsersForRole`.

## 17.4.0 - 2023-11-09

### ⚙️ Technical

* Improvement to `BaseProxyService` to better handle exceptions during streaming.
* Optimization to `WebSocketService` to remove an extra layer of async task wrapping when pushing to
  a single channel.

### 🐞 Bug Fixes

* Workaround for GORM issue with unconstrained findAll() and list() breaking eager fetching.
  See https://github.com/grails/gorm-hibernate5/issues/750.

## 17.3.0 - 2023-09-18

### ⚙️ Technical

* New `ConfigService.setValue()` API supports programmatic updates to existing app configs.

## 17.2.0 - 2023-08-17

### 🎁 New Features

* Lightweight monitoring collection of JDBC connection pool statistics, including counters for
  active vs idle connections. Viewable in Hoist Admin Console for apps on `hoist-react >= 59.0`.

## 17.1.0 - 2023-08-08

### ⚙️ Technical

* Additional improvements to support hot-reloading.

## 17.0.0 - 2023-07-27

This release upgrades Hoist to the latest 6.0.0 version of Grails and upgrades related libraries.
It should be fully compatible with Java 11 and Java 17.

### 🎁 New Features

* This version of Hoist restores the ability to do development-time reloading via the java hotswap
  agent. [See the readme](https://github.com/xh/hoist-core/blob/develop/README.md#hot-reloading) for
  more information.

### ⚙️ Technical

* The implementation of the `LogSupport` trait has been simplified, such that it no longer requires
  an @SLF4J annotation, or `log` property to be provided. Undocumented and problematic methods
  `logXXXInBase` were removed.

### 📚 Libraries

* grails `5.3.2 → 6.0.0`
* gorm `7.3.2` → `8.0.0`
* groovy `3.0.9` → `3.0.11`

## 16.4.4 - 2023-08-03

### 🐞 Bug Fixes

* Replace bullet points with hyphens in default `xhAppVersionCheck` config.

## 16.4.3 - 2023-08-02

### 🐞 Bug Fixes

* Remove one remaining smart quote to make default notes in default config safer for all DBs.

## 16.4.2 - 2023-07-31

### 🐞 Bug Fixes

* Make default notes in default config safer for all DBs by removing smart quotes.

## 16.4.1 - 2023-07-13

### 🐞 Bug Fixes

* Make impersonation service more robust for applications with dynamic/lazy user generation.
* Additional validation of parameters to '/userAdmin/users' endpoint.

## 16.4.0 - 2023-07-07

### 🎁 New Features

* Added new `logData` option to `TrackService.track()` - allows applications to request that
  key/value pairs provided within the `data` block of a track statement be logged along with the
  standard output. Client-side support for this feature on a per-call basis added
  in `hoist-react >= 57.1`, can also be defaulted within the `xhActivityTrackingConfig` app config.
* Deprecated config `xhAppVersionCheckEnabled` in favor of object based `xhAppVersionCheck`. Apps
  will migrate the existing value to this new config's `mode` flag. This supports the new
  `forceRefresh` mode introduced in hoist-react v58.

## 16.3.0 - 2023-06-20

### 🎁 New Features

* Added support for saving alert banner presets (requires `hoist-react >= 57.0.0` to use this new
  functionality, but backwards compatible with earlier hoist-react releases).
* Defined new `HOIST_IMPERSONATOR` role to control access to Hoist's user-impersonation feature.
    * This new role is inherited by `HOIST_ADMIN` (the role previously required) by default,
      although applications can override `BaseUserService.getRolesForUser()` to customize.
    * Applications that have already overridden this method will need to re-implement this role
      inheritance, or assign the new role to appropriate users directly.
* Exposed new `BaseUserService.impersonationTargetsForUser()` template method to allow apps to
  customize the list of users that an admin can impersonate.
* Added support for OWASP-encoding user submitted strings to `BaseController` via a
  new `safeEncode()` method and a new `safeEncode` option to `parseRequestJSON()`
  and `parseRequestJSONArray()`.
    * Apps are encouraged to run any user-provided inputs through this method to prevent XSS
      attacks.

## 16.2.0 - 2023-05-26

### 🎁 New Features

* Added new `BaseController` methods `parseRequestJSON()` and `parseRequestJSONArray()`.
    * These methods are the recommended way to parse JSON from a request body - they will use
      Hoist's optimized, Jackson-based `JSONParser`.
* Created new `xhExpectedServerTimeZone` app config, now read at startup to validate that the server
  is running in a particular, application-configured time zone.
    * Default value of `*` will skip validation but log a warning that no zone is configured.
    * If a zone is configured, Hoist will throw a fatal exception if it does not match the zone
      reported by Java.
    * Most applications should ensure that this config and the runtime JVM are set to the same time
      zone as their primary database.
* Added `h2Config` method to `RuntimeConfig` class to give apps the option of starting up with an H2
  in-memory DB. This is intended for projects in their earliest, "just checked out, first run"
  stage, when a developer wants to get started before having set up an external database.
* Updated `AlertBannerService` to append the environment name when creating/updating the `JsonBlob`
  used to persist banner state in a non-production environment. This better supports apps where
  e.g. `Beta` and `Production` environments share a database, but should display distinct banners.
* Added support for the `caseSensitive` flag in log filtering endpoint.

### 🐞 Bug Fixes

* Fixed a regression preventing the culling of snapshots in the memory monitoring service.

## 16.1.0 - 2023-04-14

* Enhance MemoryMonitoringService.
    * Produce and use more appropriate usage metric (used/max)
    * Produce GC statistics
    * Support for taking a heap dump

## 16.0.1 - 2023-03-29

### 🐞 Bug Fixes

* Fixed a regression with 404 errors being incorrectly handled and not serialized as JSON.

## 16.0.0 - 2023-03-24

### 🎁 New Features

* `EmailService.sendEmail()` now supports the `attachments` argument, for attaching one or more
  files to the email.
* A new `xhActivityTrackingConfig` soft-configuration entry will be automatically created to control
  the behavior of built-in Activity Tracking (via `TrackService`).
    * Most notably, the size of any `data` objects included with track log entries will be
      constrained by this config, primarily to constrain memory usage when querying and serializing
      large numbers of log entries for the Admin Console.
    * Any track requests with data objects exceeding this length will be persisted, but without the
      requested data.

### 💥 Breaking Changes

* Removed support for "local" preferences - any existing prefs previously marked as local will now
  work like all others, with their values persisted on the server.
    * Apps upgrading to this Core release should simultaneously upgrade to Hoist React v56, which
      will automatically post any existing local preference *values* to the server.
    * Alternatively, update client-side code to use browser local storage for persisting user state
      that should remain tightly bound to a particular computer.
    * Update the schema to set `xh_preference` table's `local` column to allow nulls. If this is
      not done, a Hibernate error (`local` column cannot be null) will be thrown when an admin
      tries to add a new preference to the app.
        ```sql
        alter table xh_preference alter column local bit null
        ```
    * Once they are sure no rollback is needed, apps can safely delete the `xh_preference` table's
      `local` column.
      ```sql
      alter table xh_preference drop column local
      ```

* Grails has been updated to `5.3.2`. While this change did not itself introduce any breaking
  changes, applications should update their Grails version within `gradle.properties` to match.

### 🐞 Bug Fixes

* Client Error timestamps will now correctly reflect the exact time the error was received on the
  server rather than the time the error was bulk processed by the server.

### 📚 Libraries

* grails `5.2.1 → 5.3.2`

## 15.0.0 - 2022-12-5

### 🎁 New Features

Version 15 includes changes to support more flexible logging of structured data:

* The bulk of Hoist conventions around log formatting have been moved from `LogSupport` to a new
  log converter -- `LogSupportConverter`. This allows applications to more easily and fully
  customize their log formats by specifying custom converters.
* `LogSupport` should still be the main entry point for most application logging. This class
  provides the support for enhanced meta data-handling as well as some important APIs -
  e.g. `withDebug()` and `withInfo()`.
* Applications are now encouraged to provide `LogSupport` methods with data in `Map` form. Provided
  converters will serialize these maps as appropriate for target logs.
* Hoist's `LogSupportConverter` is intended for easy reading by humans, allows specifying
  keys that should disappear in the final output with an `_` prefix. This is useful for keys that
  are obvious, e.g. `[_status: 'completed', rows: 100]` logs as `'completed' | rows=100`.
* Alternatively, applications may now specify custom converters that preserve all keys and are
  more appropriate for automatic processing (e.g. splunk). An example of such a converter is
  `CustomLogSupportConverter` which can be found in
  the [Toolbox project](https://github.com/xh/toolbox).
* By default, Hoist now also logs the time in millis when a log message occurred.

## 14.4.2 - 2022-11-14

### ⚙️ Technical

* Improved the signatures of `LogSupport` methods `withInfo` (and similar) to pass through the
  return type of their closure argument.

## 14.4.1 - 2022-10-24

### 🐞 Bug Fixes

* Allow database connection info to viewed by users with role: `HOIST_ADMIN_READER` and higher.

## 14.4.0 - 2022-10-19

### 🎁 New Features

* The Hoist Admin Console is now accessible in a read-only capacity to users assigned the
  new `HOIST_ADMIN_READER` role.
* The pre-existing `HOIST_ADMIN` role inherits this new role, and is still required to take any
  actions that modify data.
* Requires `hoist-react >= 53.0` for client-side support of this new readonly role.

## 14.3.1 - 2022-10-10

### ⚙️ Technical

* Status monitor now prepends its generated message to any more specific message provided by
  app-level status check code when the result is ERROR, FAIL, or WARN. Previously any app-specific
  messages were overridden entirely.

### 🐞 Bug Fixes

* Correct type specified for `notFoundValue` arg in `ConfigService.getLong()` and `getDouble()`
  method signatures.

## 14.3.0 - 2022-09-23

* Excel exports now support per-cell data types and long values for `int` types.

## 14.2.1 - 2022-09-06

### 🐞 Bug Fixes

* Fix to minor regression in client error emails.

## 14.2.0 - 2022-08-19

* Activity tracking enhancements. Tracking can now be done without the context of a web request and
  an explicit specification of a username is allowed.

## 14.1.2 - 2022-08-05

### ⚙️ Technical

* Relaxed character limit on subject length for emails sent via `emailService` from `70` to `255`

## 14.1.1 - 2022-08-03

### ⚙️ Technical

* Revert groovy version to `3.0.9` to support java/groovy compilation.

### 📚 Libraries

* groovy `3.0.11 → 3.0.9`

## 14.1.0 - 2022-07-29

⚠ Note - applications should add `logback.version=1.2.7` as a new line to their `gradle.properties`
file to fix logback on a version that remains compatible with Hoist's Groovy-based configuration.

### ⚙️ Technical

* `PrefService.getClientConfig()` has been optimized to reduce the number of database calls.
  Previously one select was issued per non-local preference when the second-level query cache was
  cold for a given user. Now only a single select is required.
* `DateTimeUtils` app/server timezone conversion utils default to current day/date if called without
  arguments.
* Standard JSON serialization/deserialization of newer Java date classes added with registration of
  the JSR310 module.
* `LogSupport` methods `withInfo`, `withDebug`, and  `withTrace` will now output a pre-work "
  Starting" message whenever logging is at level 'debug' or above. Previously level 'trace' was
  required.
* Additional logging added to `MemoryMonitoringService`.

### 📚 Libraries

* grails `5.1.1 → 5.2.1`
* groovy `3.0.9 → 3.0.11`
* gorm `7.1.2 → 7.3.2`
* hibernate `5.6.3 → 5.6.10`
* org.grails.plugins:hibernate `7.2.0 → 7.3.0`
* httpclient `5.1.2` → `5.1.3`

[Commit Log](https://github.com/xh/hoist-core/compare/v14.0.0..v14.1.0)

## 14.0.0 - 2022-07-12

### 🎁 New Features

* New method on `BaseController` `runAsync` provides support for asynchronous controllers

### 🐞 Bug Fixes

* Fixed exporting to Excel file erroneously coercing certain strings (like "1e10") into numbers.

### 💥 Breaking Changes

* Requires `hoist-react >= 50.0`. Exporting to Excel defaults to using column FieldType.

[Commit Log](https://github.com/xh/hoist-core/compare/v13.2.2..v14.0.0)

## 13.2.2 - 2022-06-14

### 🐞 Bug Fixes

* Fixed a bug with JSON Blob diffing.

[Commit Log](https://github.com/xh/hoist-core/compare/v13.2.1...v13.2.2)

## 13.2.1 - 2022-05-27

### 🐞 Bug Fixes

* Fixed a bug with impersonation not ending cleanly, causing the ex-impersonator's session to break
  upon server restart.
* Fixed a bug in implementation of `clearCachesConfigs`

[Commit Log](https://github.com/xh/hoist-core/compare/v13.2.0...v13.2.1)

## 13.2.0 - 2022-04-28

### 🎁 New Features

* Admin log file listing includes size and last modified date, visible with optional upgrade
  to `hoist-react >= 48.0`.

[Commit Log](https://github.com/xh/hoist-core/compare/v13.1.0...v13.2.0)

## 13.1.0 - 2022-02-03

### ⚙️ Technical

* Support for reporting configuration state of Web Sockets
* New property `Utils.appPackage` for DRY configuration.

### 🐞 Bug Fixes

* Fix to regressions in Excel exports and logging due to changes in Groovy `list()` API.

[Commit Log](https://github.com/xh/hoist-core/compare/v13.0.6...v13.1.0)

## 13.0.6 - 2022-01-13

### ⚙️ Technical

* `LocalDate`s are now serialized in the more fully ISO standard "YYYY-MM-DD" format, rather than
  "YYYYMMDD". Note that this is consistent with similar changes to `LocalDate` serialization in
  Hoist React v46.
* Although this format will be accepted client-side by `hoist-react >= 45.0`, apps that are parsing
  these strings directly on the client may need to be updated accordingly.

### 🐞 Bug Fixes

* Fix to Regressions in JsonBlobService/AlertBannerService

[Commit Log](https://github.com/xh/hoist-core/compare/v13.0.5...v13.0.6)

## 13.0.5 - 2022-01-11

This version includes a major upgrade of several underlying libraries, especially grails (5.1),
spring (5.3), spring-boot (2.6), groovy (3.0), and gradle (7.3). With this version, Hoist can now be
run on Java versions 11 - 17. We have also cleaned up and enhanced some core APIs around Exception
Handling, JSON parsing and configuration.

Please see
the [Grails5 Toolbox update commit](https://github.com/xh/toolbox/commit/2e75cb44f5c600384334406724bb63e3abc98dcc)
for the application-level changes to core configuration files and dependencies.

### 💥 Breaking Changes

* The trait `AsyncSupport` with its single method `asyncTask` has been removed. Use the equivalent
  method `task` from `grails.async.Promises` instead.
* The method `subscribeWithSession` on `BaseService` has been removed. Use `subscribe` instead.
* Application Tomcat Dockerfiles must be updated to use a new `xh-tomcat` base image on JDK 11/17.
* Groovy Language:  `list` methods changed:
    * `push()` now prepends an item to the start of the List. To append to the end, use `add()`.
    * `pop()` now removes the first item from the List. To remove the last item, use `removeLast()`.

### ⚙️ Technical

* This release upgrades the major version of grails from 3.3.9 to 5.1. This major release includes
  the following upgrades of related libraries:
    * spring boot `1.x → 2.6`
    * groovy `2.4 → 3.0`
    * gradle `4.10 → 7.3`
    * gorm `6.1 → 7.1`
    * hibernate `5.1 → 5.6`
    * org.grails.plugins:mail `2.0 → 3.0`
    * apache poi  `3.1` → `4.1`
* Default application configuration is now better bundled within hoist-core. See new
  classes `ApplicationConfig`, `LogbackConfig`, and `RuntimeConfig`. Please consult the grails docs
  as well as the Toolbox update linked above for more information on required changes to config and
  dependency files.
* Options for hot reloading have changed, as `spring-loaded` is now longer supported for java
  versions > jdk 8. As such, options for hot reloading of individual classes are more limited, and
  may require additional tools such as JRebel. See the grails upgrade guide for more info.
* Applications will be required to add the `@Transactional` or `@ReadOnly` annotations to service
  and controller methods that update data or read data from Hibernate/GORM.
* HttpClient has been upgraded from `4.5 → 5.1`. Package names have changed, and applications using
  this API (e.g. with `JSONClient`) will need to update their imports statements to reflect the new
  locations @ `org.apache.hc.client5.http` and `org.apache.hc.core5.http`. See Toolbox for examples.
* WebSocket Support has been simplified. To enable WebSockets, simply set the application config
  `hoist.enableWebSockets = true` in `application.groovy`. This can replace the custom annotation /
  enhancement of the Application class used in earlier versions of Hoist.
* Hoist JSON Validation now uses the same Jackson configuration used by `JSONParser`.
* The optional `withHibernate` argument to `Timer` is obsolete and no longer needed.

[Commit Log](https://github.com/xh/hoist-core/compare/v11.0.3...v13.0.5)

## 11.0.3 - 2021-12-10

### 🐞 Bug Fixes

* Fix to Regression in v11 preventing proper display of stacktraces in log.

* [Commit Log](https://github.com/xh/hoist-core/compare/v11.0.2...v13.0.5)

## 11.0.2 - 2021-12-06

### ⚙️ Technical

* Minor tweak to allow nested lists and arrays in `LogSupport` statements. Improved documentation.

[Commit Log](https://github.com/xh/hoist-core/compare/v11.0.1...v11.0.2)

## 11.0.1 - 2021-12-03

### 🎁 New Features

* Enhancement to `LogSupport` to help standardize logging across all Service and Controllers. New
  methods `logInfo`, `logDebug`, `logTrace`, `logWarn`, and `logError` now provide consistent
  formatting of log messages plus log-level aware output of any throwables passed to these methods.
  See LogSupport for more info.

### 💥 Breaking Changes

* The methods `LogSupport.logErrorCompact` and `LogSupport.logDebugCompact` have been removed. Use
  `logError` and `logDebug` instead, passing your `Throwable` as the last argument to these methods.

### 🐞 Bug Fixes

* The `lastUpdatedBy` column found in various Admin grid now tracks the authenticated user's
  username, indicating if an update was made while impersonating a user.
* Fix to bug causing 'Edge' browser to be incorrectly identified.

[Commit Log](https://github.com/xh/hoist-core/compare/v10.1.0...v11.0.1)

## 10.1.0 - 2021-11-03

### 🎁 New Features

* New Admin endpoint to output environment variables and JVM system properties.
    * Take (optional) update to `hoist-react >= 44.1.0` for corresponding Hoist Admin Console UI.

[Commit Log](https://github.com/xh/hoist-core/compare/v10.0.0...v10.1.0)

## 10.0.0 - 2021-10-26

⚠ NOTE - apps *must* update to `hoist-react >= 44.0.0` when taking this hoist-core update.

### 🎁 New Features

* Log Levels now include information on when the custom config was last updated and by whom. Note
  required database modifications in Breaking Changes below.
* Client Error messages are now saved and sent in bulk on a timer. This allows Hoist to bundle
  multiple error reports into a single alert email and generally improves how a potential storm of
  error reports is handled.
* Improved `JsonBlob` editing now supports setting null values for relevant fields.

### 💥 Breaking Changes

* Update required to `hoist-react >= 44.0.0` due to changes in `JsonBlobService` APIs and the
  addition of new, dedicated endpoints for Alert Banner management.
* Public methods on `JsonBlobService` have been updated - input parameters have changed in some
  cases, and they now return `JsonBlob` instances (instead of pre-formatted Maps).
* Two new columns should be added to the `xh_log_level` table in your app's database: a datetime
  column and a nullable varchar(50) column. Review and run the SQL below, or an equivalent suitable
  for your app's database. (Note that both columns are marked as nullable to allow the schema change
  to be applied to a database in advance of the upgraded deployment.)

  ```sql
  ALTER TABLE `xh_log_level` ADD `last_updated` DATETIME NULL;
  ALTER TABLE `xh_log_level` ADD`last_updated_by` VARCHAR(50) NULL;
  ```

### ⚙️ Technical

* Dedicated admin endpoints added for Alert Banner management, backed by a new `AlertBannerService`.

[Commit Log](https://github.com/xh/hoist-core/compare/v9.4.0...v10.0.0)

## 9.4.0 - 2021-10-15

### 🎁 New Features

* Log Viewer now supports downloading log files.

[Commit Log](https://github.com/xh/hoist-core/compare/v9.3.1...v9.4.0)

### ⚙️ Technical

* Applications will no longer default to "development" environment in server deployments. A
  recognized environment must be explicitly provided.

## 9.3.2 - 2021-10-01

* `EmailService` now requires an override or filter config before sending any mails in local
  development mode.
* `ClientErrorEmailService` now relays any client URL captured with the error.

[Commit Log](https://github.com/xh/hoist-core/compare/v9.3.1...v9.3.2)

## 9.3.1 - 2021-08-20

* Bootstrap new `xhSizingMode` core preference.

[Commit Log](https://github.com/xh/hoist-core/compare/v9.3.0...v9.3.1)

## 9.3.0 - 2021-08-11

### 🎁 New Features

* Excel cell styles with grouped colors are now cached for re-use, avoiding previously common file
  error that limits Excel tables to 64,000 total styles.
* Client error reports now include the full URL for additional troubleshooting context.
    * ⚠ NOTE - this requires a new, nullable varchar(500) column be added to the xh_client_error
      table in your app's configuration database. Review and run the following SQL, or an equivalent
      suitable for the particular database you are using:

      ```sql
      ALTER TABLE `xh_client_error` ADD COLUMN `url` VARCHAR(500) NULL;
      ```

[Commit Log](https://github.com/xh/hoist-core/compare/v9.2.3...v9.3.0)

## 9.2.3 - 2021-06-24

### ⚙️ Technical

* Parsing of `AppEnvironment` from a string provided via instance config / JVM opts is now
  case-insensitive.

[Commit Log](https://github.com/xh/hoist-core/compare/v9.2.2...v9.2.3)

## 9.2.2 - 2021-06-07

### ⚙️ Technical

* Replaced obsolete jcenter dependency (see https://blog.gradle.org/jcenter-shutdown).

[Commit Log](https://github.com/xh/hoist-core/compare/v9.2.1...v9.2.2)

## 9.2.1 - 2021-04-14

### 🐞 Bug Fixes

* `GridExportImplService` now handles Excel table exports containing no data rows. Previously, the
  Excel file required repair, during which all table and column header formatting was lost.
* Status Monitors no longer evaluate metric-based thresholds if an app-level check implementation
  has already set marked the result with a `FAIL` or `INACTIVE` status, allowing an app to fail or
  dynamically disable a check regardless of its metric.
* Fix incorrect formatting pattern strings on `DateTimeUtils`.

[Commit Log](https://github.com/xh/hoist-core/compare/v9.2.0...v9.2.1)

## 9.2.0 - 2021-03-25

### 🐞 Bug Fixes

* Restore JSON Serialization of `NaN` and `Infinity` as `null`. This had long been the standard
  Hoist JSON serialization for `Double`s and `Float`s but was regressed in v7.0 with the move to
  Jackson-based JSON serialization.

[Commit Log](https://github.com/xh/hoist-core/compare/v9.1.1...v9.2.0)

## 9.1.1 - 2021-01-27

### ⚙️ Technical

* Improvements to the tracking / logging of admin impersonation sessions.

[Commit Log](https://github.com/xh/hoist-core/compare/v9.1.0...v9.1.1)

## 9.1.0 - 2020-12-22

### 🎁 New Features

* Built-in logging utils `withDebug`, `withInfo`, `compactErrorLog` and `compactDebugLog` will log
  username when called in the context of a user request.
* New method `IdentityService.getUsername()` for efficient access to username when no additional
  details about current user are needed.

### ⚙️ Technical

* Improve consistency of exception descriptions in logs.
* Remove repeated exception descriptions in logs: `withDebug` and `withInfo` will no longer print
  exception details.
* TrackService will now log to a dedicated daily log file.

[Commit Log](https://github.com/xh/hoist-core/compare/v9.0.0...v9.1.0)

## 9.0.0 - 2020-12-17

### 💥 Breaking Changes

* `LogSupport` API enhancements:
    * `logErrorCompact()` and `logDebugCompact()` now only show stacktraces on `TRACE`
    * `withInfo()` and `withDebug()` now log only once _after_ execution has completed. Raising the
      log level of the relevant class or package to `TRACE` will cause these utils to also log a
      line
      _before_ execution, as they did before. (As always, log levels can be adjusted dynamically at
      runtime via the Admin Console.)
    * The upgrade to these two utils mean that they **completely replace** `withShortInfo()` and
      `withShortDebug()`, which have both been **removed** as part of this change.
    * Additional stacktraces have been removed from default logging.

### ⚙️ Technical

* `RoutineException`s are now returned with HttpStatus `400` to client, rather than `500`

[Commit Log](https://github.com/xh/hoist-core/compare/v8.7.3...v9.0.0)

## 8.7.3 - 2020-12-15

* Default exception logging in `ExceptionRender` will no longer include stacktraces, but will
  instead use `LogSupport.logErrorCompact()`. To see stacktraces for any given logger, set the
  logging level to `DEBUG`.

[Commit Log](https://github.com/xh/hoist-core/compare/v8.7.2...v8.7.3)

## 8.7.2 - 2020-12-15

### 🐞 Bug Fixes

* Fixed bug preventing cleanup of MemoryMonitoringService snapshots.

[Commit Log](https://github.com/xh/hoist-core/compare/v8.7.1...v8.7.2)

## 8.7.1 - 2020-12-11

### ⚙️ Technical

* Minor enhancements to `JsonBlobService` API.

### 📚 Libraries

* org.apache.httpcomponents:httpclient `4.5.6 → 4.5.13`

[Commit Log](https://github.com/xh/hoist-core/compare/v8.7.0...v8.7.1)

## 8.7.0 - 2020-12-01

### 🎁 New Features

* Added new `MemoryMonitoringService` to sample and return simple statistics on heap (memory) usage
  from the JVM runtime. Stores a rolling, in-memory history of snapshots on a configurable interval.

### 🔒 Security

* HTML-encode certain user-provided params to XhController endpoints (e.g. track, clientErrors,
  feedback) to sanitize before storing / emailing.

### ⚙️ Technical

* Removed verbose stacktraces appended to the primary app log by the built-in Grails 'StackTrace'
  logger. This logger has now been set to level *OFF* by default. To re-enable these stacktraces,
  raise the log level of this logger in either logback.groovy or dynamically at runtime in the Hoist
  Admin Console.

[Commit Log](https://github.com/xh/hoist-core/compare/v8.6.1...v8.7.0)

## 8.6.1 - 2020-10-28

* `JsonBlobService` - complete support for metadata with additional `meta` property. Requires an
  additional column on blob table, e.g:

  ```sql
  alter table xh_json_blob add meta varchar(max) go
  ```
* Introduce new `AppEnvironment.TEST` enumeration value.

[Commit Log](https://github.com/xh/hoist-core/compare/v8.6.0...v8.6.1)

## 8.6.0 - 2020-10-25

* `JsonBlobService`: Enhancements to archiving, new columns and new unique key constraint.
    - Apps will need to modify the `xh_json_blob` table with new `archived_date` column and related
      unique constraint. SAMPLE migration SQL below:

      ```sql
      alter table xh_json_blob add archived_date bigint not null go
      alter table xh_json_blob drop column archived go
      alter table xh_json_blob add constraint idx_xh_json_blob_unique_key unique (archived_date, type, owner, name)
      ```

    - Apps should update to `hoist-react >= 36.6.0`.

[Commit Log](https://github.com/xh/hoist-core/compare/v8.5.0...v8.6.0)

## 8.5.0 - 2020-10-07

* `JsonBlobService`: Use more scalable token-based access; support archiving. Requires additional
  columns on blob table, e.g:

  ```sql
  alter table xh_json_blob add token varchar(255) not null go
  alter table xh_json_blob add archived boolean default false go
  ```

  Note that the `archived` column is dropped in subsequent versions, and thus need not be added
  unless you are using 8.5.0 specifically.

[Commit Log](https://github.com/xh/hoist-core/compare/v8.4.0...v8.5.0)

## 8.4.0 - 2020-09-25

* `JsonBlobService`: Security enhancements and finalization of API.
* Server Support for Bulk editing of Configs and Preferences.

[Commit Log](https://github.com/xh/hoist-core/compare/v8.3.0...v8.4.0)

## 8.3.0 - 2020-09-21

⚠ NOTE - apps should update to `hoist-react >= 36.1.0` when taking this hoist-core update. This is
required to support the updates to Admin Activity and Client Error tracking described below.

### 🎁 New Features

* Adds support for storing and retrieving `JsonBlob`s - chunks of arbitrary JSON data used by the
  corresponding `JsonBlobService` introduced in hoist-react v36.1.0.

### 🐞 Bug Fixes

* Improved time zone handling in the Admin Console "Activity Tracking" and "Client Errors" tabs.
    * Users will now see consistent bucketing of activity into an "App Day" that corresponds to the
      LocalDate when the event occurred in the application's timezone.
    * This day will be reported consistently regardless of the time zones of the local browser or
      deployment server.

[Commit Log](https://github.com/xh/hoist-core/compare/v8.2.0...v8.3.0)

## 8.2.0 - 2020-09-04

### 🎁 New Features

* Add new `RoutineRuntimeException`

### 🐞 Bug Fixes

* Pref and Config Differ now record the admin user applying any changes via these tools.
* Fix bug with monitoring when monitor script times out.

### ⚙️ Technical

* Specify default DB indices on a small number of bundled domain classes.

[Commit Log](https://github.com/xh/hoist-core/compare/v8.1.0...v8.2.0)

## 8.1.0 - 2020-07-16

### 🎁 New Features

* Add support for Preference Diffing in the Hoist React Admin console.

[Commit Log](https://github.com/xh/hoist-core/compare/v8.0.1...v8.1.0)

## 8.0.1 - 2020-06-29

### 🐞 Bug Fixes

* Fix minor regression to reporting of hoist-core version.

[Commit Log](https://github.com/xh/hoist-core/compare/v8.0.0...v8.0.1)

## 8.0.0 - 2020-06-29

### ⚖️ Licensing Change

As of this release, Hoist is [now licensed](LICENSE.md) under the popular and permissive
[Apache 2.0 open source license](https://www.apache.org/licenses/LICENSE-2.0). Previously, Hoist was
"source available" via our public GitHub repository but still covered by a proprietary license.

We are making this change to align Hoist's licensing with our ongoing commitment to openness,
transparency and ease-of-use, and to clarify and emphasize the suitability of Hoist for use within a
wide variety of enterprise software projects. For any questions regarding this change, please
[contact us](https://xh.io/).

### 🎁 New Features

* New support for `appTimeZone` and `serverTimeZone` in `EnvironmentService`.
* New support for eliding long strings: `StringUtils.elide()`.
* New support for the enhanced Admin Activity Tracking tab shipping in hoist-react v35.

[Commit Log](https://github.com/xh/hoist-core/compare/v7.0.1...v8.0.0)

## 7.0.1 - 2020-06-04

### ⚙ Technical

* Improvements to formatting of monitoring and error emails.
* Bootstrap `xhEnableMonitoring` config
* Add Grails Quartz plugin (v2.0.13)

### 🐞 Bug Fixes

* Fixed a regression to TrackService, preventing persisting lists in the `data` property.

[Commit Log](https://github.com/xh/hoist-core/compare/v7.0.0...v7.0.1)

## 7.0.0 - 2020-05-08

### 🎁 New Features

* Exception Handling has been improved in the newly enhanced `exceptionRenderer` bean. This bean
  will catch uncaught exceptions from all Controllers and Timers and has been newly configured to
  limit the logging of unnecessary stack traces.

* New exception classes for `HttpException` and `ExternalHttpException` have been added.

* JSON parsing in Hoist has been reworked to simplify and standardize based on the high-performance
  Jackson library. (https://github.com/FasterXML/jackson). Benchmarking shows a speedup in parsing
  times of 10x to 20x over the `grails.converter.JSON` library currently used by Hoist. In
  particular, this change includes:
    * A new `JSONParser` API in the `io.xh.hoist.json` package that provides JSON parsing of text
      and input streams. This API is designed to be symmetrical with the existing `JSONFormatter.`
    * All core hoist classes now rely on the API above. Of special note are `JSONClient`, and
      `RestController`.
    * Cleanups to the APIs for `JSONClient`, `ConfigService`, and `PrefService`. These methods now
      return java object representations using the standard java `Map` and `List` interfaces rather
      than the confusing `JSONObject`, `JSONArray` and `JSONElement` objects.

### 🎁 Breaking Changes

* The `getJSONObject()`, `getJSONArray()`, and `getJSON()` methods on `ConfigService` and
  `PrefService` have been replaced with `getMap()` and `getList()`.
* The `executeAsJSONObject()` and `executeAsJSONArray()` methods on `JSONClient` have been replaced
  with `executeAsMap()` and `executeAsList()`.
* The method `RestController.preprocessSubmit()` now takes a `Map` as its single input, rather than
  a `JSONObject`.

[Commit Log](https://github.com/xh/hoist-core/compare/v6.7.0...v7.0.0)

## 6.7.0 - 2020-04-22

### 💥 Breaking Changes

* `Timer.delay` now expects either a millisecond value, or a boolean. It no longer will take a
  string/closure and `Timer.delayUnits` has been removed. This has been changed to enhance the
  functionality and make it consistent with its client-side counterpart in hoist-react.

[Commit Log](https://github.com/xh/hoist-core/compare/v6.6.0...v6.7.0)

## 6.6.0 - 2020-03-27

### 🎁 New Features

* New `xhEnableLogViewer` config available to fully disable the log viewer built into the Admin
  console. Intended for scenarios where the UI server logs are not material/helpful, or potentially
  for cases where they are too chatty/large to be effectively viewed in the Admin UI.

[Commit Log](https://github.com/xh/hoist-core/compare/v6.5.0...v6.6.0)

## 6.5.0 - 2020-03-16

### 🎁 New Features

* Added support for setting custom logging layouts. Applications can use this to further customize
  built-in Hoist logging, including changing it to use alternative file formats such as JSON.
* Also includes enhanced documentation and an example of how to configure logging in Hoist.

[Commit Log](https://github.com/xh/hoist-core/compare/v6.4.4...v6.5.0)

## 6.4.4 - 2020-03-05

### 🐞 Bug Fixes

* Fixed issue where attempting to read very large log files would overly stress server processor and
  memory resources. [#115](https://github.com/xh/hoist-core/issues/115)

### ⚙️ Technical

* Add ability to configure WebSocketService resource limits using soft configuration.
* Note intermediate builds 6.4.2/6.4.3 not for use.

[Commit Log](https://github.com/xh/hoist-core/compare/v6.4.1...v6.4.4)

## 6.4.1 - 2020-02-29

### 🐞 Bug Fixes

* Fixed an issue where GORM validation exceptions would trigger MethodNotFoundException

### ⚙️ Technical

* Switch to using [nanoJson](https://github.com/mmastrac/nanojson) for JSON validation, which
  ensures stricter adherence to the JSON spec.

[Commit Log](https://github.com/xh/hoist-core/compare/v6.4.0...v6.4.1)

## 6.4.0 - 2020-01-21

### 🎁 New Features

* Added a new `xhEnableImpersonation` config for enabling or disabling impersonation app-wide. Note
  that this config will be defaulted to false if not yet defined - set to true after upgrade to
  continue supporting impersonation for your application.
* The `xhMonitorConfig` config supports a new property `monitorTimeoutSecs` to control the max
  runtime for any individual monitor check.
* Any `appBuild` tag is now included in the output of `xh/version`, allowing for client-side version
  checking to take the particular build into account when running on a SNAPSHOT.

### ⚙️ Technical

* All exceptions are now rendered as JSON. HTML exception rendering is no longer supported.
* Exceptions in GORM validation will now be treated as routine and will not be logged.
  ([#95](https://github.com/xh/hoist-core/issues/95))
* GORM validation exceptions are now handled by `BaseController` rather than `RestController`, so
  all endpoints will be handled consistently. ([#68](https://github.com/xh/hoist-core/issues/68))

[Commit Log](https://github.com/xh/hoist-core/compare/v6.3.1...v6.4.0)

## 6.3.1 - 2019-11-12

### 🐞 Bug Fixes

* JSON preferences accept any valid `JSONElement` for their value, not just a `JSONObject`.
* Default `TrackLog.severity` to `INFO` vs. non-standard `OK`.
* Bootstrapped `xhEmailSupport` config now properly `clientVisible`.

[Commit Log](https://github.com/xh/hoist-core/compare/v6.3.0...v6.3.1)

## 6.3.0 - 2019-09-04

### 🎁 New Features

* Grid exports to Excel now support setting an export format on a per-cell basis. Requires an
  updated Hoist React build for client-side support, but is backwards compatible with existing API.

### ⚙️ Technical

* `JSONClient` can be constructed without providing a configured `ClosableHttpClient`. A default
  client will be created and used.
* When pointed to a directory, `InstanceConfigUtils` will first check to see if it contains a file
  named `[appCode].yml` and, if so, will load configs from that single file and return. Otherwise,
  individual files within that directory will be loaded as key/value pairs, as they were previously.
  This allows a single `-Dio.xh.hoist.instanceConfigFile` value to be baked into a container build
  and resolve to either single-file or directory-mode configs based on the deployment environment.

[Commit Log](https://github.com/xh/hoist-core/compare/v6.2.0...v6.3.0)

## 6.2.0 - 2019-08-13

### 🎁 New Features

* The `Timer` class has been enhanced to support intervals as low as 500ms. Previously, `Timer` had
  a minimum interval of 2 seconds.

[Commit Log](https://github.com/xh/hoist-core/compare/v6.1.0...v6.2.0)

## 6.1.0 - 2019-07-31

### 🎁 New Features

* **WebSocket support** has been added in the form of `WebSocketService`. The new service maintains
  and provides send/receive functionality to connected Hoist client apps, each associated with a
  unique channel identifier.
    * ⚠ **Note** this change requires that applications specify a new dependency in their
      `build.gradle` file on `compile "org.springframework:spring-websocket"`. If missing, apps will
      throw an exception on startup related to a failure instantiating `WebSocketService`. Apps
      should
      *not* need to make any changes to their own code / services aside from this new dep.
    * This service and its related endpoints integrate with client-side websocket support and admin
      tools added to Hoist React v26.
    * As per the included class-level documentation, applications must update their
      Application.groovy file to expose an endpoint for connections and wire up
      a `HoistWebSocketHandler` to relay connection events to the new service.

### 🐞 Bug Fixes

* Dedicated Jackson JSON serializer added for Groovy `GString` objects - outputs `toString()` as
  expected vs. obscure/unwanted object representation (#87).

[Commit Log](https://github.com/xh/hoist-core/compare/v6.0.2...v6.1.0)

## 6.0.2 - 2019-07-24

### 🐞 Bug Fixes

* Grid exports will no longer fail if any values fail to parse as per the specified data type.
  Previously a single unexpected value could spoil the export - now they will be passed through
  as-is to the generated worksheet.

[Commit Log](https://github.com/xh/hoist-core/compare/v6.0.1...v6.0.2)

## 6.0.1 - 2019-07-19

### 🐞 Bug Fixes

* Ensure JSON is rendered with `charset=UTF-8` vs. an unexpected ISO fallback we started getting
  once we stopped using the built-in Grails JSON converter in favor of rendering the String output
  from Jackson . Fixes issue with unicode characters getting munged in JSON responses.

[Commit Log](https://github.com/xh/hoist-core/compare/v6.0.0...v6.0.1)

## 6.0.0 - 2019-07-10

### 🎁 New Features

* A `RoutineException` interface has been added. Implement this interface to mark any exception that
  is a part of normal operations and should not necessarily be logged on the server as an error.
* The `DataNotAvailableException` has been added. This class implements `RoutineException` and is
  intended to be thrown when requested data is not currently available due to normal, expected
  business conditions (e.g. the business day has just rolled and new data is not yet ready).
* The [Jackson library](https://github.com/FasterXML/jackson) is now used for JSON Serialization.
  This provides a faster, more standardized approach to rendering JSON. Groovy Traits are also no
  longer used for Hoist's Cached JSON support, improving the ability to use this feature with Java.
* Added `/ping` endpoint for trivial server up / connectivity checks.

### 💥 Breaking Changes

* The `cacheJSON()` method on JSONFormat is no longer available for specifying cached JSON
  serialization. Extend the `JSONFormatCached` class instead.

[Commit Log](https://github.com/xh/hoist-core/compare/v5.5.5...v6.0.0)

## 5.5.5 - 2019-07-06

### ⚙️ Technical

* New default pref `xhShowVersionBar`, remove deco'd pref `xhForceEnvironmentFooter`.

[Commit Log](https://github.com/xh/hoist-core/compare/v5.5.4...v5.5.5)

## 5.5.4 - 2019-06-24

### ⚙️ Technical

* New default config + preference definitions added in Bootstrap to support client-side
  AutoRefreshService.
* Memory/processors available to JVM logged at startup.

[Commit Log](https://github.com/xh/hoist-core/compare/v5.5.3...v5.5.4)

## 5.5.3 - 2019-04-16

### ⚙️ Technical

* Throw new `SessionMismatchException` when client provides a `clientUsername` to /xh endpoints that
  does not match the current session user. (The dedicated exception class is new, not the behavior.)

[Commit Log](https://github.com/xh/hoist-core/compare/v5.5.2...v5.5.3)

## 5.5.2 - 2019-03-06

### ⚙️ Technical

* Admin endpoint to run log archiving routine on demand.

[Commit Log](https://github.com/xh/hoist-core/compare/v5.5.1...v5.5.2)

## 5.5.1 - 2019-01-30

### 🐞 Bug Fixes

* Further work to ensure admin log viewer endpoint is completely wrapped in try/catch to avoid
  throwing repeated stack traces if supplied incorrect parameters.

[Commit Log](https://github.com/xh/hoist-core/compare/v5.5.0...v5.5.1)

## 5.5.0 - 2019-01-24

### ⚙️ Technical

* Monitors will now log all activity to a daily dedicated log of the form `[appName]-monitor.log`.
  This behavior can be controlled with the option `writeToMonitorLog` in the `xhMonitorConfig`
  block.

[Commit Log](https://github.com/xh/hoist-core/compare/v5.4.2...v5.5.0)

## 5.4.2 - 2019-01-14

### ⚙️ Technical

* Activity tracking logs are now written to the database by default, even in local development mode.
  An optional `disableTrackLog` instance config value is now available to prevent them from being
  persisted (in any environment).

### 🐞 Bug Fixes

* Corrected auto-defaulted required config for the log file archive directory path.
* Avoid any attempt to evaluate thresholds for Status Monitor results that do not produce a metric.

[Commit Log](https://github.com/xh/hoist-core/compare/v5.4.1...v5.4.2)

## 5.4.1 - 2018-12-31

### 🐞 Bug Fixes

* Track log entries are now written correctly when an admin starts/stops impersonation.
* InstanceConfigUtils will warn via stdout if a config file is not found or cannot be parsed.

[Commit Log](https://github.com/xh/hoist-core/compare/v5.4.0...v5.4.1)

## 5.4.0 - 2018-12-18

### ⚙️ Technical

* Environment information now includes details on the primary database connection, including the
  JDBC connection string, user, and dbCreate setting. Note this additional info is only returned
  when the requesting user is a Hoist Admin (and is intended for display in the admin JS client).
* Additional `AppEnvironment` enums added for UAT and BCP.

[Commit Log](https://github.com/xh/hoist-core/compare/v5.3.1...v5.4.0)

## v5.3.1 - 2018-12-17

### 📚 Libraries

* Grails `3.3.8 → 3.3.9`
* GORM `6.1.10 → 6.1.11`
* Apache HttpClient `4.5.3 → 4.5.6`

[Commit Log](https://github.com/xh/hoist-core/compare/v5.3.0...v5.3.1)

## v5.3.0 - 2018-11-14

### ⚙️ Technical

* AppConfigs and Preferences now serialize their values / defaultValues with appropriate types in
  their formatForJSON serializations. (Previously values were all serialized as strings.) This
  allows for more direct binding with admin editor form controls of the appropriate type, and
  generally centralizes their serialization in a more consistent way.

[Commit Log](https://github.com/xh/hoist-core/compare/v5.2.0...v5.3.0)

## v5.2.0

### ⚙️ Technical

* Processing of uploaded grid data for Excel export modified to handle even larger export sets. ⚠️
  Note requires client-side toolkit updates (>= v16 for Hoist React).

[Commit Log](https://github.com/xh/hoist-core/compare/v5.1.0...v5.2.0)

## v5.1.0

### 🎁 New Features

* `InstanceConfigUtils` can now read bootstrap configuration values from a directory of files, each
  containing a single config, in addition to the previous support for yaml files. This supports
  reading low-level configuration from Docker/Kubernetes configs and secrets, which are mounted to
  the container filesystem as a directory.

### 🐞 Bug Fixes

* An admin client that happens to be polling for a non-existent log file (e.g. one that has just
  been archived) will no longer spam the logs with stack traces.

[Commit Log](https://github.com/xh/hoist-core/compare/v5.0.4...v5.1.0)

## v5.0.4

### 🐞 Bug Fixes

* Avoids the use of (sometimes) reserved SQL word `level` in the `LogLevel` config object. Remapped
  to `log_level` column.

⚠️ Note that this will require a schema update if Grails is not configured to do so automatically,
and will result in existing overrides having a null level (which is supported and means "no
override").

[Commit Log](https://github.com/xh/hoist-core/compare/release-5.0.3...v5.0.4)

## v5.0.3

### 💥 Breaking Changes

**This release includes several core API changes to how users and their roles (permissions) are
loaded.** (Note that the breaking changes below will typically be handled by updates to a custom
enterprise plugin and not require individual app changes.)

* Applications (or enterprise plugins) must implement a new `RoleService` extending from
  `BaseRoleService` to provide a map of users to their app-specific roles. Roles continue to be
  modelled as simple strings for use both on server and client.
* The `HoistUser` superclass no longer holds / caches its roles directly, but instead calls into the
  new required `RoleService` dynamically when asked.
* Boilerplate around auth whitelists and resources has been better consolidated into the plugin,
  helping to clean up some repeated application-level `AuthenticationService` code.
* Hoist implementation endpoints have moved from `/hoistImpl/ → /xh/` for brevity / clarity.
  Client-side plugins will be updated to use this new path. The implementation APIs used to
  login/logout and confirm auth / roles have changed, but again are handled by Hoist client plugin
  updates and do not require application-level changes.

[Commit Log](https://github.com/xh/hoist-core/compare/release-4.3.0...release-5.0.3)

## v4.3.0

### 🎁 New Features

* Server-side Excel export supports `LONG_TEXT` format with wrapped multi-line cells.

### 🐞 Bug Fixes

* Objects extending `JSONFormat` with `cacheJSON` enabled can be rendered at the top-level of a
  return.

[Commit Log](https://github.com/xh/hoist-core/compare/release-4.2.1...release-4.3.0)

## v4.2.1

* Added support for `activeOnly` argument to `UserAdminController` - required for xh/hoist-react#567

[Commit Log](https://github.com/xh/hoist-core/compare/release-4.2.0...release-4.2.1)

## v4.2.0

### 🎁 New Features

* Added support for PUT, PATCH, DELETE to BaseProxyService.

[Commit Log](https://github.com/xh/hoist-core/compare/release-4.1.0...release-4.2.0)

## v4.1.0

### 📚 Libraries

* Grails `3.3.5 → 3.3.8`

[Commit Log](https://github.com/xh/hoist-core/compare/release-4.0.0...release-4.1.0)

## v4.0.0

### 💥 Breaking Changes

* Relevant `HoistImplController` endpoints now require a `clientUsername` param to ensure the client
  and server are in sync re. the currently active user. This resolves edge-case bugs around
  impersonation and preference, dashboard changes flushing changes on unload to the wrong
  server-side user. (#46)

[Commit Log](https://github.com/xh/hoist-core/compare/release-3.1.2...release-4.0.0)

## v3.1.2

### 🐞 Bug Fixes

* The `xhEmailDefaultDomain` config no longer needs a leading (and confusing) `@` - EmailService
  will prepend this automatically.
    * ⚠️ Note app-level configs with a leading `@` in place will need to be adjusted. (#43)

[Commit Log](https://github.com/xh/hoist-core/compare/release-3.1.1...release-3.1.2)

## v3.1.1

### 🐞 Bug Fixes

+ IdentityService.getUser() should not throw when called outside context of a request -- just return
  null. Important when e.g. looking for a username within service calls that might be triggered by a
  controller-based web request or a timer-based thread. 4130a9add8dd8ba22376ea69cfa3a3d095bdf6b0

[Commit Log](https://github.com/xh/hoist-core/compare/release-3.1.0...release-3.1.1)

## v3.1.0

### 🎁 New Features

* Group field added to Preferences for better organization and consistency with AppConfigs.<br><br>
  ⚠️ **Note** schema update required:

```sql
--MySQL
ALTER TABLE xh_preference
    ADD group_name VARCHAR(255);
UPDATE xh_preference
SET group_name = 'Default'
WHERE group_name IS NULL;
ALTER TABLE xh_preference MODIFY group_name VARCHAR (255) NOT NULL;
```

```sql
--SQL Server
ALTER TABLE xh_preference
    ADD group_name VARCHAR(255);
UPDATE xh_preference
SET group_name = 'Default'
WHERE group_name IS NULL;
ALTER TABLE xh_preference ALTER COLUMN group_name varchar(255) NOT NULL
```

* ClientError tracking gets a `userAlerted` flag to record whether or not the user was shown a
  pop-up dialog (vs. an error being reported quietly in the background).<br><br> ⚠️ **Note** schema
  update required:

```sql
-- SQL Server
ALTER TABLE xh_client_error
    ADD user_alerted bit NOT NULL DEFAULT 0
-- MySQL
ALTER TABLE xh_client_error
    ADD user_alerted bit(1) NOT NULL DEFAULT 0
```

### 🐞 Bug Fixes

* Log archiving fixed for apps with a dash or underscore in their appCode.

## v.3.0.4

### 🐞 Bug Fixes

* Removed plugin grails-x-frame-options-plugin. It will be put into the hoist-sencha project. It is
  only needed in hoist-sencha apps. Hoist-react apps will get this header set by nginx.

## v.3.0.3

### 🎁 New Features

* Added plugin
  [grails-x-frame-options-plugin](https://github.com/mrhaki/grails-x-frame-options-plugin)
* This prevents XSS attacks by setting by default the most strict header setting `X-Frame-Options:
  DENY` on all responses from the grails server. You can relax this strict setting to `SAMEORIGIN`
  (and will probably want to) by adding `plugin.xframeoptions.sameOrigin = true` inside the grails
  clause of your application.groovy file (see piq-react for example).

## v3.0.2

### 📚 Libraries

* Gradle wrapper `4.8`

## v3.0.1

### 🎁 New Features

* Updates of following libraries:

```
grailsVersion=3.3.1 → 3.3.5
grailsAsyncVersion=3.3.1 → 3.3.2
gormVersion=6.1.7.RELEASE → 6.1.9.RELEASE
```

* Note Grails update fixes support for the pathJar which helps fix long class path issues on
  Windows.
* Default theme is now the 'light' theme.

## v3.0.0

### 💥 Breaking Changes

* This release unwinds the multi environment config concept. See #30 for the corresponding issue.
* To take this update, developers need to also migrate to v5.X.X of hoist-react or v2.X.X of
  hoist-sencha and follow these steps in each environment:

#### Step 1

If you are doing this migration in a lower environment (dev, stage, uat) you may want to keep that
environment's configs. For example, if you are migrating the dev env app to this new code, and there
are configs in the dev_value column that you would like to keep in the dev environment, you first
need to manually copy these values from the dev field to the prod field in the dev admin config UI.

#### Step 2

Turn off your grails server and your webpack server (if applicable). Add a new 'value' column with
allow null, allow null in the old 'prod_value' column, then copy prod_value values over to the new
value column:

##### For MySQL DB:

```
ALTER TABLE `xh_config` ADD `value` LONGTEXT;
ALTER TABLE `xh_config` MODIFY `prod_value` LONGTEXT;
```

##### For MS SQL Server DB:

```
ALTER TABLE xh_config
ADD value varchar(max) NULL
ALTER COLUMN prod_value varchar(max)
```

##### For MySQL DB:

```
UPDATE `xh_config` SET `value` = `prod_value`
```

##### For MS SQL Server DB:

```
UPDATE xh_config SET value = prod_value
```

#### Step 3

Update app code in environment to use hoist-core v3.0.0 and hoist-react v5.X.X or hoist-sencha
v2.0.0.

Remove

```
supportedEnvironments = ['Staging', 'Development']
```

from grails-app/conf/application.groovy in your app. (Note that this line might appear twice - once
near the top if an app has customized and once in the "hoistDefaults" section.)

#### Step 4

Set value to not accept NULL and drop old columns:

##### For MySQL DB:

```
ALTER TABLE `xh_config`
  MODIFY `value` LONGTEXT NOT NULL;

ALTER TABLE `xh_config`
  DROP COLUMN `beta_value`, `stage_value`, `dev_value`, `prod_value`;
```

##### For MS SQL Server DB:

```
ALTER TABLE xh_config
  ALTER COLUMN value varchar(max) NOT NULL

ALTER TABLE xh_config
  DROP COLUMN prod_value, dev_value, stage_value, beta_value

```

### 🎁 New Features

* None

### 🐞 Bug Fixes

* None

## v2.0.0

### 💥 Breaking Changes

* This release includes updates around how the key `appCode` and `appName` identifiers are read from
  application builds and what they represent. See #33 for the corresponding issue. This standardizes
  the meaning of these two identifiers on the client and server, and decouples the server-side
  appCode from the Gradle project name.
* To take this update, applications must ensure their `build.gradle` file populates these variables
  within a grails.build.info file created by Grails itself during the build. See e.g.
  [this commit to the Toolbox app](https://github.com/xh/toolbox/commit/073376eefba37ea0ffec073478bb628be447c77b)
  for an example of this change.
* Apps should audit their use of `Utils.appName` on the server-side and update to `Utils.appCode` if
  they need to continue accessing the shortname variant.

### 🎁 New Features

* None

### 🐞 Bug Fixes

* None

## v1.2.0

### 💥 Breaking Changes

* None

### 🎁 New Features

This release adds support for
[InstanceConfigUtils](https://github.com/xh/hoist-core/blob/1fa43564fb77e11a04dd075d969b300f38252579/src/main/groovy/io/xh/hoist/util/InstanceConfigUtils.groovy)
, a utility for loading configuration properties from an external YAML file once on startup and
exposing them to the application as a map.

* These are intended to be minimal, low-level configs that apply to a particular deployed instance
  of the application and therefore are better sourced from a local file/volume vs. source code,
  JavaOpts, or database-driven ConfigService entries.
* Examples include the AppEnvironment as well as common Bootstrap requirements such as database
  credentials.
* See the class-level doc comment for additional details. Use of InstanceUtils is _not_ required to
  take this release.

### 🐞 Bug Fixes

* Fix NPE breaking FeedbackService emailing. 8f07caf677dc0ed3a5ae6c8dd99dc59e2ffd8508
* Make LogLevel adjustments synchronous, so they reflect immediately in Admin console UI.
  dc387e885bea14b0443d5e984ccd74238fa6e7b7

------------------------------------------

📫☎️🌎 info@xh.io | https://xh.io

Copyright © 2025 Extremely Heavy Industries Inc.<|MERGE_RESOLUTION|>--- conflicted
+++ resolved
@@ -1,12 +1,8 @@
 # Changelog
 
-<<<<<<< HEAD
 ## 35.0-SNAPSHOT - unreleased
 
-## 34.0.0 - 2025-11-20
-=======
 ## 34.0.1 - 2025-11-24
->>>>>>> e049c10c
 
 ### 💥 Breaking Changes (upgrade difficulty: 🟠 Medium - upgrade to Grails/Gradle/Spring. New logging config)
 
