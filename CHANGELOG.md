--- conflicted
+++ resolved
@@ -2,12 +2,6 @@
 
 ## 24.0-SNAPSHOT - unreleased
 
-<<<<<<< HEAD
-### 💥 Breaking Changes (upgrade difficulty: 🟢 LOW - requires Hoist React v69)
-
-* Support bulk tracking messages.  Improve timestamps on tracking messages
-* Support for persisting of memory monitoring results
-=======
 ### 💥 Breaking Changes (upgrade difficulty: 🟢 LOW - Hoist React update)
 
 * Requires `hoist-react >= 69` to support revised API for Activity Tracking and User Preference
@@ -19,13 +13,13 @@
   request, helping to reduce network overhead for chatty apps.
 * Improved the handling of track log timestamps - these can now be supplied by the client and are no
   longer bound to insert time of DB record. Latest Hoist React uses *start* of the tracked activity.
+* Support for persisting of memory monitoring results
 
 ### ⚙️ Technical
 
 * Updated behavior of `withInfo` and `withDebug` log utils to print a "started" message if logging
   enabled at `DEBUG` or `TRACE`, respectively. Allows admins to see start messages for more
   important `withInfo` logs, without necessarily printing both lines for all `withDebug` calls.
->>>>>>> 5940b928
 
 ## 23.0.0 - 2024-09-27
 
