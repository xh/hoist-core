--- conflicted
+++ resolved
@@ -2,22 +2,20 @@
 
 ## 29.0-SNAPSHOT - unreleased
 
-<<<<<<< HEAD
 ### 🎁 New Features
 
 * Added new endpoints to support searching the contents of `JSONBlob` entries, JSON-based user
   preferences, and JSON-based app configs.
 
+### ⚙️ Technical
+
+* Generally improved the handling of system shutdown - in particular, ensure that if an app's
+  Hazelcast instance unexpectedly terminates, the entire app shuts down with it.
+
 ### 📚 Libraries
 
 * json-patch `added @ 1.13`
 * json-path `added @ 2.9`
-=======
-### ⚙️ Technical
-
-* Ensure that if Hazelcast instance is shut down, entire app is shutdown as well.  Also improved
-  general handling of system shutdown.
->>>>>>> 40f89748
 
 ## 28.0.0 - 2025-01-27
 
