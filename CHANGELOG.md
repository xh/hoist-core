# Changelog

## 18.0-SNAPSHOT - unreleased

<<<<<<< HEAD
### 🎁 New Features

* Hoist Core v18 provides support for running multi-instance clusters of Hoist application servers.
Cluster management is provided by the use of Hazelcast (www.hazelcast.com), an open-source library
providing embedded java support for inter-server communication, co-ordination, and data sharing.
See the new `ClusterService.groovy` service, which provides the clustering implementation and main
API entry point for accessing the cluster.
  ** Applications upgrading to v18 will need to provide a cluster configuration file at
     `src/resources/hazelcast.xml`.  See toolbox for an example of this file.
  ** Applications that intend to run with more than one server *must* enable sticky sessions when
     routing clients to servers.  This is critical for the correct operation of authentication
     and web socket communications.
  ** Many applications will *not* need to implement additional changes beyond the above to
     run with multi-instances; Hoist will setup the cluster, elect a master instance,  provide
     cluster-aware hibernate caching and logging, and ensure cross-server consistency for its own
     APIs.
  ** However, complex applications -- especially applications with state, workflow, or business
     logic -- should take care to ensure the app is safe to run in multi-instance mode. Distributed
     data structures (e.g. Hazelcast  Maps) should be used as needed, as well as limiting certain
     actions to the "master" server.  See toolbox, or Hoist for help.
  ** `hoist-react >= 60.0` is required.

### Breaking Changes
* The following server-side Hoist events are now implemented as cluster-wide Hazelcast messages
rather than single-server Grails events:
    ** 'xhFeedbackReceived', 'xhClientErrorReceived', 'xhConfigChanged', and 'xhMonitorStatusReport'
Any applications that are listening to these events with `BaseService.subscribe` should instead use
the new cluster aware method `BaseService.subscribeToTopic`.
=======
### ⚙️ Technical

* New `ConfigService.setValue()` API supports programmatic updates to existing app configs.
>>>>>>> 644df0f7

## 17.2.0 - 2023-08-17

### 🎁 New Features

* Lightweight monitoring collection of JDBC connection pool statistics, including counters for
  active vs idle connections. Viewable in Hoist Admin Console for apps on `hoist-react >= 59.0`.

## 17.1.0 - 2023-08-08

### ⚙️ Technical

* Additional improvements to support hot-reloading.

## 17.0.0 - 2023-07-27

This release upgrades Hoist to the latest 6.0.0 version of Grails and upgrades related libraries.
It should be fully compatible with Java 11 and Java 17.

### 🎁 New Features

* This version of Hoist restores the ability to do development-time reloading via the java hotswap
  agent. [See the readme](https://github.com/xh/hoist-core/blob/develop/README.md#hot-reloading) for
  more information.

### ⚙️ Technical

* The implementation of the `LogSupport` trait has been simplified, such that it no longer requires
  an @SLF4J annotation, or `log` property to be provided. Undocumented and problematic methods
  `logXXXInBase` were removed.

### 📚 Libraries

* grails `5.3.2 -> 6.0.0`
* gorm `7.3.2` -> `8.0.0`
* groovy `3.0.9` -> `3.0.11`

## 16.4.4 - 2023-08-03

### 🐞 Bugfixes

* Replace bullet points with hyphens in default `xhAppVersionCheck` config.

## 16.4.3 - 2023-08-02

### 🐞 Bugfixes

* Remove one remaining smart quote to make default notes in default config safer for all DBs.

## 16.4.2 - 2023-07-31

### 🐞 Bugfixes

* Make default notes in default config safer for all DBs by removing smart quotes.

## 16.4.1 - 2023-07-13

### 🐞 Bugfixes

* Make impersonation service more robust for applications with dynamic/lazy user generation.
* Additional validation of parameters to '/userAdmin/users' endpoint.

## 16.4.0 - 2023-07-07

### 🎁 New Features

* Added new `logData` option to `TrackService.track()` - allows applications to request that
  key/value pairs provided within the `data` block of a track statement be logged along with the
  standard output. Client-side support for this feature on a per-call basis added
  in `hoist-react >= 57.1`, can also be defaulted within the `xhActivityTrackingConfig` app config.
* Deprecated config `xhAppVersionCheckEnabled` in favor of object based `xhAppVersionCheck`. Apps
  will migrate the existing value to this new config's `mode` flag. This supports the new
  `forceRefresh` mode introduced in hoist-react v58.

## 16.3.0 - 2023-06-20

### 🎁 New Features

* Added support for saving alert banner presets (requires `hoist-react >= 57.0.0` to use this new
  functionality, but backwards compatible with earlier hoist-react releases).
* Defined new `HOIST_IMPERSONATOR` role to control access to Hoist's user-impersonation feature.
    * This new role is inherited by `HOIST_ADMIN` (the role previously required) by default,
      although applications can override `BaseUserService.getRolesForUser()` to customize.
    * Applications that have already overridden this method will need to re-implement this role
      inheritance, or assign the new role to appropriate users directly.
* Exposed new `BaseUserService.impersonationTargetsForUser()` template method to allow apps to
  customize the list of users that an admin can impersonate.
* Added support for OWASP-encoding user submitted strings to `BaseController` via a
  new `safeEncode()` method and a new `safeEncode` option to `parseRequestJSON()`
  and `parseRequestJSONArray()`.
    * Apps are encouraged to run any user-provided inputs through this method to prevent XSS
      attacks.

## 16.2.0 - 2023-05-26

### 🎁 New Features

* Added new `BaseController` methods `parseRequestJSON()` and `parseRequestJSONArray()`.
    * These methods are the recommended way to parse JSON from a request body - they will use
      Hoist's optimized, Jackson-based `JSONParser`.
* Created new `xhExpectedServerTimeZone` app config, now read at startup to validate that the server
  is running in a particular, application-configured time zone.
    * Default value of `*` will skip validation but log a warning that no zone is configured.
    * If a zone is configured, Hoist will throw a fatal exception if it does not match the zone
      reported by Java.
    * Most applications should ensure that this config and the runtime JVM are set to the same time
      zone as their primary database.
* Added `h2Config` method to `RuntimeConfig` class to give apps the option of starting up with an H2
  in-memory DB. This is intended for projects in their earliest, "just checked out, first run"
  stage, when a developer wants to get started before having set up an external database.
* Updated `AlertBannerService` to append the environment name when creating/updating the `JsonBlob`
  used to persist banner state in a non-production environment. This better supports apps where
  e.g. `Beta` and `Production` environments share a database, but should display distinct banners.
* Added support for the `caseSensitive` flag in log filtering endpoint.

### 🐞 Bugfixes

* Fixed a regression preventing the culling of snapshots in the memory monitoring service.

## 16.1.0 - 2023-04-14

* Enhance MemoryMonitoringService.
    * Produce and use more appropriate usage metric (used/max)
    * Produce GC statistics
    * Support for taking a heap dump

## 16.0.1 - 2023-03-29

### 🐞 Bugfixes

* Fixed a regression with 404 errors being incorrectly handled and not serialized as JSON.

## 16.0.0 - 2023-03-24

### 🎁 New Features

* `EmailService.sendEmail()` now supports the `attachments` argument, for attaching one or more
  files to the email.
* A new `xhActivityTrackingConfig` soft-configuration entry will be automatically created to control
  the behavior of built-in Activity Tracking (via `TrackService`).
    * Most notably, the size of any `data` objects included with track log entries will be
      constrained by this config, primarily to constrain memory usage when querying and serializing
      large numbers of log entries for the Admin Console.
    * Any track requests with data objects exceeding this length will be persisted, but without the
      requested data.

### 💥 Breaking Changes

* Removed support for "local" preferences - any existing prefs previously marked as local will now
  work like all others, with their values persisted on the server.
    * Apps upgrading to this Core release should simultaneously upgrade to Hoist React v56, which
      will automatically post any existing local preference *values* to the server.
    * Alternatively, update client-side code to use browser local storage for persisting user state
      that should remain tightly bound to a particular computer.
    * Update the schema to set `xh_preference` table's `local` column to allow nulls. If this is
      not done, a Hibernate error (`local` column cannot be null) will be thrown when an admin
      tries to add a new preference to the app.
        ```sql
        alter table xh_preference alter column local bit null
        ```
    * Once they are sure no rollback is needed, apps can safely delete the `xh_preference` table's
      `local` column.
      ```sql
      alter table xh_preference drop column local
      ```

* Grails has been updated to `5.3.2`. While this change did not itself introduce any breaking
  changes, applications should update their Grails version within `gradle.properties` to match.

### 🐞 Bugfixes

* Client Error timestamps will now correctly reflect the exact time the error was received on the
  server rather than the time the error was bulk processed by the server.

### 📚 Libraries

* grails `5.2.1 -> 5.3.2`

## 15.0.0 - 2022-12-5

### 🎁 New Features

Version 15 includes changes to support more flexible logging of structured data:

* The bulk of Hoist conventions around log formatting have been moved from `LogSupport` to a new
  log converter -- `LogSupportConverter`. This allows applications to more easily and fully
  customize their log formats by specifying custom converters.
* `LogSupport` should still be the main entry point for most application logging. This class
  provides the support for enhanced meta data-handling as well as some important APIs -
  e.g. `withDebug()` and `withInfo()`.
* Applications are now encouraged to provide `LogSupport` methods with data in `Map` form. Provided
  converters will serialize these maps as appropriate for target logs.
* Hoist's `LogSupportConverter` is intended for easy reading by humans, allows specifying
  keys that should disappear in the final output with an `_` prefix. This is useful for keys that
  are obvious, e.g. `[_status: 'completed', rows: 100]` logs as `'completed' | rows=100`.
* Alternatively, applications may now specify custom converters that preserve all keys and are
  more appropriate for automatic processing (e.g. splunk). An example of such a converter is
  `CustomLogSupportConverter` which can be found in
  the [Toolbox project](https://github.com/xh/toolbox).
* By default, Hoist now also logs the time in millis when a log message occurred.

## 14.4.2 - 2022-11-14

### ⚙️ Technical

* Improved the signatures of `LogSupport` methods `withInfo` (and similar) to pass through the
  return type of their closure argument.

## 14.4.1 - 2022-10-24

### 🐞 Bugfixes

* Allow database connection info to viewed by users with role: `HOIST_ADMIN_READER` and higher.

## 14.4.0 - 2022-10-19

### 🎁 New Features

* The Hoist Admin Console is now accessible in a read-only capacity to users assigned the
  new `HOIST_ADMIN_READER` role.
* The pre-existing `HOIST_ADMIN` role inherits this new role, and is still required to take any
  actions that modify data.
* Requires `hoist-react >= 53.0` for client-side support of this new readonly role.

## 14.3.1 - 2022-10-10

### ⚙️ Technical

* Status monitor now prepends its generated message to any more specific message provided by
  app-level status check code when the result is ERROR, FAIL, or WARN. Previously any app-specific
  messages were overridden entirely.

### 🐞 Bugfixes

* Correct type specified for `notFoundValue` arg in `ConfigService.getLong()` and `getDouble()`
  method signatures.

## 14.3.0 - 2022-09-23

* Excel exports now support per-cell data types and long values for `int` types.

## 14.2.1 - 2022-09-06

### 🐞 Bugfixes

* Fix to minor regression in client error emails.

## 14.2.0 - 2022-08-19

* Activity tracking enhancements. Tracking can now be done without the context of a web request and
  an explicit specification of a username is allowed.

## 14.1.2 - 2022-08-05

### ⚙️ Technical

* Relaxed character limit on subject length for emails sent via `emailService` from `70` to `255`

## 14.1.1 - 2022-08-03

### ⚙️ Technical

* Revert groovy version to `3.0.9` to support java/groovy compilation.

### 📚 Libraries

* groovy `3.0.11 -> 3.0.9`

## 14.1.0 - 2022-07-29

⚠ Note - applications should add `logback.version=1.2.7` as a new line to their `gradle.properties`
file to fix logback on a version that remains compatible with Hoist's Groovy-based configuration.

### ⚙️ Technical

* `PrefService.getClientConfig()` has been optimized to reduce the number of database calls.
  Previously one select was issued per non-local preference when the second-level query cache was
  cold for a given user. Now only a single select is required.
* `DateTimeUtils` app/server timezone conversion utils default to current day/date if called without
  arguments.
* Standard JSON serialization/deserialization of newer Java date classes added with registration of
  the JSR310 module.
* `LogSupport` methods `withInfo`, `withDebug`, and  `withTrace` will now output a pre-work "
  Starting" message whenever logging is at level 'debug' or above. Previously level 'trace' was
  required.
* Additional logging added to `MemoryMonitoringService`.

### 📚 Libraries

* grails `5.1.1 -> 5.2.1`
* groovy `3.0.9 -> 3.0.11`
* gorm `7.1.2 -> 7.3.2`
* hibernate `5.6.3 -> 5.6.10`
* org.grails.plugins:hibernate `7.2.0 -> 7.3.0`
* httpclient `5.1.2` -> `5.1.3`

[Commit Log](https://github.com/xh/hoist-core/compare/v14.0.0..v14.1.0)

## 14.0.0 - 2022-07-12

### 🎁 New Features

* New method on `BaseController` `runAsync` provides support for asynchronous controllers

### 🐞 Bug Fixes

* Fixed exporting to Excel file erroneously coercing certain strings (like "1e10") into numbers.

### 💥 Breaking Changes

* Requires `hoist-react >= 50.0`. Exporting to Excel defaults to using column FieldType.

[Commit Log](https://github.com/xh/hoist-core/compare/v13.2.2..v14.0.0)

## 13.2.2 - 2022-06-14

### 🐞 Bug Fixes

* Fixed a bug with JSON Blob diffing.

[Commit Log](https://github.com/xh/hoist-core/compare/v13.2.1...v13.2.2)

## 13.2.1 - 2022-05-27

### 🐞 Bug Fixes

* Fixed a bug with impersonation not ending cleanly, causing the ex-impersonator's session to break
  upon server restart.
* Fixed a bug in implementation of `clearCachesConfigs`

[Commit Log](https://github.com/xh/hoist-core/compare/v13.2.0...v13.2.1)

## 13.2.0 - 2022-04-28

### 🎁 New Features

* Admin log file listing includes size and last modified date, visible with optional upgrade
  to `hoist-react >= 48.0`.

[Commit Log](https://github.com/xh/hoist-core/compare/v13.1.0...v13.2.0)

## 13.1.0 - 2022-02-03

### ⚙️ Technical

* Support for reporting configuration state of Web Sockets
* New property `Utils.appPackage` for DRY configuration.

### 🐞 Bug Fixes

* Fix to regressions in Excel exports and logging due to changes in Groovy `list()` API.

[Commit Log](https://github.com/xh/hoist-core/compare/v13.0.6...v13.1.0)

## 13.0.6 - 2022-01-13

### ⚙️ Technical

* `LocalDate`s are now serialized in the more fully ISO standard "YYYY-MM-DD" format, rather than
  "YYYYMMDD". Note that this is consistent with similar changes to `LocalDate` serialization in
  Hoist React v46.
* Although this format will be accepted client-side by `hoist-react >= 45.0`, apps that are parsing
  these strings directly on the client may need to be updated accordingly.

### 🐞 Bug Fixes

* Fix to Regressions in JsonBlobService/AlertBannerService

[Commit Log](https://github.com/xh/hoist-core/compare/v13.0.5...v13.0.6)

## 13.0.5 - 2022-01-11

This version includes a major upgrade of several underlying libraries, especially grails (5.1),
spring (5.3), spring-boot (2.6), groovy (3.0), and gradle (7.3). With this version, Hoist can now be
run on Java versions 11 - 17. We have also cleaned up and enhanced some core APIs around Exception
Handling, JSON parsing and configuration.

Please see
the [Grails5 Toolbox update commit](https://github.com/xh/toolbox/commit/2e75cb44f5c600384334406724bb63e3abc98dcc)
for the application-level changes to core configuration files and dependencies.

### 💥 Breaking Changes

* The trait `AsyncSupport` with its single method `asyncTask` has been removed. Use the equivalent
  method `task` from `grails.async.Promises` instead.
* The method `subscribeWithSession` on `BaseService` has been removed. Use `subscribe` instead.
* Application Tomcat Dockerfiles must be updated to use a new `xh-tomcat` base image on JDK 11/17.
* Groovy Language:  `list` methods changed:
    * `push()` now prepends an item to the start of the List. To append to the end, use `add()`.
    * `pop()` now removes the first item from the List. To remove the last item, use `removeLast()`.

### ⚙️ Technical

* This release upgrades the major version of grails from 3.3.9 to 5.1. This major release includes
  the following upgrades of related libraries:
    * spring boot `1.x -> 2.6`
    * groovy `2.4 -> 3.0`
    * gradle `4.10 -> 7.3`
    * gorm `6.1 -> 7.1`
    * hibernate `5.1 -> 5.6`
    * org.grails.plugins:mail `2.0 -> 3.0`
    * apache poi  `3.1` -> `4.1`
* Default application configuration is now better bundled within hoist-core. See new
  classes `ApplicationConfig`, `LogbackConfig`, and `RuntimeConfig`. Please consult the grails docs
  as well as the Toolbox update linked above for more information on required changes to config and
  dependency files.
* Options for hot reloading have changed, as `spring-loaded` is now longer supported for java
  versions > jdk 8. As such, options for hot reloading of individual classes are more limited, and
  may require additional tools such as JRebel. See the grails upgrade guide for more info.
* Applications will be required to add the `@Transactional` or `@ReadOnly` annotations to service
  and controller methods that update data or read data from Hibernate/GORM.
* HttpClient has been upgraded from `4.5 -> 5.1`. Package names have changed, and applications using
  this API (e.g. with `JSONClient`) will need to update their imports statements to reflect the new
  locations @ `org.apache.hc.client5.http` and `org.apache.hc.core5.http`. See Toolbox for examples.
* WebSocket Support has been simplified. To enable WebSockets, simply set the application config
  `hoist.enableWebSockets = true` in `application.groovy`. This can replace the custom annotation /
  enhancement of the Application class used in earlier versions of Hoist.
* Hoist JSON Validation now uses the same Jackson configuration used by `JSONParser`.
* The optional `withHibernate` argument to `Timer` is obsolete and no longer needed.

[Commit Log](https://github.com/xh/hoist-core/compare/v11.0.3...v13.0.5)

## 11.0.3 - 2021-12-10

### 🐞 Bug Fixes

* Fix to Regression in v11 preventing proper display of stacktraces in log.

* [Commit Log](https://github.com/xh/hoist-core/compare/v11.0.2...v13.0.5)

## 11.0.2 - 2021-12-06

### ⚙️ Technical

* Minor tweak to allow nested lists and arrays in `LogSupport` statements. Improved documentation.

[Commit Log](https://github.com/xh/hoist-core/compare/v11.0.1...v11.0.2)

## 11.0.1 - 2021-12-03

### 🎁 New Features

* Enhancement to `LogSupport` to help standardize logging across all Service and Controllers. New
  methods `logInfo`, `logDebug`, `logTrace`, `logWarn`, and `logError` now provide consistent
  formatting of log messages plus log-level aware output of any throwables passed to these methods.
  See LogSupport for more info.

### 💥 Breaking Changes

* The methods `LogSupport.logErrorCompact` and `LogSupport.logDebugCompact` have been removed. Use
  `logError` and `logDebug` instead, passing your `Throwable` as the last argument to these methods.

### 🐞 Bug Fixes

* The `lastUpdatedBy` column found in various Admin grid now tracks the authenticated user's
  username, indicating if an update was made while impersonating a user.
* Fix to bug causing 'Edge' browser to be incorrectly identified.

[Commit Log](https://github.com/xh/hoist-core/compare/v10.1.0...v11.0.1)

## 10.1.0 - 2021-11-03

### 🎁 New Features

* New Admin endpoint to output environment variables and JVM system properties.
    * Take (optional) update to `hoist-react >= 44.1.0` for corresponding Hoist Admin Console UI.

[Commit Log](https://github.com/xh/hoist-core/compare/v10.0.0...v10.1.0)

## 10.0.0 - 2021-10-26

⚠ NOTE - apps *must* update to `hoist-react >= 44.0.0` when taking this hoist-core update.

### 🎁 New Features

* Log Levels now include information on when the custom config was last updated and by whom. Note
  required database modifications in Breaking Changes below.
* Client Error messages are now saved and sent in bulk on a timer. This allows Hoist to bundle
  multiple error reports into a single alert email and generally improves how a potential storm of
  error reports is handled.
* Improved `JsonBlob` editing now supports setting null values for relevant fields.

### 💥 Breaking Changes

* Update required to `hoist-react >= 44.0.0` due to changes in `JsonBlobService` APIs and the
  addition of new, dedicated endpoints for Alert Banner management.
* Public methods on `JsonBlobService` have been updated - input parameters have changed in some
  cases, and they now return `JsonBlob` instances (instead of pre-formatted Maps).
* Two new columns should be added to the `xh_log_level` table in your app's database: a datetime
  column and a nullable varchar(50) column. Review and run the SQL below, or an equivalent suitable
  for your app's database. (Note that both columns are marked as nullable to allow the schema change
  to be applied to a database in advance of the upgraded deployment.)

  ```sql
  ALTER TABLE `xh_log_level` ADD `last_updated` DATETIME NULL;
  ALTER TABLE `xh_log_level` ADD`last_updated_by` VARCHAR(50) NULL;
  ```

### ⚙️ Technical

* Dedicated admin endpoints added for Alert Banner management, backed by a new `AlertBannerService`.

[Commit Log](https://github.com/xh/hoist-core/compare/v9.4.0...v10.0.0)

## 9.4.0 - 2021-10-15

### 🎁 New Features

* Log Viewer now supports downloading log files.

[Commit Log](https://github.com/xh/hoist-core/compare/v9.3.1...v9.4.0)

### ⚙️ Technical

* Applications will no longer default to "development" environment in server deployments. A
  recognized environment must be explicitly provided.

## 9.3.2 - 2021-10-01

* `EmailService` now requires an override or filter config before sending any mails in local
  development mode.
* `ClientErrorEmailService` now relays any client URL captured with the error.

[Commit Log](https://github.com/xh/hoist-core/compare/v9.3.1...v9.3.2)

## 9.3.1 - 2021-08-20

* Bootstrap new `xhSizingMode` core preference.

[Commit Log](https://github.com/xh/hoist-core/compare/v9.3.0...v9.3.1)

## 9.3.0 - 2021-08-11

### 🎁 New Features

* Excel cell styles with grouped colors are now cached for re-use, avoiding previously common file
  error that limits Excel tables to 64,000 total styles.
* Client error reports now include the full URL for additional troubleshooting context.
    * ⚠ NOTE - this requires a new, nullable varchar(500) column be added to the xh_client_error
      table in your app's configuration database. Review and run the following SQL, or an equivalent
      suitable for the particular database you are using:

      ```sql
      ALTER TABLE `xh_client_error` ADD COLUMN `url` VARCHAR(500) NULL;
      ```

[Commit Log](https://github.com/xh/hoist-core/compare/v9.2.3...v9.3.0)

## 9.2.3 - 2021-06-24

### ⚙️ Technical

* Parsing of `AppEnvironment` from a string provided via instance config / JVM opts is now
  case-insensitive.

[Commit Log](https://github.com/xh/hoist-core/compare/v9.2.2...v9.2.3)

## 9.2.2 - 2021-06-07

### ⚙️ Technical

* Replaced obsolete jcenter dependency (see https://blog.gradle.org/jcenter-shutdown).

[Commit Log](https://github.com/xh/hoist-core/compare/v9.2.1...v9.2.2)

## 9.2.1 - 2021-04-14

### 🐞 Bug Fixes

* `GridExportImplService` now handles Excel table exports containing no data rows. Previously, the
  Excel file required repair, during which all table and column header formatting was lost.
* Status Monitors no longer evaluate metric-based thresholds if an app-level check implementation
  has already set marked the result with a `FAIL` or `INACTIVE` status, allowing an app to fail or
  dynamically disable a check regardless of its metric.
* Fix incorrect formatting pattern strings on `DateTimeUtils`.

[Commit Log](https://github.com/xh/hoist-core/compare/v9.2.0...v9.2.1)

## 9.2.0 - 2021-03-25

### 🐞 Bug Fixes

* Restore JSON Serialization of `NaN` and `Infinity` as `null`. This had long been the standard
  Hoist JSON serialization for `Double`s and `Float`s but was regressed in v7.0 with the move to
  Jackson-based JSON serialization.

[Commit Log](https://github.com/xh/hoist-core/compare/v9.1.1...v9.2.0)

## 9.1.1 - 2021-01-27

### ⚙️ Technical

* Improvements to the tracking / logging of admin impersonation sessions.

[Commit Log](https://github.com/xh/hoist-core/compare/v9.1.0...v9.1.1)

## 9.1.0 - 2020-12-22

### 🎁 New Features

* Built-in logging utils `withDebug`, `withInfo`, `compactErrorLog` and `compactDebugLog` will log
  username when called in the context of a user request.
* New method `IdentityService.getUsername()` for efficient access to username when no additional
  details about current user are needed.

### ⚙️ Technical

* Improve consistency of exception descriptions in logs.
* Remove repeated exception descriptions in logs: `withDebug` and `withInfo` will no longer print
  exception details.
* TrackService will now log to a dedicated daily log file.

[Commit Log](https://github.com/xh/hoist-core/compare/v9.0.0...v9.1.0)

## 9.0.0 - 2020-12-17

### 💥 Breaking Changes

* `LogSupport` API enhancements:
    * `logErrorCompact()` and `logDebugCompact()` now only show stacktraces on `TRACE`
    * `withInfo()` and `withDebug()` now log only once _after_ execution has completed. Raising the
      log level of the relevant class or package to `TRACE` will cause these utils to also log a
      line
      _before_ execution, as they did before. (As always, log levels can be adjusted dynamically at
      runtime via the Admin Console.)
    * The upgrade to these two utils mean that they **completely replace** `withShortInfo()` and
      `withShortDebug()`, which have both been **removed** as part of this change.
    * Additional stacktraces have been removed from default logging.

### ⚙️ Technical

* `RoutineException`s are now returned with HttpStatus `400` to client, rather than `500`

[Commit Log](https://github.com/xh/hoist-core/compare/v8.7.3...v9.0.0)

## 8.7.3 - 2020-12-15

* Default exception logging in `ExceptionRender` will no longer include stacktraces, but will
  instead use `LogSupport.logErrorCompact()`. To see stacktraces for any given logger, set the
  logging level to `DEBUG`.

[Commit Log](https://github.com/xh/hoist-core/compare/v8.7.2...v8.7.3)

## 8.7.2 - 2020-12-15

### 🐞 Bug Fixes

* Fixed bug preventing cleanup of MemoryMonitoringService snapshots.

[Commit Log](https://github.com/xh/hoist-core/compare/v8.7.1...v8.7.2)

## 8.7.1 - 2020-12-11

### ⚙️ Technical

* Minor enhancements to `JsonBlobService` API.

### 📚 Libraries

* org.apache.httpcomponents:httpclient `4.5.6 -> 4.5.13`

[Commit Log](https://github.com/xh/hoist-core/compare/v8.7.0...v8.7.1)

## 8.7.0 - 2020-12-01

### 🎁 New Features

* Added new `MemoryMonitoringService` to sample and return simple statistics on heap (memory) usage
  from the JVM runtime. Stores a rolling, in-memory history of snapshots on a configurable interval.

### 🔒 Security

* HTML-encode certain user-provided params to XhController endpoints (e.g. track, clientErrors,
  feedback) to sanitize before storing / emailing.

### ⚙️ Technical

* Removed verbose stacktraces appended to the primary app log by the built-in Grails 'StackTrace'
  logger. This logger has now been set to level *OFF* by default. To re-enable these stacktraces,
  raise the log level of this logger in either logback.groovy or dynamically at runtime in the Hoist
  Admin Console.

[Commit Log](https://github.com/xh/hoist-core/compare/v8.6.1...v8.7.0)

## 8.6.1 - 2020-10-28

* `JsonBlobService` - complete support for metadata with additional `meta` property. Requires an
  additional column on blob table, e.g:

  ```sql
  alter table xh_json_blob add meta varchar(max) go
  ```
* Introduce new `AppEnvironment.TEST` enumeration value.

[Commit Log](https://github.com/xh/hoist-core/compare/v8.6.0...v8.6.1)

## 8.6.0 - 2020-10-25

* `JsonBlobService`: Enhancements to archiving, new columns and new unique key constraint.
    - Apps will need to modify the `xh_json_blob` table with new `archived_date` column and related
      unique constraint. SAMPLE migration SQL below:

      ```sql
      alter table xh_json_blob add archived_date bigint not null go
      alter table xh_json_blob drop column archived go
      alter table xh_json_blob add constraint idx_xh_json_blob_unique_key unique (archived_date, type, owner, name)
      ```

    - Apps should update to `hoist-react >= 36.6.0`.

[Commit Log](https://github.com/xh/hoist-core/compare/v8.5.0...v8.6.0)

## 8.5.0 - 2020-10-07

* `JsonBlobService`: Use more scalable token-based access; support archiving. Requires additional
  columns on blob table, e.g:

  ```sql
  alter table xh_json_blob add token varchar(255) not null go
  alter table xh_json_blob add archived boolean default false go
  ```

  Note that the `archived` column is dropped in subsequent versions, and thus need not be added
  unless you are using 8.5.0 specifically.

[Commit Log](https://github.com/xh/hoist-core/compare/v8.4.0...v8.5.0)

## 8.4.0 - 2020-09-25

* `JsonBlobService`: Security enhancements and finalization of API.
* Server Support for Bulk editing of Configs and Preferences.

[Commit Log](https://github.com/xh/hoist-core/compare/v8.3.0...v8.4.0)

## 8.3.0 - 2020-09-21

⚠ NOTE - apps should update to `hoist-react >= 36.1.0` when taking this hoist-core update. This is
required to support the updates to Admin Activity and Client Error tracking described below.

### 🎁 New Features

* Adds support for storing and retrieving `JsonBlob`s - chunks of arbitrary JSON data used by the
  corresponding `JsonBlobService` introduced in hoist-react v36.1.0.

### 🐞 Bug Fixes

* Improved time zone handling in the Admin Console "Activity Tracking" and "Client Errors" tabs.
    * Users will now see consistent bucketing of activity into an "App Day" that corresponds to the
      LocalDate when the event occurred in the application's timezone.
    * This day will be reported consistently regardless of the time zones of the local browser or
      deployment server.

[Commit Log](https://github.com/xh/hoist-core/compare/v8.2.0...v8.3.0)

## 8.2.0 - 2020-09-04

### 🎁 New Features

* Add new `RoutineRuntimeException`

### 🐞 Bug Fixes

* Pref and Config Differ now record the admin user applying any changes via these tools.
* Fix bug with monitoring when monitor script times out.

### ⚙️ Technical

* Specify default DB indices on a small number of bundled domain classes.

[Commit Log](https://github.com/xh/hoist-core/compare/v8.1.0...v8.2.0)

## 8.1.0 - 2020-07-16

### 🎁 New Features

* Add support for Preference Diffing in the Hoist React Admin console.

[Commit Log](https://github.com/xh/hoist-core/compare/v8.0.1...v8.1.0)

## 8.0.1 - 2020-06-29

### 🐞 Bug Fixes

* Fix minor regression to reporting of hoist-core version.

[Commit Log](https://github.com/xh/hoist-core/compare/v8.0.0...v8.0.1)

## 8.0.0 - 2020-06-29

### ⚖️ Licensing Change

As of this release, Hoist is [now licensed](LICENSE.md) under the popular and permissive
[Apache 2.0 open source license](https://www.apache.org/licenses/LICENSE-2.0). Previously, Hoist was
"source available" via our public GitHub repository but still covered by a proprietary license.

We are making this change to align Hoist's licensing with our ongoing commitment to openness,
transparency and ease-of-use, and to clarify and emphasize the suitability of Hoist for use within a
wide variety of enterprise software projects. For any questions regarding this change, please
[contact us](https://xh.io/).

### 🎁 New Features

* New support for `appTimeZone` and `serverTimeZone` in `EnvironmentService`.
* New support for eliding long strings: `StringUtils.elide()`.
* New support for the enhanced Admin Activity Tracking tab shipping in hoist-react v35.

[Commit Log](https://github.com/xh/hoist-core/compare/v7.0.1...v8.0.0)

## 7.0.1 - 2020-06-04

### ⚙ Technical

* Improvements to formatting of monitoring and error emails.
* Bootstrap `xhEnableMonitoring` config
* Add Grails Quartz plugin (v2.0.13)

### 🐞 Bug Fixes

* Fixed a regression to TrackService, preventing persisting lists in the `data` property.

[Commit Log](https://github.com/xh/hoist-core/compare/v7.0.0...v7.0.1)

## 7.0.0 - 2020-05-08

### 🎁 New Features

* Exception Handling has been improved in the newly enhanced `exceptionRenderer` bean. This bean
  will catch uncaught exceptions from all Controllers and Timers and has been newly configured to
  limit the logging of unnecessary stack traces.

* New exception classes for `HttpException` and `ExternalHttpException` have been added.

* JSON parsing in Hoist has been reworked to simplify and standardize based on the high-performance
  Jackson library. (https://github.com/FasterXML/jackson). Benchmarking shows a speedup in parsing
  times of 10x to 20x over the `grails.converter.JSON` library currently used by Hoist. In
  particular, this change includes:
    * A new `JSONParser` API in the `io.xh.hoist.json` package that provides JSON parsing of text
      and input streams. This API is designed to be symmetrical with the existing `JSONFormatter.`
    * All core hoist classes now rely on the API above. Of special note are `JSONClient`, and
      `RestController`.
    * Cleanups to the APIs for `JSONClient`, `ConfigService`, and `PrefService`. These methods now
      return java object representations using the standard java `Map` and `List` interfaces rather
      than the confusing `JSONObject`, `JSONArray` and `JSONElement` objects.

### 🎁 Breaking Changes

* The `getJSONObject()`, `getJSONArray()`, and `getJSON()` methods on `ConfigService` and
  `PrefService` have been replaced with `getMap()` and `getList()`.
* The `executeAsJSONObject()` and `executeAsJSONArray()` methods on `JSONClient` have been replaced
  with `executeAsMap()` and `executeAsList()`.
* The method `RestController.preprocessSubmit()` now takes a `Map` as its single input, rather than
  a `JSONObject`.

[Commit Log](https://github.com/xh/hoist-core/compare/v6.7.0...v7.0.0)

## 6.7.0 - 2020-04-22

### 💥 Breaking Changes

* `Timer.delay` now expects either a millisecond value, or a boolean. It no longer will take a
  string/closure and `Timer.delayUnits` has been removed. This has been changed to enhance the
  functionality and make it consistent with its client-side counterpart in hoist-react.

[Commit Log](https://github.com/xh/hoist-core/compare/v6.6.0...v6.7.0)

## 6.6.0 - 2020-03-27

### 🎁 New Features

* New `xhEnableLogViewer` config available to fully disable the log viewer built into the Admin
  console. Intended for scenarios where the UI server logs are not material/helpful, or potentially
  for cases where they are too chatty/large to be effectively viewed in the Admin UI.

[Commit Log](https://github.com/xh/hoist-core/compare/v6.5.0...v6.6.0)

## 6.5.0 - 2020-03-16

### 🎁 New Features

* Added support for setting custom logging layouts. Applications can use this to further customize
  built-in Hoist logging, including changing it to use alternative file formats such as JSON.
* Also includes enhanced documentation and an example of how to configure logging in Hoist.

[Commit Log](https://github.com/xh/hoist-core/compare/v6.4.4...v6.5.0)

## 6.4.4 - 2020-03-05

### 🐞 Bug Fixes

* Fixed issue where attempting to read very large log files would overly stress server processor and
  memory resources. [#115](https://github.com/xh/hoist-core/issues/115)

### ⚙️ Technical

* Add ability to configure WebSocketService resource limits using soft configuration.
* Note intermediate builds 6.4.2/6.4.3 not for use.

[Commit Log](https://github.com/xh/hoist-core/compare/v6.4.1...v6.4.4)

## 6.4.1 - 2020-02-29

### 🐞 Bug Fixes

* Fixed an issue where GORM validation exceptions would trigger MethodNotFoundException

### ⚙️ Technical

* Switch to using [nanoJson](https://github.com/mmastrac/nanojson) for JSON validation, which
  ensures stricter adherence to the JSON spec.

[Commit Log](https://github.com/xh/hoist-core/compare/v6.4.0...v6.4.1)

## 6.4.0 - 2020-01-21

### 🎁 New Features

* Added a new `xhEnableImpersonation` config for enabling or disabling impersonation app-wide. Note
  that this config will be defaulted to false if not yet defined - set to true after upgrade to
  continue supporting impersonation for your application.
* The `xhMonitorConfig` config supports a new property `monitorTimeoutSecs` to control the max
  runtime for any individual monitor check.
* Any `appBuild` tag is now included in the output of `xh/version`, allowing for client-side version
  checking to take the particular build into account when running on a SNAPSHOT.

### ⚙️ Technical

* All exceptions are now rendered as JSON. HTML exception rendering is no longer supported.
* Exceptions in GORM validation will now be treated as routine and will not be logged.
  ([#95](https://github.com/xh/hoist-core/issues/95))
* GORM validation exceptions are now handled by `BaseController` rather than `RestController`, so
  all endpoints will be handled consistently. ([#68](https://github.com/xh/hoist-core/issues/68))

[Commit Log](https://github.com/xh/hoist-core/compare/v6.3.1...v6.4.0)

## 6.3.1 - 2019-11-12

### 🐞 Bug Fixes

* JSON preferences accept any valid `JSONElement` for their value, not just a `JSONObject`.
* Default `TrackLog.severity` to `INFO` vs. non-standard `OK`.
* Bootstrapped `xhEmailSupport` config now properly `clientVisible`.

[Commit Log](https://github.com/xh/hoist-core/compare/v6.3.0...v6.3.1)

## 6.3.0 - 2019-09-04

### 🎁 New Features

* Grid exports to Excel now support setting an export format on a per-cell basis. Requires an
  updated Hoist React build for client-side support, but is backwards compatible with existing API.

### ⚙️ Technical

* `JSONClient` can be constructed without providing a configured `ClosableHttpClient`. A default
  client will be created and used.
* When pointed to a directory, `InstanceConfigUtils` will first check to see if it contains a file
  named `[appCode].yml` and, if so, will load configs from that single file and return. Otherwise,
  individual files within that directory will be loaded as key/value pairs, as they were previously.
  This allows a single `-Dio.xh.hoist.instanceConfigFile` value to be baked into a container build
  and resolve to either single-file or directory-mode configs based on the deployment environment.

[Commit Log](https://github.com/xh/hoist-core/compare/v6.2.0...v6.3.0)

## 6.2.0 - 2019-08-13

### 🎁 New Features

* The `Timer` class has been enhanced to support intervals as low as 500ms. Previously, `Timer` had
  a minimum interval of 2 seconds.

[Commit Log](https://github.com/xh/hoist-core/compare/v6.1.0...v6.2.0)

## 6.1.0 - 2019-07-31

### 🎁 New Features

* **WebSocket support** has been added in the form of `WebSocketService`. The new service maintains
  and provides send/receive functionality to connected Hoist client apps, each associated with a
  unique channel identifier.
    * ⚠ **Note** this change requires that applications specify a new dependency in their
      `build.gradle` file on `compile "org.springframework:spring-websocket"`. If missing, apps will
      throw an exception on startup related to a failure instantiating `WebSocketService`. Apps
      should
      *not* need to make any changes to their own code / services aside from this new dep.
    * This service and its related endpoints integrate with client-side websocket support and admin
      tools added to Hoist React v26.
    * As per the included class-level documentation, applications must update their
      Application.groovy file to expose an endpoint for connections and wire up
      a `HoistWebSocketHandler` to relay connection events to the new service.

### 🐞 Bug Fixes

* Dedicated Jackson JSON serializer added for Groovy `GString` objects - outputs `toString()` as
  expected vs. obscure/unwanted object representation (#87).

[Commit Log](https://github.com/xh/hoist-core/compare/v6.0.2...v6.1.0)

## 6.0.2 - 2019-07-24

### 🐞 Bug Fixes

* Grid exports will no longer fail if any values fail to parse as per the specified data type.
  Previously a single unexpected value could spoil the export - now they will be passed through
  as-is to the generated worksheet.

[Commit Log](https://github.com/xh/hoist-core/compare/v6.0.1...v6.0.2)

## 6.0.1 - 2019-07-19

### 🐞 Bug Fixes

* Ensure JSON is rendered with `charset=UTF-8` vs. an unexpected ISO fallback we started getting
  once we stopped using the built-in Grails JSON converter in favor of rendering the String output
  from Jackson . Fixes issue with unicode characters getting munged in JSON responses.

[Commit Log](https://github.com/xh/hoist-core/compare/v6.0.0...v6.0.1)

## 6.0.0 - 2019-07-10

### 🎁 New Features

* A `RoutineException` interface has been added. Implement this interface to mark any exception that
  is a part of normal operations and should not necessarily be logged on the server as an error.
* The `DataNotAvailableException` has been added. This class implements `RoutineException` and is
  intended to be thrown when requested data is not currently available due to normal, expected
  business conditions (e.g. the business day has just rolled and new data is not yet ready).
* The [Jackson library](https://github.com/FasterXML/jackson) is now used for JSON Serialization.
  This provides a faster, more standardized approach to rendering JSON. Groovy Traits are also no
  longer used for Hoist's Cached JSON support, improving the ability to use this feature with Java.
* Added `/ping` endpoint for trivial server up / connectivity checks.

### 💥 Breaking Changes

* The `cacheJSON()` method on JSONFormat is no longer available for specifying cached JSON
  serialization. Extend the `JSONFormatCached` class instead.

[Commit Log](https://github.com/xh/hoist-core/compare/v5.5.5...v6.0.0)

## 5.5.5 - 2019-07-06

### ⚙️ Technical

* New default pref `xhShowVersionBar`, remove deco'd pref `xhForceEnvironmentFooter`.

[Commit Log](https://github.com/xh/hoist-core/compare/v5.5.4...v5.5.5)

## 5.5.4 - 2019-06-24

### ⚙️ Technical

* New default config + preference definitions added in Bootstrap to support client-side
  AutoRefreshService.
* Memory/processors available to JVM logged at startup.

[Commit Log](https://github.com/xh/hoist-core/compare/v5.5.3...v5.5.4)

## 5.5.3 - 2019-04-16

### ⚙️ Technical

* Throw new `SessionMismatchException` when client provides a `clientUsername` to /xh endpoints that
  does not match the current session user. (The dedicated exception class is new, not the behavior.)

[Commit Log](https://github.com/xh/hoist-core/compare/v5.5.2...v5.5.3)

## 5.5.2 - 2019-03-06

### ⚙️ Technical

* Admin endpoint to run log archiving routine on demand.

[Commit Log](https://github.com/xh/hoist-core/compare/v5.5.1...v5.5.2)

## 5.5.1 - 2019-01-30

### 🐞 Bug Fixes

* Further work to ensure admin log viewer endpoint is completely wrapped in try/catch to avoid
  throwing repeated stack traces if supplied incorrect parameters.

[Commit Log](https://github.com/xh/hoist-core/compare/v5.5.0...v5.5.1)

## 5.5.0 - 2019-01-24

### ⚙️ Technical

* Monitors will now log all activity to a daily dedicated log of the form `[appName]-monitor.log`.
  This behavior can be controlled with the option `writeToMonitorLog` in the `xhMonitorConfig`
  block.

[Commit Log](https://github.com/xh/hoist-core/compare/v5.4.2...v5.5.0)

## 5.4.2 - 2019-01-14

### ⚙️ Technical

* Activity tracking logs are now written to the database by default, even in local development mode.
  An optional `disableTrackLog` instance config value is now available to prevent them from being
  persisted (in any environment).

### 🐞 Bug Fixes

* Corrected auto-defaulted required config for the log file archive directory path.
* Avoid any attempt to evaluate thresholds for Status Monitor results that do not produce a metric.

[Commit Log](https://github.com/xh/hoist-core/compare/v5.4.1...v5.4.2)

## 5.4.1 - 2018-12-31

### 🐞 Bug Fixes

* Track log entries are now written correctly when an admin starts/stops impersonation.
* InstanceConfigUtils will warn via stdout if a config file is not found or cannot be parsed.

[Commit Log](https://github.com/xh/hoist-core/compare/v5.4.0...v5.4.1)

## 5.4.0 - 2018-12-18

### ⚙️ Technical

* Environment information now includes details on the primary database connection, including the
  JDBC connection string, user, and dbCreate setting. Note this additional info is only returned
  when the requesting user is a Hoist Admin (and is intended for display in the admin JS client).
* Additional `AppEnvironment` enums added for UAT and BCP.

[Commit Log](https://github.com/xh/hoist-core/compare/v5.3.1...v5.4.0)

## v5.3.1 - 2018-12-17

### 📚 Libraries

* Grails `3.3.8 -> 3.3.9`
* GORM `6.1.10 -> 6.1.11`
* Apache HttpClient `4.5.3 -> 4.5.6`

[Commit Log](https://github.com/xh/hoist-core/compare/v5.3.0...v5.3.1)

## v5.3.0 - 2018-11-14

### ⚙️ Technical

* AppConfigs and Preferences now serialize their values / defaultValues with appropriate types in
  their formatForJSON serializations. (Previously values were all serialized as strings.) This
  allows for more direct binding with admin editor form controls of the appropriate type, and
  generally centralizes their serialization in a more consistent way.

[Commit Log](https://github.com/xh/hoist-core/compare/v5.2.0...v5.3.0)

## v5.2.0

### ⚙️ Technical

* Processing of uploaded grid data for Excel export modified to handle even larger export sets. ⚠️
  Note requires client-side toolkit updates (>= v16 for Hoist React).

[Commit Log](https://github.com/xh/hoist-core/compare/v5.1.0...v5.2.0)

## v5.1.0

### 🎁 New Features

* `InstanceConfigUtils` can now read bootstrap configuration values from a directory of files, each
  containing a single config, in addition to the previous support for yaml files. This supports
  reading low-level configuration from Docker/Kubernetes configs and secrets, which are mounted to
  the container filesystem as a directory.

### 🐞 Bug Fixes

* An admin client that happens to be polling for a non-existent log file (e.g. one that has just
  been archived) will no longer spam the logs with stack traces.

[Commit Log](https://github.com/xh/hoist-core/compare/v5.0.4...v5.1.0)

## v5.0.4

### 🐞 Bug Fixes

* Avoids the use of (sometimes) reserved SQL word `level` in the `LogLevel` config object. Remapped
  to `log_level` column.

⚠️ Note that this will require a schema update if Grails is not configured to do so automatically,
and will result in existing overrides having a null level (which is supported and means "no
override").

[Commit Log](https://github.com/xh/hoist-core/compare/release-5.0.3...v5.0.4)

## v5.0.3

### 💥 Breaking Changes

**This release includes several core API changes to how users and their roles (permissions) are
loaded.** (Note that the breaking changes below will typically be handled by updates to a custom
enterprise plugin and not require individual app changes.)

* Applications (or enterprise plugins) must implement a new `RoleService` extending from
  `BaseRoleService` to provide a map of users to their app-specific roles. Roles continue to be
  modelled as simple strings for use both on server and client.
* The `HoistUser` superclass no longer holds / caches its roles directly, but instead calls into the
  new required `RoleService` dynamically when asked.
* Boilerplate around auth whitelists and resources has been better consolidated into the plugin,
  helping to clean up some repeated application-level `AuthenticationService` code.
* Hoist implementation endpoints have moved from `/hoistImpl/ -> /xh/` for brevity / clarity.
  Client-side plugins will be updated to use this new path. The implementation APIs used to
  login/logout and confirm auth / roles have changed, but again are handled by Hoist client plugin
  updates and do not require application-level changes.

[Commit Log](https://github.com/xh/hoist-core/compare/release-4.3.0...release-5.0.3)

## v4.3.0

### 🎁 New Features

* Server-side Excel export supports `LONG_TEXT` format with wrapped multi-line cells.

### 🐞 Bug Fixes

* Objects extending `JSONFormat` with `cacheJSON` enabled can be rendered at the top-level of a
  return.

[Commit Log](https://github.com/xh/hoist-core/compare/release-4.2.1...release-4.3.0)

## v4.2.1

* Added support for `activeOnly` argument to `UserAdminController` - required for xh/hoist-react#567

[Commit Log](https://github.com/xh/hoist-core/compare/release-4.2.0...release-4.2.1)

## v4.2.0

### 🎁 New Features

* Added support for PUT, PATCH, DELETE to BaseProxyService.

[Commit Log](https://github.com/xh/hoist-core/compare/release-4.1.0...release-4.2.0)

## v4.1.0

### 📚 Libraries

* Grails `3.3.5 -> 3.3.8`

[Commit Log](https://github.com/xh/hoist-core/compare/release-4.0.0...release-4.1.0)

## v4.0.0

### 💥 Breaking Changes

* Relevant `HoistImplController` endpoints now require a `clientUsername` param to ensure the client
  and server are in sync re. the currently active user. This resolves edge-case bugs around
  impersonation and preference, dashboard changes flushing changes on unload to the wrong
  server-side user. (#46)

[Commit Log](https://github.com/xh/hoist-core/compare/release-3.1.2...release-4.0.0)

## v3.1.2

### 🐞 Bug Fixes

* The `xhEmailDefaultDomain` config no longer needs a leading (and confusing) `@` - EmailService
  will prepend this automatically.
    * ⚠️ Note app-level configs with a leading `@` in place will need to be adjusted. (#43)

[Commit Log](https://github.com/xh/hoist-core/compare/release-3.1.1...release-3.1.2)

## v3.1.1

### 🐞 Bug Fixes

+ IdentityService.getUser() should not throw when called outside context of a request -- just return
  null. Important when e.g. looking for a username within service calls that might be triggered by a
  controller-based web request or a timer-based thread. 4130a9add8dd8ba22376ea69cfa3a3d095bdf6b0

[Commit Log](https://github.com/xh/hoist-core/compare/release-3.1.0...release-3.1.1)

## v3.1.0

### 🎁 New Features

* Group field added to Preferences for better organization and consistency with AppConfigs.<br><br>
  ⚠️ **Note** schema update required:

```sql
--MySQL
ALTER TABLE xh_preference
    ADD group_name VARCHAR(255);
UPDATE xh_preference
SET group_name = 'Default'
WHERE group_name IS NULL;
ALTER TABLE xh_preference MODIFY group_name VARCHAR (255) NOT NULL;
```

```sql
--SQL Server
ALTER TABLE xh_preference
    ADD group_name VARCHAR(255);
UPDATE xh_preference
SET group_name = 'Default'
WHERE group_name IS NULL;
ALTER TABLE xh_preference ALTER COLUMN group_name varchar(255) NOT NULL
```

* ClientError tracking gets a `userAlerted` flag to record whether or not the user was shown a
  pop-up dialog (vs. an error being reported quietly in the background).<br><br> ⚠️ **Note** schema
  update required:

```sql
-- SQL Server
ALTER TABLE xh_client_error
    ADD user_alerted bit NOT NULL DEFAULT 0
-- MySQL
ALTER TABLE xh_client_error
    ADD user_alerted bit(1) NOT NULL DEFAULT 0
```

### 🐞 Bug Fixes

* Log archiving fixed for apps with a dash or underscore in their appCode.

## v.3.0.4

### 🐞 Bugfixes

* Removed plugin grails-x-frame-options-plugin. It will be put into the hoist-sencha project. It is
  only needed in hoist-sencha apps. Hoist-react apps will get this header set by nginx.

## v.3.0.3

### 🎁 New Features

* Added plugin
  [grails-x-frame-options-plugin](https://github.com/mrhaki/grails-x-frame-options-plugin)
* This prevents XSS attacks by setting by default the most strict header setting `X-Frame-Options:
  DENY` on all responses from the grails server. You can relax this strict setting to `SAMEORIGIN`
  (and will probably want to) by adding `plugin.xframeoptions.sameOrigin = true` inside the grails
  clause of your application.groovy file (see piq-react for example).

## v3.0.2

### 📚 Libraries

* Gradle wrapper `4.8`

## v3.0.1

### 🎁 New Features

* Updates of following libraries:

```
grailsVersion=3.3.1 -> 3.3.5
grailsAsyncVersion=3.3.1 -> 3.3.2
gormVersion=6.1.7.RELEASE -> 6.1.9.RELEASE
```

* Note Grails update fixes support for the pathJar which helps fix long class path issues on
  Windows.
* Default theme is now the 'light' theme.

## v3.0.0

### 💥 Breaking Changes

* This release unwinds the multi environment config concept. See #30 for the corresponding issue.
* To take this update, developers need to also migrate to v5.X.X of hoist-react or v2.X.X of
  hoist-sencha and follow these steps in each environment:

#### Step 1

If you are doing this migration in a lower environment (dev, stage, uat) you may want to keep that
environment's configs. For example, if you are migrating the dev env app to this new code, and there
are configs in the dev_value column that you would like to keep in the dev environment, you first
need to manually copy these values from the dev field to the prod field in the dev admin config UI.

#### Step 2

Turn off your grails server and your webpack server (if applicable). Add a new 'value' column with
allow null, allow null in the old 'prod_value' column, then copy prod_value values over to the new
value column:

##### For MySQL DB:

```
ALTER TABLE `xh_config` ADD `value` LONGTEXT;
ALTER TABLE `xh_config` MODIFY `prod_value` LONGTEXT;
```

##### For MS SQL Server DB:

```
ALTER TABLE xh_config
ADD value varchar(max) NULL
ALTER COLUMN prod_value varchar(max)
```

##### For MySQL DB:

```
UPDATE `xh_config` SET `value` = `prod_value`
```

##### For MS SQL Server DB:

```
UPDATE xh_config SET value = prod_value
```

#### Step 3

Update app code in environment to use hoist-core v3.0.0 and hoist-react v5.X.X or hoist-sencha
v2.0.0.

Remove

```
supportedEnvironments = ['Staging', 'Development']
```

from grails-app/conf/application.groovy in your app. (Note that this line might appear twice - once
near the top if an app has customized and once in the "hoistDefaults" section.)

#### Step 4

Set value to not accept NULL and drop old columns:

##### For MySQL DB:

```
ALTER TABLE `xh_config`
  MODIFY `value` LONGTEXT NOT NULL;

ALTER TABLE `xh_config`
  DROP COLUMN `beta_value`, `stage_value`, `dev_value`, `prod_value`;
```

##### For MS SQL Server DB:

```
ALTER TABLE xh_config
  ALTER COLUMN value varchar(max) NOT NULL

ALTER TABLE xh_config
  DROP COLUMN prod_value, dev_value, stage_value, beta_value

```

### 🎁 New Features

* None

### 🐞 Bugfixes

* None

## v2.0.0

### 💥 Breaking Changes

* This release includes updates around how the key `appCode` and `appName` identifiers are read from
  application builds and what they represent. See #33 for the corresponding issue. This standardizes
  the meaning of these two identifiers on the client and server, and decouples the server-side
  appCode from the Gradle project name.
* To take this update, applications must ensure their `build.gradle` file populates these variables
  within a grails.build.info file created by Grails itself during the build. See e.g.
  [this commit to the Toolbox app](https://github.com/xh/toolbox/commit/073376eefba37ea0ffec073478bb628be447c77b)
  for an example of this change.
* Apps should audit their use of `Utils.appName` on the server-side and update to `Utils.appCode` if
  they need to continue accessing the shortname variant.

### 🎁 New Features

* None

### 🐞 Bugfixes

* None

## v1.2.0

### 💥 Breaking Changes

* None

### 🎁 New Features

This release adds support for
[InstanceConfigUtils](https://github.com/xh/hoist-core/blob/1fa43564fb77e11a04dd075d969b300f38252579/src/main/groovy/io/xh/hoist/util/InstanceConfigUtils.groovy)
, a utility for loading configuration properties from an external YAML file once on startup and
exposing them to the application as a map.

* These are intended to be minimal, low-level configs that apply to a particular deployed instance
  of the application and therefore are better sourced from a local file/volume vs. source code,
  JavaOpts, or database-driven ConfigService entries.
* Examples include the AppEnvironment as well as common Bootstrap requirements such as database
  credentials.
* See the class-level doc comment for additional details. Use of InstanceUtils is _not_ required to
  take this release.

### 🐞 Bugfixes

* Fix NPE breaking FeedbackService emailing. 8f07caf677dc0ed3a5ae6c8dd99dc59e2ffd8508
* Make LogLevel adjustments synchronous, so they reflect immediately in Admin console UI.
  dc387e885bea14b0443d5e984ccd74238fa6e7b7

------------------------------------------

Copyright © 2023 Extremely Heavy Industries Inc. - all rights reserved

------------------------------------------

📫☎️🌎 info@xh.io | https://xh.io<|MERGE_RESOLUTION|>--- conflicted
+++ resolved
@@ -2,40 +2,40 @@
 
 ## 18.0-SNAPSHOT - unreleased
 
-<<<<<<< HEAD
 ### 🎁 New Features
 
 * Hoist Core v18 provides support for running multi-instance clusters of Hoist application servers.
-Cluster management is provided by the use of Hazelcast (www.hazelcast.com), an open-source library
-providing embedded java support for inter-server communication, co-ordination, and data sharing.
-See the new `ClusterService.groovy` service, which provides the clustering implementation and main
-API entry point for accessing the cluster.
+  Cluster management is provided by the use of Hazelcast (www.hazelcast.com), an open-source library
+  providing embedded java support for inter-server communication, co-ordination, and data sharing.
+  See the new `ClusterService.groovy` service, which provides the clustering implementation and main
+  API entry point for accessing the cluster.
   ** Applications upgrading to v18 will need to provide a cluster configuration file at
-     `src/resources/hazelcast.xml`.  See toolbox for an example of this file.
+  `src/resources/hazelcast.xml`.  See toolbox for an example of this file.
   ** Applications that intend to run with more than one server *must* enable sticky sessions when
-     routing clients to servers.  This is critical for the correct operation of authentication
-     and web socket communications.
+  routing clients to servers.  This is critical for the correct operation of authentication
+  and web socket communications.
   ** Many applications will *not* need to implement additional changes beyond the above to
-     run with multi-instances; Hoist will setup the cluster, elect a master instance,  provide
-     cluster-aware hibernate caching and logging, and ensure cross-server consistency for its own
-     APIs.
+  run with multi-instances; Hoist will setup the cluster, elect a master instance,  provide
+  cluster-aware hibernate caching and logging, and ensure cross-server consistency for its own
+  APIs.
   ** However, complex applications -- especially applications with state, workflow, or business
-     logic -- should take care to ensure the app is safe to run in multi-instance mode. Distributed
-     data structures (e.g. Hazelcast  Maps) should be used as needed, as well as limiting certain
-     actions to the "master" server.  See toolbox, or Hoist for help.
+  logic -- should take care to ensure the app is safe to run in multi-instance mode. Distributed
+  data structures (e.g. Hazelcast  Maps) should be used as needed, as well as limiting certain
+  actions to the "master" server.  See toolbox, or Hoist for help.
   ** `hoist-react >= 60.0` is required.
 
 ### Breaking Changes
 * The following server-side Hoist events are now implemented as cluster-wide Hazelcast messages
-rather than single-server Grails events:
-    ** 'xhFeedbackReceived', 'xhClientErrorReceived', 'xhConfigChanged', and 'xhMonitorStatusReport'
-Any applications that are listening to these events with `BaseService.subscribe` should instead use
-the new cluster aware method `BaseService.subscribeToTopic`.
-=======
+  rather than single-server Grails events:
+  ** 'xhFeedbackReceived', 'xhClientErrorReceived', 'xhConfigChanged', and 'xhMonitorStatusReport'
+  Any applications that are listening to these events with `BaseService.subscribe` should instead use
+  the new cluster aware method `BaseService.subscribeToTopic`.
+
+## 17.3.0 - 2023-09-18
+
 ### ⚙️ Technical
 
 * New `ConfigService.setValue()` API supports programmatic updates to existing app configs.
->>>>>>> 644df0f7
 
 ## 17.2.0 - 2023-08-17
 
