# Changelog

<<<<<<< HEAD
## 10.0-SNAPSHOT - unreleased
This version includes a major upgrade of several underlying libraries, especially grails (5.0.0),
spring-boot (2.5.4), groovy (3.0.7), and gradle (6.9.1). With this version, Hoist can now be run 
on Java versions 8 - 11.  We have also cleaned up and enhanced some core
APIs around Exception Handling, JSON parsing and configuration.

### 🎁 New Features
* Add support for Preference Diffing in the hoist-react admin tool.

### 🎁 Breaking Changes
* The trait `AsyncSupport` with its single method `asyncTask` has been removed.  Use the equivalent method `task` 
from `grails.async.Promises` instead.

* The method `subscribeWithSession` on `BaseService` has been removed.  Use `subscribe` instead.

### ⚙️ Technical
* This release upgrades the major version of grails from 3.3.9 to 4.0.3.  This major release
includes the following upgrades of related libraries:
    * spring boot `1.x -> 2.5.4` 
    * groovy `2.4.15 -> 3.0.7`
    * gradle `4.10.3 -> 6.9.1`
    * gorm `6.1.11 -> 7.1.0`
    * hibernate `5.1.10 -> 5.5.7`
    * org.grails.plugins:mail `2.0.0 -> 3.0.0`
    * apache poi  `3.1.7` -> `4.1.2`
    
* HttpClient has been upgraded from `4.5.6` -> `5.1.0`.  Package names have changed, and applications using
this API (e.g. with `JSONClient`) will need to update their imports statements to reflect the new locations @
`org.apache.hc.client5.http`  and `org.apache.hc.core5.http`.  See toolbox for examples.
  
* Please see the grails docs as well as the associated toolbox branch for more information
on required changes to config and dependency files.

* Applications will be required to add the `@Transactional` or `@ReadOnly` annotations to service and controller
methods that update data with GORM. 

[Commit Log](https://github.com/xh/hoist-core/compare/v9.1.0...develop)
=======
## 11.0.0-SNAPSHOT - unreleased

### 🎁 New Features

* New Admin endpoint to output environment variables and JVM system properties.

[Commit Log](https://github.com/xh/hoist-core/compare/v10.0.0...develop)

## 10.0.0 - 2021-10-26

⚠ NOTE - apps must update to `hoist-react >= 44.0.0` when taking this hoist-core update.

### 🎁 New Features

* Log Levels now include information on when the custom config was last updated and by whom. Note
  required database modifications in Breaking Changes below.
* Client Error messages are now saved and sent in bulk on a timer. This allows Hoist to bundle
  multiple error reports into a single alert email and generally improves how a potential storm of
  error reports is handled.
* Improved `JsonBlob` editing now supports setting null values for relevant fields.

### 💥 Breaking Changes

* Update required to `hoist-react >= 44.0.0` due to changes in `JsonBlobService` APIs and the
  addition of new, dedicated endpoints for Alert Banner management.
* Public methods on `JsonBlobService` have been updated - input parameters have changed in some
  cases, and they now return `JsonBlob` instances (instead of pre-formatted Maps).
* Two new columns should be added to the `xh_log_level` table in your app's database: a datetime
  column and a nullable varchar(50) column. Review and run the SQL below, or an equivalent
  suitable for your app's database. (Note that both columns are marked as nullable to allow the
  schema change to be applied to a database in advance of the upgraded deployment.)
    ```sql
    ALTER TABLE `xh_log_level` ADD `last_updated` DATETIME NULL;
    ALTER TABLE `xh_log_level` ADD`last_updated_by` VARCHAR(50) NULL;
    ```

### ⚙️ Technical

* Dedicated admin endpoints added for Alert Banner management, backed by a new `AlertBannerService`.

[Commit Log](https://github.com/xh/hoist-core/compare/v9.4.0...v10.0.0)

## 9.4.0 - 2021-10-15

### 🎁 New Features

* Log Viewer now supports downloading log files.

[Commit Log](https://github.com/xh/hoist-core/compare/v9.3.1...v9.4.0)

### ⚙️ Technical

* Applications will no longer default to "development" environment in server deployments.
  A recognized environment must be explicitly provided.

## 9.3.2 - 2021-10-01

* `EmailService` now requires an override or filter config before sending any mails in local
  development mode.
* `ClientErrorEmailService` now relays any client URL captured with the error.

[Commit Log](https://github.com/xh/hoist-core/compare/v9.3.1...v9.3.2)
>>>>>>> f32da25c

## 9.3.1 - 2021-08-20

* Bootstrap new `xhSizingMode` core preference.

[Commit Log](https://github.com/xh/hoist-core/compare/v9.3.0...v9.3.1)

## 9.3.0 - 2021-08-11

### 🎁 New Features

* Excel cell styles with grouped colors are now cached for re-use, avoiding previously common file
  error that limits Excel tables to 64,000 total styles.
* Client error reports now include the full URL for additional troubleshooting context.
  * ⚠ NOTE - this requires a new, nullable varchar(500) column be added to the xh_client_error table
    in your app's configuration database. Review and run the following SQL, or an equivalent
    suitable for the particular database you are using:

    ```sql
    ALTER TABLE `xh_client_error` ADD COLUMN `url` VARCHAR(500) NULL;
    ```

[Commit Log](https://github.com/xh/hoist-core/compare/v9.2.3...v9.3.0)

## 9.2.3 - 2021-06-24

### ⚙️ Technical

* Parsing of `AppEnvironment` from a string provided via instance config / JVM opts is now
  case-insensitive.

[Commit Log](https://github.com/xh/hoist-core/compare/v9.2.2...v9.2.3)

## 9.2.2 - 2021-06-07

### ⚙️ Technical

* Replaced obsolete jcenter dependency (see https://blog.gradle.org/jcenter-shutdown).

[Commit Log](https://github.com/xh/hoist-core/compare/v9.2.1...v9.2.2)

## 9.2.1 - 2021-04-14

### 🐞 Bug Fixes

* `GridExportImplService` now handles Excel table exports containing no data rows. Previously, the
  Excel file required repair, during which all table and column header formatting was lost.
* Status Monitors no longer evaluate metric-based thresholds if an app-level check implementation
  has already set marked the result with a `FAIL` or `INACTIVE` status, allowing an app to fail or
  dynamically disable a check regardless of its metric.
* Fix incorrect formatting pattern strings on `DateTimeUtils`.

[Commit Log](https://github.com/xh/hoist-core/compare/v9.2.0...v9.2.1)

## 9.2.0 - 2021-03-25

### 🐞 Bug Fixes

* Restore JSON Serialization of `NaN` and `Infinity` as `null`. This had long been the standard
  Hoist JSON serialization for `Double`s and `Float`s but was regressed in v7.0 with the move to
  Jackson-based JSON serialization.

[Commit Log](https://github.com/xh/hoist-core/compare/v9.1.1...v9.2.0)

## 9.1.1 - 2021-01-27

### ⚙️ Technical

* Improvements to the tracking / logging of admin impersonation sessions.

[Commit Log](https://github.com/xh/hoist-core/compare/v9.1.0...v9.1.1)


## 9.1.0 - 2020-12-22

### 🎁 New Features

* Built-in logging utils `withDebug`, `withInfo`, `compactErrorLog` and `compactDebugLog` will log
  username when called in the context of a user request.
* New method `IdentityService.getUsername()` for efficient access to username when no additional
  details about current user are needed.

### ⚙️ Technical

* Improve consistency of exception descriptions in logs.
* Remove repeated exception descriptions in logs: `withDebug` and `withInfo` will no longer print
  exception details.
* TrackService will now log to a dedicated daily log file.

[Commit Log](https://github.com/xh/hoist-core/compare/v9.0.0...v9.1.0)

## 9.0.0 - 2020-12-17

### 💥 Breaking Changes

* `LogSupport` API enhancements:
  * `logErrorCompact()` and `logDebugCompact()` now only show stacktraces on `TRACE`
  * `withInfo()` and `withDebug()` now log only once _after_ execution has completed. Raising the
    log level of the relevant class or package to `TRACE` will cause these utils to also log a line
    _before_ execution, as they did before. (As always, log levels can be adjusted dynamically at
    runtime via the Admin Console.)
  * The upgrade to these two utils mean that they **completely replace** `withShortInfo()` and
    `withShortDebug()`, which have both been **removed** as part of this change.
  * Additional stacktraces have been removed from default logging.

### ⚙️ Technical

* `RoutineException`s are now returned with HttpStatus `400` to client, rather than `500`

[Commit Log](https://github.com/xh/hoist-core/compare/v8.7.3...v9.0.0)

## 8.7.3 - 2020-12-15

* Default exception logging in `ExceptionRender` will no longer include stacktraces, but will
  instead use `LogSupport.logErrorCompact()`. To see stacktraces for any given logger, set the
  logging level to `DEBUG`.

[Commit Log](https://github.com/xh/hoist-core/compare/v8.7.2...v8.7.3)

## 8.7.2 - 2020-12-15

### 🐞 Bug Fixes

* Fixed bug preventing cleanup of MemoryMonitoringService snapshots.

[Commit Log](https://github.com/xh/hoist-core/compare/v8.7.1...v8.7.2)

## 8.7.1 - 2020-12-11

### ⚙️ Technical

* Minor enhancements to `JSONBlobService` API.

### 📚 Libraries

* org.apache.httpcomponents:httpclient `4.5.6 -> 4.5.13`

[Commit Log](https://github.com/xh/hoist-core/compare/v8.7.0...v8.7.1)

## 8.7.0 - 2020-12-01

### 🎁 New Features

* Added new `MemoryMonitoringService` to sample and return simple statistics on heap (memory) usage
  from the JVM runtime. Stores a rolling, in-memory history of snapshots on a configurable interval.

### 🔒 Security

* HTML-encode certain user-provided params to XhController endpoints (e.g. track, clientErrors,
  feedback) to sanitize before storing / emailing.

### ⚙️ Technical

* Removed verbose stacktraces appended to the primary app log by the built-in Grails 'StackTrace'
  logger. This logger has now been set to level *OFF* by default. To re-enable these stacktraces,
  raise the log level of this logger in either logback.groovy or dynamically at runtime in the Hoist
  Admin Console.

[Commit Log](https://github.com/xh/hoist-core/compare/v8.6.1...v8.7.0)


## 8.6.1 - 2020-10-28

* `JsonBlobService` - complete support for metadata with additional `meta` property. Requires an
  additional column on blob table, e.g. ```sql alter table xh_json_blob add meta varchar(max) go ```
* Introduce new `AppEnvironment.TEST` enumeration value.

[Commit Log](https://github.com/xh/hoist-core/compare/v8.6.0...v8.6.1)


## 8.6.0 - 2020-10-25

* `JsonBlobService`: Enhancements to archiving, new columns and new unique key constraint.
  - Apps will need to modify the `xh_json_blob` table with new `meta` and `archived_date` columns
    and related unique constraint. SAMPLE migration SQL below:

    ```sql
    alter table xh_json_blob add archived_date bigint not null go
    alter table xh_json_blob drop column archived go
    alter table xh_json_blob add constraint idx_xh_json_blob_unique_key unique (archived_date, type, owner, name)
    ```

  - Apps should update to `hoist-react >= 36.6.0`.

[Commit Log](https://github.com/xh/hoist-core/compare/v8.5.0...v8.6.0)


## 8.5.0 - 2020-10-07

* `JsonBlobService`: Use more scalable token-based access; support archiving.

[Commit Log](https://github.com/xh/hoist-core/compare/v8.4.0...v8.5.0)


## 8.4.0 - 2020-09-25

* `JsonBlobService`: Security enhancements and finalization of API.
* Server Support for Bulk editing of Configs and Preferences.

[Commit Log](https://github.com/xh/hoist-core/compare/v8.3.0...v8.4.0)


## 8.3.0 - 2020-09-21

⚠ NOTE - apps should update to `hoist-react >= 36.1.0` when taking this hoist-core update. This is
required to support the updates to Admin Activity and Client Error tracking described below.

### 🎁 New Features

* Adds support for storing and retrieving `JsonBlob`s - chunks of arbitrary JSON data used by the
  corresponding `JsonBlobService` introduced in hoist-react v36.1.0.

### 🐞 Bug Fixes

* Improved time zone handling in the Admin Console "Activity Tracking" and "Client Errors" tabs.
  * Users will now see consistent bucketing of activity into an "App Day" that corresponds to the
    LocalDate when the event occurred in the application's timezone.
  * This day will be reported consistently regardless of the time zones of the local browser or
    deployment server.

[Commit Log](https://github.com/xh/hoist-core/compare/v8.2.0...v8.3.0)


## 8.2.0 - 2020-09-04

### 🎁 New Features

* Add new `RoutineRuntimeException`

### 🐞 Bug Fixes

* Pref and Config Differ now record the admin user applying any changes via these tools.
* Fix bug with monitoring when monitor script times out.

### ⚙️ Technical

* Specify default DB indices on a small number of bundled domain classes.

[Commit Log](https://github.com/xh/hoist-core/compare/v8.1.0...v8.2.0)


## 8.1.0 - 2020-07-16

### 🎁 New Features

* Add support for Preference Diffing in the Hoist React Admin console.

[Commit Log](https://github.com/xh/hoist-core/compare/v8.0.1...v8.1.0)


## 8.0.1 - 2020-06-29

### 🐞 Bug Fixes

* Fix minor regression to reporting of hoist-core version.

[Commit Log](https://github.com/xh/hoist-core/compare/v8.0.0...v8.0.1)


## 8.0.0 - 2020-06-29

### ⚖️ Licensing Change

As of this release, Hoist is [now licensed](LICENSE.md) under the popular and permissive
[Apache 2.0 open source license](https://www.apache.org/licenses/LICENSE-2.0). Previously, Hoist was
"source available" via our public GitHub repository but still covered by a proprietary license.

We are making this change to align Hoist's licensing with our ongoing commitment to openness,
transparency and ease-of-use, and to clarify and emphasize the suitability of Hoist for use within a
wide variety of enterprise software projects. For any questions regarding this change, please
[contact us](https://xh.io/contact/).

### 🎁 New Features

* New support for `appTimeZone` and `serverTimeZone` in `EnvironmentService`.
* New support for eliding long strings: `StringUtils.elide()`.
* New support for the enhanced Admin Activity Tracking tab shipping in hoist-react v35.

[Commit Log](https://github.com/xh/hoist-core/compare/v7.0.1...v8.0.0)

## 7.0.1 - 2020-06-04

### ⚙ Technical

* Improvements to formatting of monitoring and error emails.
* Bootstrap `xhEnableMonitoring` config
* Add Grails Quartz plugin (v2.0.13)

### 🐞 Bug Fixes

* Fixed a regression to TrackService, preventing persisting lists in the `data` property.

[Commit Log](https://github.com/xh/hoist-core/compare/v7.0.0...v7.0.1)

## 7.0.0 - 2020-05-08

### 🎁 New Features

* Exception Handling has been improved in the newly enhanced `exceptionRenderer` bean. This bean
  will catch uncaught exceptions from all Controllers and Timers and has been newly configured to
  limit the logging of unnecessary stack traces.

* New exception classes for `HttpException` and `ExternalHttpException` have been added.

* JSON parsing in Hoist has been reworked to simplify and standardize based on the high-performance
  Jackson library. (https://github.com/FasterXML/jackson). Benchmarking shows a speedup in parsing
  times of 10x to 20x over the `grails.converter.JSON` library currently used by Hoist. In
  particular, this change includes:
  * A new `JSONParser` API in the `io.xh.hoist.json` package that provides JSON parsing of text and
    input streams. This API is designed to be symmetrical with the existing `JSONFormatter.`
  * All core hoist classes now rely on the API above. Of special note are `JSONClient`, and
    `RestController`.
  * Cleanups to the APIs for `JSONClient`, `ConfigService`, and `PrefService`. These methods now
    return java object representations using the standard java `Map` and `List` interfaces rather
    than the confusing `JSONObject`, `JSONArray` and `JSONElement` objects.

### 🎁 Breaking Changes

* The `getJSONObject()`, `getJSONArray()`, and `getJSON()` methods on `ConfigService` and
  `PrefService` have been replaced with `getMap()` and `getList()`.
* The `executeAsJSONObject()` and `executeAsJSONArray()` methods on `JSONClient` have been replaced
  with `executeAsMap()` and `executeAsList()`.
* The method `RestController.preprocessSubmit()` now takes a `Map` as its single input, rather than
  a `JSONObject`.

[Commit Log](https://github.com/xh/hoist-core/compare/v6.7.0...v7.0.0)

## 6.7.0 - 2020-04-22

### 💥 Breaking Changes

* `Timer.delay` now expects either a millisecond value, or a boolean. It no longer will take a
  string/closure and `Timer.delayUnits` has been removed. This has been changed to enhance the
  functionality and make it consistent with its client-side counterpart in hoist-react.

[Commit Log](https://github.com/xh/hoist-core/compare/v6.6.0...v6.7.0)

## 6.6.0 - 2020-03-27

### 🎁 New Features

* New `xhEnableLogViewer` config available to fully disable the log viewer built into the Admin
  console. Intended for scenarios where the UI server logs are not material/helpful, or potentially
  for cases where they are too chatty/large to be effectively viewed in the Admin UI.

[Commit Log](https://github.com/xh/hoist-core/compare/v6.5.0...v6.6.0)

## 6.5.0 - 2020-03-16

### 🎁 New Features

* Added support for setting custom logging layouts. Applications can use this to further customize
  built-in Hoist logging, including changing it to use alternative file formats such as JSON.
* Also includes enhanced documentation and an example of how to configure logging in Hoist.

[Commit Log](https://github.com/xh/hoist-core/compare/v6.4.4...v6.5.0)

## 6.4.4 - 2020-03-05

### 🐞 Bug Fixes

* Fixed issue where attempting to read very large log files would overly stress server processor and
  memory resources. [#115](https://github.com/xh/hoist-core/issues/115)

### ⚙️ Technical

* Add ability to configure WebSocketService resource limits using soft configuration.
* Note intermediate builds 6.4.2/6.4.3 not for use.

[Commit Log](https://github.com/xh/hoist-core/compare/v6.4.1...v6.4.4)

## 6.4.1 - 2020-02-29

### 🐞 Bug Fixes

* Fixed an issue where GORM validation exceptions would trigger MethodNotFoundException

### ⚙️ Technical

* Switch to using [nanoJson](https://github.com/mmastrac/nanojson) for JSON validation, which
  ensures stricter adherence to the JSON spec.

[Commit Log](https://github.com/xh/hoist-core/compare/v6.4.0...v6.4.1)

## 6.4.0 - 2020-01-21

### 🎁 New Features

* Added a new `xhEnableImpersonation` config for enabling or disabling impersonation app-wide. Note
  that this config will be defaulted to false if not yet defined - set to true after upgrade to
  continue supporting impersonation for your application.
* The `xhMonitorConfig` config supports a new property `monitorTimeoutSecs` to control the max
  runtime for any individual monitor check.
* Any `appBuild` tag is now included in the output of `xh/version`, allowing for client-side version
  checking to take the particular build into account when running on a SNAPSHOT.

### ⚙️ Technical

* All exceptions are now rendered as JSON. HTML exception rendering is no longer supported.
* Exceptions in GORM validation will now be treated as routine and will not be logged.
  ([#95](https://github.com/xh/hoist-core/issues/95))
* GORM validation exceptions are now handled by `BaseController` rather than `RestController`, so
  all endpoints will be handled consistently. ([#68](https://github.com/xh/hoist-core/issues/68))

[Commit Log](https://github.com/xh/hoist-core/compare/v6.3.1...v6.4.0)

## 6.3.1 - 2019-11-12

### 🐞 Bug Fixes

* JSON preferences accept any valid `JSONElement` for their value, not just a `JSONObject`.
* Default `TrackLog.severity` to `INFO` vs. non-standard `OK`.
* Bootstrapped `xhEmailSupport` config now properly `clientVisible`.

[Commit Log](https://github.com/xh/hoist-core/compare/v6.3.0...v6.3.1)

## 6.3.0 - 2019-09-04

### 🎁 New Features

* Grid exports to Excel now support setting an export format on a per-cell basis. Requires an
  updated Hoist React build for client-side support, but is backwards compatible with existing API.

### ⚙️ Technical

* `JSONClient` can be constructed without providing a configured `ClosableHttpClient`. A default
  client will be created and used.
* When pointed to a directory, `InstanceConfigUtils` will first check to see if it contains a file
  named `[appCode].yml` and, if so, will load configs from that single file and return. Otherwise,
  individual files within that directory will be loaded as key/value pairs, as they were previously.
  This allows a single `-Dio.xh.hoist.instanceConfigFile` value to be baked into a container build
  and resolve to either single-file or directory-mode configs based on the deployment environment.

[Commit Log](https://github.com/xh/hoist-core/compare/v6.2.0...v6.3.0)

## 6.2.0 - 2019-08-13

### 🎁 New Features

* The `Timer` class has been enhanced to support intervals as low as 500ms. Previously, `Timer` had
  a minimum interval of 2 seconds.

[Commit Log](https://github.com/xh/hoist-core/compare/v6.1.0...v6.2.0)

## 6.1.0 - 2019-07-31

### 🎁 New Features

* **WebSocket support** has been added in the form of `WebSocketService`. The new service maintains
  and provides send/receive functionality to connected Hoist client apps, each associated with a
  unique channel identifier.
  * ⚠ **Note** this change requires that applications specify a new dependency in their
    `build.gradle` file on `compile "org.springframework:spring-websocket"`. If missing, apps will
    throw an exception on startup related to a failure instantiating `WebSocketService`. Apps should
    *not* need to make any changes to their own code / services aside from this new dep.
  * This service and its related endpoints integrate with client-side websocket support and admin
    tools added to Hoist React v26.
  * As per the included class-level documentation, applications must update their Application.groovy
    file to expose an endpoint for connections and wire up a `HoistWebSocketHandler` to relay
    connection events to the new service.

### 🐞 Bug Fixes

* Dedicated Jackson JSON serializer added for Groovy `GString` objects - outputs `toString()` as
  expected vs. obscure/unwanted object representation (#87).

[Commit Log](https://github.com/xh/hoist-core/compare/v6.0.2...v6.1.0)

## 6.0.2 - 2019-07-24

### 🐞 Bug Fixes

* Grid exports will no longer fail if any values fail to parse as per the specified data type.
  Previously a single unexpected value could spoil the export - now they will be passed through
  as-is to the generated worksheet.

[Commit Log](https://github.com/xh/hoist-core/compare/v6.0.1...v6.0.2)

## 6.0.1 - 2019-07-19

### 🐞 Bug Fixes

* Ensure JSON is rendered with `charset=UTF-8` vs. an unexpected ISO fallback we started getting
  once we stopped using the built-in Grails JSON converter in favor of rendering the String output
  from Jackson . Fixes issue with unicode characters getting munged in JSON responses.

[Commit Log](https://github.com/xh/hoist-core/compare/v6.0.0...v6.0.1)

## 6.0.0 - 2019-07-10

### 🎁 New Features

* A `RoutineException` interface has been added. Implement this interface to mark any exception that
  is a part of normal operations and should not necessarily be logged on the server as an error.
* The `DataNotAvailableException` has been added. This class implements `RoutineException` and is
  intended to be thrown when requested data is not currently available due to normal, expected
  business conditions (e.g. the business day has just rolled and new data is not yet ready).
* The [Jackson library](https://github.com/FasterXML/jackson) is now used for JSON Serialization.
  This provides a faster, more standardized approach to rendering JSON. Groovy Traits are also no
  longer used for Hoist's Cached JSON support, improving the ability to use this feature with Java.
* Added `/ping` endpoint for trivial server up / connectivity checks.

### 💥 Breaking Changes

* The `cacheJSON()` method on JSONFormat is no longer available for specifying cached JSON
  serialization. Extend the `JSONFormatCached` class instead.

[Commit Log](https://github.com/xh/hoist-core/compare/v5.5.5...v6.0.0)

## 5.5.5 - 2019-07-06

### ⚙️ Technical

* New default pref `xhShowVersionBar`, remove deco'd pref `xhForceEnvironmentFooter`.

[Commit Log](https://github.com/xh/hoist-core/compare/v5.5.4...v5.5.5)

## 5.5.4 - 2019-06-24

### ⚙️ Technical

* New default config + preference definitions added in Bootstrap to support client-side
  AutoRefreshService.
* Memory/processors available to JVM logged at startup.

[Commit Log](https://github.com/xh/hoist-core/compare/v5.5.3...v5.5.4)

## 5.5.3 - 2019-04-16

### ⚙️ Technical

* Throw new `SessionMismatchException` when client provides a `clientUsername` to /xh endpoints that
  does not match the current session user. (The dedicated exception class is new, not the behavior.)

[Commit Log](https://github.com/xh/hoist-core/compare/v5.5.2...v5.5.3)

## 5.5.2 - 2019-03-06

### ⚙️ Technical

* Admin endpoint to run log archiving routine on demand.

[Commit Log](https://github.com/xh/hoist-core/compare/v5.5.1...v5.5.2)

## 5.5.1 - 2019-01-30

### 🐞 Bug Fixes

* Further work to ensure admin log viewer endpoint is completely wrapped in try/catch to avoid
  throwing repeated stack traces if supplied incorrect parameters.

[Commit Log](https://github.com/xh/hoist-core/compare/v5.5.0...v5.5.1)

## 5.5.0 - 2019-01-24

### ⚙️ Technical

* Monitors will now log all activity to a daily dedicated log of the form `[appName]-monitor.log`.
  This behavior can be controlled with the option `writeToMonitorLog` in the `xhMonitorConfig`
  block.

[Commit Log](https://github.com/xh/hoist-core/compare/v5.4.2...v5.5.0)

## 5.4.2 - 2019-01-14

### ⚙️ Technical

* Activity tracking logs are now written to the database by default, even in local development mode.
  An optional `disableTrackLog` instance config value is now available to prevent them from being
  persisted (in any environment).

### 🐞 Bug Fixes

* Corrected auto-defaulted required config for the log file archive directory path.
* Avoid any attempt to evaluate thresholds for Status Monitor results that do not produce a metric.

[Commit Log](https://github.com/xh/hoist-core/compare/v5.4.1...v5.4.2)

## 5.4.1 - 2018-12-31

### 🐞 Bug Fixes

* Track log entries are now written correctly when an admin starts/stops impersonation.
* InstanceConfigUtils will warn via stdout if a config file is not found or cannot be parsed.

[Commit Log](https://github.com/xh/hoist-core/compare/v5.4.0...v5.4.1)

## 5.4.0 - 2018-12-18

### ⚙️ Technical

* Environment information now includes details on the primary database connection, including the
  JDBC connection string, user, and dbCreate setting. Note this additional info is only returned
  when the requesting user is a Hoist Admin (and is intended for display in the admin JS client).
* Additional `AppEnvironment` enums added for UAT and BCP.

[Commit Log](https://github.com/xh/hoist-core/compare/v5.3.1...v5.4.0)

## v5.3.1 - 2018-12-17

### 📚 Libraries

* Grails `3.3.8 -> 3.3.9`
* GORM `6.1.10 -> 6.1.11`
* Apache HttpClient `4.5.3 -> 4.5.6`

[Commit Log](https://github.com/xh/hoist-core/compare/v5.3.0...v5.3.1)

## v5.3.0 - 2018-11-14

### ⚙️ Technical

* AppConfigs and Preferences now serialize their values / defaultValues with appropriate types in
  their formatForJSON serializations. (Previously values were all serialized as strings.) This
  allows for more direct binding with admin editor form controls of the appropriate type, and
  generally centralizes their serialization in a more consistent way.

[Commit Log](https://github.com/xh/hoist-core/compare/v5.2.0...v5.3.0)

## v5.2.0

### ⚙️ Technical

* Processing of uploaded grid data for Excel export modified to handle even larger export sets. ⚠️
  Note requires client-side toolkit updates (>= v16 for Hoist React).

[Commit Log](https://github.com/xh/hoist-core/compare/v5.1.0...v5.2.0)

## v5.1.0

### 🎁 New Features

* `InstanceConfigUtils` can now read bootstrap configuration values from a directory of files, each
  containing a single config, in addition to the previous support for yaml files. This supports
  reading low-level configuration from Docker/Kubernetes configs and secrets, which are mounted to
  the container filesystem as a directory.

### 🐞 Bug Fixes

* An admin client that happens to be polling for a non-existent log file (e.g. one that has just
  been archived) will no longer spam the logs with stack traces.

[Commit Log](https://github.com/xh/hoist-core/compare/v5.0.4...v5.1.0)

## v5.0.4

### 🐞 Bug Fixes

* Avoids the use of (sometimes) reserved SQL word `level` in the `LogLevel` config object. Remapped
  to `log_level` column.

⚠️ Note that this will require a schema update if Grails is not configured to do so automatically,
and will result in existing overrides having a null level (which is supported and means "no
override").

[Commit Log](https://github.com/xh/hoist-core/compare/release-5.0.3...v5.0.4)

## v5.0.3

### 💥 Breaking Changes

**This release includes several core API changes to how users and their roles (permissions) are
loaded.** (Note that the breaking changes below will typically be handled by updates to a custom
enterprise plugin and not require individual app changes.)
* Applications (or enterprise plugins) must implement a new `RoleService` extending from
  `BaseRoleService` to provide a map of users to their app-specific roles. Roles continue to be
  modelled as simple strings for use both on server and client.
* The `HoistUser` superclass no longer holds / caches its roles directly, but instead calls into the
  new required `RoleService` dynamically when asked.
* Boilerplate around auth whitelists and resources has been better consolidated into the plugin,
  helping to clean up some repeated application-level `AuthenticationService` code.
* Hoist implementation endpoints have moved from `/hoistImpl/ -> /xh/` for brevity / clarity.
  Client-side plugins will be updated to use this new path. The implementation APIs used to
  login/logout and confirm auth / roles have changed, but again are handled by Hoist client plugin
  updates and do not require application-level changes.

[Commit Log](https://github.com/xh/hoist-core/compare/release-4.3.0...release-5.0.3)

## v4.3.0

### 🎁 New Features

* Server-side Excel export supports `LONG_TEXT` format with wrapped multi-line cells.

### 🐞 Bug Fixes

* Objects extending `JSONFormat` with `cacheJSON` enabled can be rendered at the top-level of a
  return.

[Commit Log](https://github.com/xh/hoist-core/compare/release-4.2.1...release-4.3.0)

## v4.2.1

* Added support for `activeOnly` argument to `UserAdminController` - required for xh/hoist-react#567

[Commit Log](https://github.com/xh/hoist-core/compare/release-4.2.0...release-4.2.1)

## v4.2.0

### 🎁  New Features

* Added support for PUT, PATCH, DELETE to BaseProxyService.

[Commit Log](https://github.com/xh/hoist-core/compare/release-4.1.0...release-4.2.0)

## v4.1.0

### 📚 Libraries

* Grails `3.3.5 -> 3.3.8`

[Commit Log](https://github.com/xh/hoist-core/compare/release-4.0.0...release-4.1.0)

## v4.0.0

### 💥 Breaking Changes

* Relevant `HoistImplController` endpoints now require a `clientUsername` param to ensure the client
  and server are in sync re. the currently active user. This resolves edge-case bugs around
  impersonation and preference, dashboard changes flushing changes on unload to the wrong
  server-side user. (#46)

[Commit Log](https://github.com/xh/hoist-core/compare/release-3.1.2...release-4.0.0)

## v3.1.2

### 🐞 Bug Fixes

* The `xhEmailDefaultDomain` config no longer needs a leading (and confusing) `@` - EmailService
  will prepend this automatically.
  * ⚠️ Note app-level configs with a leading `@` in place will need to be adjusted. (#43)

[Commit Log](https://github.com/xh/hoist-core/compare/release-3.1.1...release-3.1.2)

## v3.1.1

### 🐞 Bug Fixes

+ IdentityService.getUser() should not throw when called outside context of a request -- just return
  null. Important when e.g. looking for a username within service calls that might be triggered by a
  controller-based web request or a timer-based thread. 4130a9add8dd8ba22376ea69cfa3a3d095bdf6b0

[Commit Log](https://github.com/xh/hoist-core/compare/release-3.1.0...release-3.1.1)

## v3.1.0

### 🎁 New Features

* Group field added to Preferences for better organization and consistency with AppConfigs.<br><br>
  ⚠️ **Note** schema update required:

```sql
--MySQL
ALTER TABLE xh_preference ADD group_name VARCHAR(255);
UPDATE xh_preference SET group_name = 'Default' WHERE group_name IS NULL;
ALTER TABLE xh_preference MODIFY group_name VARCHAR(255) NOT NULL;
```

```sql
--SQL Server
ALTER TABLE xh_preference ADD group_name VARCHAR(255);
UPDATE xh_preference SET group_name = 'Default' WHERE group_name IS NULL;
ALTER TABLE xh_preference ALTER COLUMN group_name varchar(255) NOT NULL
```


* ClientError tracking gets a `userAlerted` flag to record whether or not the user was shown a
  pop-up dialog (vs. an error being reported quietly in the background).<br><br> ⚠️ **Note** schema
  update required:

```sql
-- SQL Server
ALTER TABLE xh_client_error ADD user_alerted bit NOT NULL DEFAULT 0
-- MySQL
ALTER TABLE xh_client_error ADD user_alerted bit(1) NOT NULL DEFAULT 0
```

### 🐞 Bug Fixes

* Log archiving fixed for apps with a dash or underscore in their appCode.

## v.3.0.4

### 🐞 Bugfixes

* Removed plugin grails-x-frame-options-plugin. It will be put into the hoist-sencha project. It is
  only needed in hoist-sencha apps. Hoist-react apps will get this header set by nginx.

## v.3.0.3

### 🎁 New Features

* Added plugin
  [grails-x-frame-options-plugin](https://github.com/mrhaki/grails-x-frame-options-plugin)
* This prevents XSS attacks by setting by default the most strict header setting `X-Frame-Options:
  DENY` on all responses from the grails server. You can relax this strict setting to `SAMEORIGIN`
  (and will probably want to) by adding `plugin.xframeoptions.sameOrigin = true` inside the grails
  clause of your application.groovy file (see piq-react for example).

## v3.0.2

### 📚 Libraries

* Gradle wrapper `4.8`

## v3.0.1

### 🎁 New Features

* Updates of following libraries:

```
grailsVersion=3.3.1 -> 3.3.5
grailsAsyncVersion=3.3.1 -> 3.3.2
gormVersion=6.1.7.RELEASE -> 6.1.9.RELEASE
```

* Note Grails update fixes support for the pathJar which helps fix long class path issues on
  Windows.
* Default theme is now the 'light' theme.

## v3.0.0

### 💥 Breaking Changes

* This release unwinds the multi environment config concept. See #30 for the corresponding issue.
* To take this update, developers need to also migrate to v5.X.X of hoist-react or v2.X.X of
  hoist-sencha and follow these steps in each environment:

#### Step 1

If you are doing this migration in a lower environment (dev, stage, uat) you may want to keep that
environment's configs. For example, if you are migrating the dev env app to this new code, and there
are configs in the dev_value column that you would like to keep in the dev environment, you first
need to manually copy these values from the dev field to the prod field in the dev admin config UI.

#### Step 2

Turn off your grails server and your webpack server (if applicable). Add a new 'value' column with
allow null, allow null in the old 'prod_value' column, then copy prod_value values over to the new
value column:

##### For MySQL DB:

```
ALTER TABLE `xh_config` ADD `value` LONGTEXT; 
ALTER TABLE `xh_config` MODIFY `prod_value` LONGTEXT;
```

##### For MS SQL Server DB:

```
ALTER TABLE xh_config 
ADD value varchar(max) NULL
ALTER COLUMN prod_value varchar(max)
```

##### For MySQL DB:

```
UPDATE `xh_config` SET `value` = `prod_value`
```

##### For MS SQL Server DB:

```
UPDATE xh_config SET value = prod_value
```


#### Step 3

Update app code in environment to use hoist-core v3.0.0 and hoist-react v5.X.X or hoist-sencha
v2.0.0.

Remove

```
supportedEnvironments = ['Staging', 'Development']
```

from grails-app/conf/application.groovy in your app. (Note that this line might appear twice - once
near the top if an app has customized and once in the "hoistDefaults" section.)


#### Step 4

Set value to not accept NULL and drop old columns:

##### For MySQL DB:

```
ALTER TABLE `xh_config` 
  MODIFY `value` LONGTEXT NOT NULL;

ALTER TABLE `xh_config` 
  DROP COLUMN `beta_value`, `stage_value`, `dev_value`, `prod_value`;
```

##### For MS SQL Server DB:

```
ALTER TABLE xh_config
  ALTER COLUMN value varchar(max) NOT NULL

ALTER TABLE xh_config
  DROP COLUMN prod_value, dev_value, stage_value, beta_value

```


### 🎁 New Features

* None

### 🐞 Bugfixes

* None

## v2.0.0

### 💥 Breaking Changes

* This release includes updates around how the key `appCode` and `appName` identifiers are read from
  application builds and what they represent. See #33 for the corresponding issue. This standardizes
  the meaning of these two identifiers on the client and server, and decouples the server-side
  appCode from the Gradle project name.
* To take this update, applications must ensure their `build.gradle` file populates these variables
  within a grails.build.info file created by Grails itself during the build. See e.g.
  [this commit to the Toolbox app](https://github.com/xh/toolbox/commit/073376eefba37ea0ffec073478bb628be447c77b)
  for an example of this change.
* Apps should audit their use of `Utils.appName` on the server-side and update to `Utils.appCode` if
  they need to continue accessing the shortname variant.

### 🎁 New Features

* None

### 🐞 Bugfixes

* None

## v1.2.0

### 💥 Breaking Changes

* None

### 🎁 New Features

This release adds support for
[InstanceConfigUtils](https://github.com/xh/hoist-core/blob/1fa43564fb77e11a04dd075d969b300f38252579/src/main/groovy/io/xh/hoist/util/InstanceConfigUtils.groovy),
a utility for loading configuration properties from an external YAML file once on startup and
exposing them to the application as a map.
* These are intended to be minimal, low-level configs that apply to a particular deployed instance
  of the application and therefore are better sourced from a local file/volume vs. source code,
  JavaOpts, or database-driven ConfigService entries.
* Examples include the AppEnvironment as well as common Bootstrap requirements such as database
  credentials.
* See the class-level doc comment for additional details. Use of InstanceUtils is _not_ required to
  take this release.

### 🐞 Bugfixes

* Fix NPE breaking FeedbackService emailing. 8f07caf677dc0ed3a5ae6c8dd99dc59e2ffd8508
* Make LogLevel adjustments synchronous, so they reflect immediately in Admin console UI.
  dc387e885bea14b0443d5e984ccd74238fa6e7b7

------------------------------------------

Copyright © 2021 Extremely Heavy Industries Inc. - all rights reserved

------------------------------------------

📫☎️🌎 info@xh.io | https://xh.io/contact<|MERGE_RESOLUTION|>--- conflicted
+++ resolved
@@ -1,9 +1,8 @@
 # Changelog
 
-<<<<<<< HEAD
-## 10.0-SNAPSHOT - unreleased
+## 12.0-SNAPSHOT - unreleased
 This version includes a major upgrade of several underlying libraries, especially grails (5.0.0),
-spring-boot (2.5.4), groovy (3.0.7), and gradle (6.9.1). With this version, Hoist can now be run 
+spring-boot (2.5.4), groovy (3.0.7), and gradle (6.9.1). With this version, Hoist can now be run
 on Java versions 8 - 11.  We have also cleaned up and enhanced some core
 APIs around Exception Handling, JSON parsing and configuration.
 
@@ -11,34 +10,34 @@
 * Add support for Preference Diffing in the hoist-react admin tool.
 
 ### 🎁 Breaking Changes
-* The trait `AsyncSupport` with its single method `asyncTask` has been removed.  Use the equivalent method `task` 
-from `grails.async.Promises` instead.
+* The trait `AsyncSupport` with its single method `asyncTask` has been removed.  Use the equivalent method `task`
+  from `grails.async.Promises` instead.
 
 * The method `subscribeWithSession` on `BaseService` has been removed.  Use `subscribe` instead.
 
 ### ⚙️ Technical
 * This release upgrades the major version of grails from 3.3.9 to 4.0.3.  This major release
-includes the following upgrades of related libraries:
-    * spring boot `1.x -> 2.5.4` 
-    * groovy `2.4.15 -> 3.0.7`
-    * gradle `4.10.3 -> 6.9.1`
-    * gorm `6.1.11 -> 7.1.0`
-    * hibernate `5.1.10 -> 5.5.7`
-    * org.grails.plugins:mail `2.0.0 -> 3.0.0`
-    * apache poi  `3.1.7` -> `4.1.2`
-    
+  includes the following upgrades of related libraries:
+  * spring boot `1.x -> 2.5.4`
+  * groovy `2.4.15 -> 3.0.7`
+  * gradle `4.10.3 -> 6.9.1`
+  * gorm `6.1.11 -> 7.1.0`
+  * hibernate `5.1.10 -> 5.5.7`
+  * org.grails.plugins:mail `2.0.0 -> 3.0.0`
+  * apache poi  `3.1.7` -> `4.1.2`
+
 * HttpClient has been upgraded from `4.5.6` -> `5.1.0`.  Package names have changed, and applications using
-this API (e.g. with `JSONClient`) will need to update their imports statements to reflect the new locations @
-`org.apache.hc.client5.http`  and `org.apache.hc.core5.http`.  See toolbox for examples.
-  
+  this API (e.g. with `JSONClient`) will need to update their imports statements to reflect the new locations @
+  `org.apache.hc.client5.http`  and `org.apache.hc.core5.http`.  See toolbox for examples.
+
 * Please see the grails docs as well as the associated toolbox branch for more information
-on required changes to config and dependency files.
+  on required changes to config and dependency files.
 
 * Applications will be required to add the `@Transactional` or `@ReadOnly` annotations to service and controller
-methods that update data with GORM. 
+  methods that update data with GORM.
 
 [Commit Log](https://github.com/xh/hoist-core/compare/v9.1.0...develop)
-=======
+
 ## 11.0.0-SNAPSHOT - unreleased
 
 ### 🎁 New Features
@@ -101,7 +100,6 @@
 * `ClientErrorEmailService` now relays any client URL captured with the error.
 
 [Commit Log](https://github.com/xh/hoist-core/compare/v9.3.1...v9.3.2)
->>>>>>> f32da25c
 
 ## 9.3.1 - 2021-08-20
 
@@ -173,7 +171,6 @@
 * Improvements to the tracking / logging of admin impersonation sessions.
 
 [Commit Log](https://github.com/xh/hoist-core/compare/v9.1.0...v9.1.1)
-
 
 ## 9.1.0 - 2020-12-22
 
