# Changelog

## 21.0-SNAPSHOT - unreleased

<<<<<<< HEAD
### 💥 Breaking Changes (upgrade difficulty: 🟢 LOW - latest Hoist React + DB col additions)

* Requires `hoist-react >= 67.0.0` for client-side changes to accommodate updated `track`
  and `submitError` APIs. See below for database column additions to support the same.

### 🎁 New Features

* Client error reports include new `correlationId` field.
    * ⚠ NOTE - this requires a new column in the `xh_client_error` table. Review and run the
      following SQL, or an equivalent suitable for the particular database you are using:
      ```sql
      ALTER TABLE `xh_client_error` ADD COLUMN `correlation_id` VARCHAR(100) NULL;
      ```
* Activity tracking logs include new `correlationId` field.
    * ⚠ NOTE - this requires a new column in the `xh_track_log` table. Review and run the following
      SQL, or an equivalent suitable for the particular database you are using:
      ```sql
      ALTER TABLE `xh_track_log` ADD COLUMN `correlation_id` VARCHAR(100) NULL;
      ```
=======
## 20.4.0 - 2024-07-31
>>>>>>> ae47aba9

### 🐞 Bug Fixes

* Fixed sporadic serialization errors on status monitor results with an attached exception.
* Added configurable table name to `xhDbConnectionMonitor` status check to support edge case where
  XH tables are in a custom schema.

### ⚙️ Technical
* Support for bulk updating of Role categories.

## 20.3.1 - 2024-07-23

### 🐞 Bug Fixes

* Simplified the `xhDbConnectionMonitor` query to work with more SQL dialects.

## 20.3.0 - 2024-07-16

### ⚙️ Technical

* Improvements to the ability to configure Hibernate 2nd-level caches. See `ClusterConfig` for more
  information.

## 20.2.1 - 2024-07-09

### ⚙️ Technical

* Remove obsolete, non-functioning GSP support from `EmailService`.

### 🐞 Bug Fixes

* Fix to regression with `LdapObject` subclasses not fully populating all keys/properties.

## 20.2.0 - 2024-06-26

### ⚙️ Technical

* Common LDAP attributes `cn`, `displayname`, `mail`, and `name` moved to `LdapObject` class.
* Websockets are now enabled by default. To disable, add `hoist.enableWebSockets = false` to your
  project's `application.groovy` file (note the lowercase "a" to ensure you have the correct one).

## 20.1.0 - 2024-06-21

### 🎁 New Features

* `LdapService.searchOne` and `searchMany` methods have been made public.
* `LdapPerson` class now includes `displayName`, `givenname`, and `sn` fields.

### 🐞 Bug Fixes

* `LdapPerson` class `email` field changed to `mail` to match LDAP attribute.

## 20.0.2 - 2024-06-05

### 🐞 Bug Fixes

* `BaseProxyService` now correctly handles responses without content.
* `BaseProxyService` now properly supports caching the underlying `HttpClient` between requests.
  This defaults to `false` to reflect current behavior, but may be overridden to enable.

### ⚙️ Technical

* Removed obsolete `BaseAuthenticationService.whitelistFileExtensions`

## 20.0.1 - 2024-05-21

### 🐞 Bug Fixes

* Restored routing of status monitor logging to dedicated file.

## 20.0.0 - 2024-05-17

### 🎁 New Features

#### Hoist now fully supports multi-instance, clustered deployments!

Hoist Core v20 provides support for running multi-instance clusters of Hoist application servers.
Cluster management is powered by [Hazelcast](https://hazelcast.com), an open-source library
providing embedded Java support for inter-server communication, co-ordination, and data sharing.

See the new `ClusterService.groovy` service, which provides the clustering implementation and main
API entry point for accessing the cluster.

Many apps will *not* need to implement significant changes to run with multiple instances. Hoist
will setup the cluster, elect a primary instance, provide cluster-aware Hibernate caching and
logging, and ensure cross-server consistency for its own APIs.

However, complex applications -- notably those that maintain significant server-side state or use
their server to interact within external systems -- should take care to ensure the app is safe to
run in multi-instance mode. Distributed data structures (e.g. Hazelcast Maps) should be used as
needed, as well as limiting certain actions to the "primary" server.

Please contact XH to review your app's readiness for multi-instance operation!

#### Other new features

* New support for reporting service statistics for troubleshooting/monitoring. Implement
  `BaseService.getAdminStats()` to provide diagnostic metadata about the state of your service.
  Output (in JSON format) can be easily viewed in the Hoist Admin Console.
* New `DefaultMonitorDefinitionService` provides default implementations of several new status
  monitors to track core app health metrics. Extend this new superclass in your
  app's `MonitorDefinitionService` to enable support for these new monitors.
* Includes new support for dynamic configuration of client-side authentication libraries. See new
  method `Authentication.getClientConfig()`.

### 💥 Breaking Changes (upgrade difficulty: 🟠 MEDIUM / 🟢 LOW for apps with minimal custom server-side functionality)

* Requires `hoist-react >= 64.0` for essential Admin Console upgrades.
* Requires updated `gradle.properties` to specify `hazelcast.version=5.3.x`. Check hoist-core or
  Toolbox at time of upgrade to confirm exact recommended version.
* Requires column additions to three `xh_` tables with the following SQL or equivalent:
    ```sql
        ALTER TABLE `xh_client_error` ADD COLUMN `instance` VARCHAR(50) NULL;
        ALTER TABLE `xh_track_log` ADD COLUMN `instance` VARCHAR(50) NULL;
        ALTER TABLE `xh_monitor` ADD COLUMN `primary_only` BIT NOT NULL DEFAULT 0;
    ```

  On MSSQL, the last column can be added with:
    ```sql
        ALTER TABLE xh_monitor ADD COLUMN primary_only BIT DEFAULT 0 NOT NULL;
    ```
* Apps can configure their HZ cluster by defining a `ClusterConfig` class:
    * This should extend `io.xh.hoist.ClusterConfig` and be within your primary application
      package (`xhAppPackage` in `gradle.properties` - e.g. `io.xh.toolbox.ClusterConfig`).
    * We recommend placing it under `/grails-app/init/` - see Toolbox for an example.
    * Note XH clients with enterprise ("mycompany-hoist") plugins may have their own superclass
      which should be extended instead to provide appropriate defaults for their environment. Note
      that an app-level class is *required* in this case to pick up those defaults, although it will
      commonly not require any additional app-level overrides.
* Apps that intend to run with more than one server *must* enable sticky sessions when routing
  clients to servers. This is critical for the correct operation of authentication and websocket
  communications. Check with XH or your networking team to ensure this is correctly configured.
* Server-side events raised by Hoist are now implemented as cluster-wide Hazelcast messages rather
  than single-server Grails events. Any app code that listens to these events
  via `BaseService.subscribe` must update to `BaseService.subscribeToTopic`. Check for:
    * `xhClientErrorReceived`
    * `xhConfigChanged`
    * `xhFeedbackReceived`
    * `xhMonitorStatusReport`
* The `exceptionRenderer` singleton has been simplified and renamed as `xhExceptionHandler`. This
  change was needed to better support cross-cluster exception handling. This object is used by
  Hoist internally for catching uncaught exceptions and this change is not expected to impact
  most applications.
* `Utils.dataSource` now returns a reference to the actual `javax.sql.DataSource.DataSource`.
  Use `Utils.dataSourceConfig` to access the previous return of this method (DS config, as a map).
* Apps must replace the `buildProperties.doLast` block at the bottom of their `build.gradle` with:
  ```groovy
  tasks.war.doFirst {
     File infoFile = layout.buildDirectory.file('resources/main/META-INF/grails.build.info').get().asFile
     Properties properties = new Properties()
     infoFile.withInputStream {properties.load(it)}
     properties.putAll(hoistMetaData)
     infoFile.withOutputStream {properties.store(it, null)}
  }
  ```

### 🐞 Bug Fixes

* Calls to URLs with the correct controller but a non-existent action were incorrectly returning
  raw `500` errors. They now return a properly JSON-formatted `404` error, as expected.

### ⚙️ Technical

* All `Throwable`s are now serialized to JSON using Hoist's standard customization of Jackson.

### 📚 Libraries

Please ensure you review and update your `gradle.properties` and `gradle-wrapper.properties` files.

In `gradle.properties` (partial contents of this file, with updated libraries only):

```properties
groovyVersion=3.0.21
grailsVersion=6.2.0
grailsGradlePluginVersion=6.2.0
gormVersion=8.1.0
grailsHibernatePluginVersion=8.1.0
hazelcast.version=5.3.7
```

In `/gradle/wrapper/gradle-wrapper.properties` (note your app might have an internal artifact repo
in place of services.gradle.org - leave that as-is, updating the version only to 7.6.4):

```properties
distributionUrl=https\://services.gradle.org/distributions/gradle-7.6.4-bin.zip
```

## 19.0.0 - 2024-04-04

### 💥 Breaking Changes (upgrade difficulty: 🟢 LOW - latest Hoist React + DB col additions)

* Requires `hoist-react >= 63.0` for client-side changes to accommodate updated `track`
  and `submitError` APIs. See below for database column additions to support the same.
* Implementations of `DefaultRoleService.doLoadUsersForDirectoryGroups` will need to handle a new
  `strictMode` flag provided as a second argument.

### 🎁 New Features

* Client error reports include a new `impersonating` field for additional troubleshooting context.
    * ⚠ NOTE - this requires a new column in the `xh_client_error` table. Review and run the
      following SQL, or an equivalent suitable for the particular database you are using:
      ```sql
      ALTER TABLE `xh_client_error` ADD COLUMN `impersonating` VARCHAR(50) NULL;
      ```
* Activity tracking logs include new `appVersion`, `appEnvironment` and `url` fields.
    * ⚠ NOTE - this requires new columns in the `xh_track_log` table. Review and run the following
      SQL, or an equivalent suitable for the particular database you are using:
      ```sql
      ALTER TABLE `xh_track_log` ADD COLUMN `app_version` VARCHAR(100) NULL;
      ALTER TABLE `xh_track_log` ADD COLUMN `app_environment` VARCHAR(100) NULL;
      ALTER TABLE `xh_track_log` ADD COLUMN `url` VARCHAR(500) NULL;
      ```

### ⚙️ Technical

* `DefaultRoleService` has improved error handling for failed directory group lookups.
* `LdapService` bulk lookup methods now provide a `strict` option to throw if a query fails rather
  than quietly returning an empty result.
* New `TrackLogAdminService` and `ClientErrorAdminService` services provide improved APIs for
  querying `TrackLog` and `ClientError` records. Leveraged by updated Hoist Admin Console to post
  selected filters to the server and return more relevant data within configured row limits.

## 18.5.2 - 2024-04-03

### 🐞 Bug Fixes

* Fixed bug in `DefaultRoleService.doLoadUsersForDirectoryGroups` where LDAP members with `null`
  samAccountNames were not being filtered out, causing `NullPointerExceptions`.

## 18.5.1 - 2024-03-08

### ⚙️ Technical

* Quiet log warnings from `LdapNetworkConnection` in `LdapService` by setting
  the `LdapNetworkConnection` log level to `ERROR`.

## 18.5.0 - 2024-03-08

### 💥 Breaking Changes (upgrade difficulty: 🟢 TRIVIAL)

* Method `DefaultRoleService.ensureUserHasRoles` has been renamed to `assignRole`.
  The new name more clearly describes that the code will actually grant an additional
  role to the user.

### 🐞 Bug Fixes

* Fixed `LdapService` bug where querying multiple servers with same host yielded incomplete results.

## 18.4.0 - 2024-02-13

### 🎁 New Features

* `InstanceConfigUtils` - used to read low-level configuration values such as database credentials -
  will now search for an environment variable with a matching name and return that value if it
  exists.
    * This can either override or entirely replace the use of a yaml file or Kubernetes secrets to
      specify this kind of configuration.
    * To help namespace app-specific environment variables while also maintaining the conventions of
      instance configs having `camelCase` identifiers and environment variables
      having `UPPER_SNAKE_CASE` identifiers, `InstanceConfigUtils` will convert and
      prepend `APP_[APP_CODE]_` to the requested key when looking for an environment variable. For
      example, in our Toolbox demo app `InstanceConfigUtils.getInstanceConfig('dbUrl')` will check
      if an environment variable named `APP_TOOLBOX_DB_URL` exists, and return its value if so.
* `ConfigService` methods now return override values from an instance config, if one exists with
  the same name as an app config.
    * Allows an instance-specific value specified via a yaml file or environment variable to
      override the config value saved to the app's database, including configs used by Hoist itself.
    * Update to `hoist-react >= 60.2` for an Admin Console upgrade that checks for and clearly
      indicates any overridden values in the Config editor tab.
* `EnvAdminController` now obfuscates environment variables ending with `password` and similarly
  sensitive strings.

## 18.3.2 - 2024-02-01

### 🐞 Bug Fixes

* Fixed bug in `LdapService.lookupUser` where queries were not being formed correctly.

## 18.3.1 - 2024-01-30

### 🐞 Bug Fixes

* Fixed bug in `DefaultRoleService` where not all effective roles were being returned for a user.

## 18.3.0 - 2024-01-29

### 🎁 New Features

* `DefaultRoleService` now includes support for out-of-the-box LDAP groups.

### ⚙️ Technical

* Refactor `DefaultRoleService` for more efficient and straightforward role/user resolution
* Normalize role member usernames to lowercase and generally tighten up case-insensitive handling.

## 18.2.1 - 2024-01-25

### 🐞 Bug Fixes

* Fixed `DefaultRoleService` unintended case-sensitive handling of usernames.

## 18.2.0 - 2024-01-24

### 🎁 New Features

* Added new `LdapService` to provide out-of-the-box support for querying LDAP groups and users via
  the [Apache Directory](https://directory.apache.org/) library.
* Ådded `ConfigService.hasConfig()` method to check if a config exists.

## 18.1.0 - 2024-01-18

### 🎁 New Features

* Improved handling of requests during application initialization. HTTP requests received
  during App startup will now yield clean "App Initializing" Exceptions. This is an improvement over
  the current behavior where attempting to service requests prematurely can cause arbitrary and
  misleading exceptions.

* Misc. Improvements to `DefaultRoleService` API and documentation.

## 18.0.1 - 2024-01-16

### 🐞 Bug Fixes

* Fixed an issue preventing the creation of new roles.

## 18.0.0 - 2024-01-12

### 🎁 New Features

* New support for Role Management.
    * Hoist now supports an out-of-the-box, database-driven system for maintaining a hierarchical
      set of roles and associating them with individual users.
    * New system supports app and plug-in specific integrations to AD and other enterprise systems.
    * Hoist-react `v60` is now required and will provide an administrative UI to visualize and
      manage the new role system.
    * See `DefaultRoleService` for more information.

### ⚙️ Technical

* Add `xh/echoHeaders` utility endpoint. Useful for verifying headers (e.g. `jespa_connection_id`)
  that are installed by or must pass through multiple ingresses/load balancers.
* Remove HTML tag escaping when parsing alert banner create/update request JSON.

### 💥 Breaking Changes

* Applications will typically need to adjust their implementation of `BaseRoleService`. Most
  applications are expected to adopt the new provided `DefaultRoleService`, and may be required to
  migrate existing code/data to the new API. Applications that wish to continue to use a completely
  custom `BaseRoleService` will need to implement one additional method: `getUsersForRole`.

## 17.4.0 - 2023-11-09

### ⚙️ Technical

* Improvement to `BaseProxyService` to better handle exceptions during streaming.
* Optimization to `WebSocketService` to remove an extra layer of async task wrapping when pushing to
  a single channel.

### 🐞 Bug Fixes

* Workaround for GORM issue with unconstrained findAll() and list() breaking eager fetching.
  See https://github.com/grails/gorm-hibernate5/issues/750.

## 17.3.0 - 2023-09-18

### ⚙️ Technical

* New `ConfigService.setValue()` API supports programmatic updates to existing app configs.

## 17.2.0 - 2023-08-17

### 🎁 New Features

* Lightweight monitoring collection of JDBC connection pool statistics, including counters for
  active vs idle connections. Viewable in Hoist Admin Console for apps on `hoist-react >= 59.0`.

## 17.1.0 - 2023-08-08

### ⚙️ Technical

* Additional improvements to support hot-reloading.

## 17.0.0 - 2023-07-27

This release upgrades Hoist to the latest 6.0.0 version of Grails and upgrades related libraries.
It should be fully compatible with Java 11 and Java 17.

### 🎁 New Features

* This version of Hoist restores the ability to do development-time reloading via the java hotswap
  agent. [See the readme](https://github.com/xh/hoist-core/blob/develop/README.md#hot-reloading) for
  more information.

### ⚙️ Technical

* The implementation of the `LogSupport` trait has been simplified, such that it no longer requires
  an @SLF4J annotation, or `log` property to be provided. Undocumented and problematic methods
  `logXXXInBase` were removed.

### 📚 Libraries

* grails `5.3.2 → 6.0.0`
* gorm `7.3.2` → `8.0.0`
* groovy `3.0.9` → `3.0.11`

## 16.4.4 - 2023-08-03

### 🐞 Bug Fixes

* Replace bullet points with hyphens in default `xhAppVersionCheck` config.

## 16.4.3 - 2023-08-02

### 🐞 Bug Fixes

* Remove one remaining smart quote to make default notes in default config safer for all DBs.

## 16.4.2 - 2023-07-31

### 🐞 Bug Fixes

* Make default notes in default config safer for all DBs by removing smart quotes.

## 16.4.1 - 2023-07-13

### 🐞 Bug Fixes

* Make impersonation service more robust for applications with dynamic/lazy user generation.
* Additional validation of parameters to '/userAdmin/users' endpoint.

## 16.4.0 - 2023-07-07

### 🎁 New Features

* Added new `logData` option to `TrackService.track()` - allows applications to request that
  key/value pairs provided within the `data` block of a track statement be logged along with the
  standard output. Client-side support for this feature on a per-call basis added
  in `hoist-react >= 57.1`, can also be defaulted within the `xhActivityTrackingConfig` app config.
* Deprecated config `xhAppVersionCheckEnabled` in favor of object based `xhAppVersionCheck`. Apps
  will migrate the existing value to this new config's `mode` flag. This supports the new
  `forceRefresh` mode introduced in hoist-react v58.

## 16.3.0 - 2023-06-20

### 🎁 New Features

* Added support for saving alert banner presets (requires `hoist-react >= 57.0.0` to use this new
  functionality, but backwards compatible with earlier hoist-react releases).
* Defined new `HOIST_IMPERSONATOR` role to control access to Hoist's user-impersonation feature.
    * This new role is inherited by `HOIST_ADMIN` (the role previously required) by default,
      although applications can override `BaseUserService.getRolesForUser()` to customize.
    * Applications that have already overridden this method will need to re-implement this role
      inheritance, or assign the new role to appropriate users directly.
* Exposed new `BaseUserService.impersonationTargetsForUser()` template method to allow apps to
  customize the list of users that an admin can impersonate.
* Added support for OWASP-encoding user submitted strings to `BaseController` via a
  new `safeEncode()` method and a new `safeEncode` option to `parseRequestJSON()`
  and `parseRequestJSONArray()`.
    * Apps are encouraged to run any user-provided inputs through this method to prevent XSS
      attacks.

## 16.2.0 - 2023-05-26

### 🎁 New Features

* Added new `BaseController` methods `parseRequestJSON()` and `parseRequestJSONArray()`.
    * These methods are the recommended way to parse JSON from a request body - they will use
      Hoist's optimized, Jackson-based `JSONParser`.
* Created new `xhExpectedServerTimeZone` app config, now read at startup to validate that the server
  is running in a particular, application-configured time zone.
    * Default value of `*` will skip validation but log a warning that no zone is configured.
    * If a zone is configured, Hoist will throw a fatal exception if it does not match the zone
      reported by Java.
    * Most applications should ensure that this config and the runtime JVM are set to the same time
      zone as their primary database.
* Added `h2Config` method to `RuntimeConfig` class to give apps the option of starting up with an H2
  in-memory DB. This is intended for projects in their earliest, "just checked out, first run"
  stage, when a developer wants to get started before having set up an external database.
* Updated `AlertBannerService` to append the environment name when creating/updating the `JsonBlob`
  used to persist banner state in a non-production environment. This better supports apps where
  e.g. `Beta` and `Production` environments share a database, but should display distinct banners.
* Added support for the `caseSensitive` flag in log filtering endpoint.

### 🐞 Bug Fixes

* Fixed a regression preventing the culling of snapshots in the memory monitoring service.

## 16.1.0 - 2023-04-14

* Enhance MemoryMonitoringService.
    * Produce and use more appropriate usage metric (used/max)
    * Produce GC statistics
    * Support for taking a heap dump

## 16.0.1 - 2023-03-29

### 🐞 Bug Fixes

* Fixed a regression with 404 errors being incorrectly handled and not serialized as JSON.

## 16.0.0 - 2023-03-24

### 🎁 New Features

* `EmailService.sendEmail()` now supports the `attachments` argument, for attaching one or more
  files to the email.
* A new `xhActivityTrackingConfig` soft-configuration entry will be automatically created to control
  the behavior of built-in Activity Tracking (via `TrackService`).
    * Most notably, the size of any `data` objects included with track log entries will be
      constrained by this config, primarily to constrain memory usage when querying and serializing
      large numbers of log entries for the Admin Console.
    * Any track requests with data objects exceeding this length will be persisted, but without the
      requested data.

### 💥 Breaking Changes

* Removed support for "local" preferences - any existing prefs previously marked as local will now
  work like all others, with their values persisted on the server.
    * Apps upgrading to this Core release should simultaneously upgrade to Hoist React v56, which
      will automatically post any existing local preference *values* to the server.
    * Alternatively, update client-side code to use browser local storage for persisting user state
      that should remain tightly bound to a particular computer.
    * Update the schema to set `xh_preference` table's `local` column to allow nulls. If this is
      not done, a Hibernate error (`local` column cannot be null) will be thrown when an admin
      tries to add a new preference to the app.
        ```sql
        alter table xh_preference alter column local bit null
        ```
    * Once they are sure no rollback is needed, apps can safely delete the `xh_preference` table's
      `local` column.
      ```sql
      alter table xh_preference drop column local
      ```

* Grails has been updated to `5.3.2`. While this change did not itself introduce any breaking
  changes, applications should update their Grails version within `gradle.properties` to match.

### 🐞 Bug Fixes

* Client Error timestamps will now correctly reflect the exact time the error was received on the
  server rather than the time the error was bulk processed by the server.

### 📚 Libraries

* grails `5.2.1 → 5.3.2`

## 15.0.0 - 2022-12-5

### 🎁 New Features

Version 15 includes changes to support more flexible logging of structured data:

* The bulk of Hoist conventions around log formatting have been moved from `LogSupport` to a new
  log converter -- `LogSupportConverter`. This allows applications to more easily and fully
  customize their log formats by specifying custom converters.
* `LogSupport` should still be the main entry point for most application logging. This class
  provides the support for enhanced meta data-handling as well as some important APIs -
  e.g. `withDebug()` and `withInfo()`.
* Applications are now encouraged to provide `LogSupport` methods with data in `Map` form. Provided
  converters will serialize these maps as appropriate for target logs.
* Hoist's `LogSupportConverter` is intended for easy reading by humans, allows specifying
  keys that should disappear in the final output with an `_` prefix. This is useful for keys that
  are obvious, e.g. `[_status: 'completed', rows: 100]` logs as `'completed' | rows=100`.
* Alternatively, applications may now specify custom converters that preserve all keys and are
  more appropriate for automatic processing (e.g. splunk). An example of such a converter is
  `CustomLogSupportConverter` which can be found in
  the [Toolbox project](https://github.com/xh/toolbox).
* By default, Hoist now also logs the time in millis when a log message occurred.

## 14.4.2 - 2022-11-14

### ⚙️ Technical

* Improved the signatures of `LogSupport` methods `withInfo` (and similar) to pass through the
  return type of their closure argument.

## 14.4.1 - 2022-10-24

### 🐞 Bug Fixes

* Allow database connection info to viewed by users with role: `HOIST_ADMIN_READER` and higher.

## 14.4.0 - 2022-10-19

### 🎁 New Features

* The Hoist Admin Console is now accessible in a read-only capacity to users assigned the
  new `HOIST_ADMIN_READER` role.
* The pre-existing `HOIST_ADMIN` role inherits this new role, and is still required to take any
  actions that modify data.
* Requires `hoist-react >= 53.0` for client-side support of this new readonly role.

## 14.3.1 - 2022-10-10

### ⚙️ Technical

* Status monitor now prepends its generated message to any more specific message provided by
  app-level status check code when the result is ERROR, FAIL, or WARN. Previously any app-specific
  messages were overridden entirely.

### 🐞 Bug Fixes

* Correct type specified for `notFoundValue` arg in `ConfigService.getLong()` and `getDouble()`
  method signatures.

## 14.3.0 - 2022-09-23

* Excel exports now support per-cell data types and long values for `int` types.

## 14.2.1 - 2022-09-06

### 🐞 Bug Fixes

* Fix to minor regression in client error emails.

## 14.2.0 - 2022-08-19

* Activity tracking enhancements. Tracking can now be done without the context of a web request and
  an explicit specification of a username is allowed.

## 14.1.2 - 2022-08-05

### ⚙️ Technical

* Relaxed character limit on subject length for emails sent via `emailService` from `70` to `255`

## 14.1.1 - 2022-08-03

### ⚙️ Technical

* Revert groovy version to `3.0.9` to support java/groovy compilation.

### 📚 Libraries

* groovy `3.0.11 → 3.0.9`

## 14.1.0 - 2022-07-29

⚠ Note - applications should add `logback.version=1.2.7` as a new line to their `gradle.properties`
file to fix logback on a version that remains compatible with Hoist's Groovy-based configuration.

### ⚙️ Technical

* `PrefService.getClientConfig()` has been optimized to reduce the number of database calls.
  Previously one select was issued per non-local preference when the second-level query cache was
  cold for a given user. Now only a single select is required.
* `DateTimeUtils` app/server timezone conversion utils default to current day/date if called without
  arguments.
* Standard JSON serialization/deserialization of newer Java date classes added with registration of
  the JSR310 module.
* `LogSupport` methods `withInfo`, `withDebug`, and  `withTrace` will now output a pre-work "
  Starting" message whenever logging is at level 'debug' or above. Previously level 'trace' was
  required.
* Additional logging added to `MemoryMonitoringService`.

### 📚 Libraries

* grails `5.1.1 → 5.2.1`
* groovy `3.0.9 → 3.0.11`
* gorm `7.1.2 → 7.3.2`
* hibernate `5.6.3 → 5.6.10`
* org.grails.plugins:hibernate `7.2.0 → 7.3.0`
* httpclient `5.1.2` → `5.1.3`

[Commit Log](https://github.com/xh/hoist-core/compare/v14.0.0..v14.1.0)

## 14.0.0 - 2022-07-12

### 🎁 New Features

* New method on `BaseController` `runAsync` provides support for asynchronous controllers

### 🐞 Bug Fixes

* Fixed exporting to Excel file erroneously coercing certain strings (like "1e10") into numbers.

### 💥 Breaking Changes

* Requires `hoist-react >= 50.0`. Exporting to Excel defaults to using column FieldType.

[Commit Log](https://github.com/xh/hoist-core/compare/v13.2.2..v14.0.0)

## 13.2.2 - 2022-06-14

### 🐞 Bug Fixes

* Fixed a bug with JSON Blob diffing.

[Commit Log](https://github.com/xh/hoist-core/compare/v13.2.1...v13.2.2)

## 13.2.1 - 2022-05-27

### 🐞 Bug Fixes

* Fixed a bug with impersonation not ending cleanly, causing the ex-impersonator's session to break
  upon server restart.
* Fixed a bug in implementation of `clearCachesConfigs`

[Commit Log](https://github.com/xh/hoist-core/compare/v13.2.0...v13.2.1)

## 13.2.0 - 2022-04-28

### 🎁 New Features

* Admin log file listing includes size and last modified date, visible with optional upgrade
  to `hoist-react >= 48.0`.

[Commit Log](https://github.com/xh/hoist-core/compare/v13.1.0...v13.2.0)

## 13.1.0 - 2022-02-03

### ⚙️ Technical

* Support for reporting configuration state of Web Sockets
* New property `Utils.appPackage` for DRY configuration.

### 🐞 Bug Fixes

* Fix to regressions in Excel exports and logging due to changes in Groovy `list()` API.

[Commit Log](https://github.com/xh/hoist-core/compare/v13.0.6...v13.1.0)

## 13.0.6 - 2022-01-13

### ⚙️ Technical

* `LocalDate`s are now serialized in the more fully ISO standard "YYYY-MM-DD" format, rather than
  "YYYYMMDD". Note that this is consistent with similar changes to `LocalDate` serialization in
  Hoist React v46.
* Although this format will be accepted client-side by `hoist-react >= 45.0`, apps that are parsing
  these strings directly on the client may need to be updated accordingly.

### 🐞 Bug Fixes

* Fix to Regressions in JsonBlobService/AlertBannerService

[Commit Log](https://github.com/xh/hoist-core/compare/v13.0.5...v13.0.6)

## 13.0.5 - 2022-01-11

This version includes a major upgrade of several underlying libraries, especially grails (5.1),
spring (5.3), spring-boot (2.6), groovy (3.0), and gradle (7.3). With this version, Hoist can now be
run on Java versions 11 - 17. We have also cleaned up and enhanced some core APIs around Exception
Handling, JSON parsing and configuration.

Please see
the [Grails5 Toolbox update commit](https://github.com/xh/toolbox/commit/2e75cb44f5c600384334406724bb63e3abc98dcc)
for the application-level changes to core configuration files and dependencies.

### 💥 Breaking Changes

* The trait `AsyncSupport` with its single method `asyncTask` has been removed. Use the equivalent
  method `task` from `grails.async.Promises` instead.
* The method `subscribeWithSession` on `BaseService` has been removed. Use `subscribe` instead.
* Application Tomcat Dockerfiles must be updated to use a new `xh-tomcat` base image on JDK 11/17.
* Groovy Language:  `list` methods changed:
    * `push()` now prepends an item to the start of the List. To append to the end, use `add()`.
    * `pop()` now removes the first item from the List. To remove the last item, use `removeLast()`.

### ⚙️ Technical

* This release upgrades the major version of grails from 3.3.9 to 5.1. This major release includes
  the following upgrades of related libraries:
    * spring boot `1.x → 2.6`
    * groovy `2.4 → 3.0`
    * gradle `4.10 → 7.3`
    * gorm `6.1 → 7.1`
    * hibernate `5.1 → 5.6`
    * org.grails.plugins:mail `2.0 → 3.0`
    * apache poi  `3.1` → `4.1`
* Default application configuration is now better bundled within hoist-core. See new
  classes `ApplicationConfig`, `LogbackConfig`, and `RuntimeConfig`. Please consult the grails docs
  as well as the Toolbox update linked above for more information on required changes to config and
  dependency files.
* Options for hot reloading have changed, as `spring-loaded` is now longer supported for java
  versions > jdk 8. As such, options for hot reloading of individual classes are more limited, and
  may require additional tools such as JRebel. See the grails upgrade guide for more info.
* Applications will be required to add the `@Transactional` or `@ReadOnly` annotations to service
  and controller methods that update data or read data from Hibernate/GORM.
* HttpClient has been upgraded from `4.5 → 5.1`. Package names have changed, and applications using
  this API (e.g. with `JSONClient`) will need to update their imports statements to reflect the new
  locations @ `org.apache.hc.client5.http` and `org.apache.hc.core5.http`. See Toolbox for examples.
* WebSocket Support has been simplified. To enable WebSockets, simply set the application config
  `hoist.enableWebSockets = true` in `application.groovy`. This can replace the custom annotation /
  enhancement of the Application class used in earlier versions of Hoist.
* Hoist JSON Validation now uses the same Jackson configuration used by `JSONParser`.
* The optional `withHibernate` argument to `Timer` is obsolete and no longer needed.

[Commit Log](https://github.com/xh/hoist-core/compare/v11.0.3...v13.0.5)

## 11.0.3 - 2021-12-10

### 🐞 Bug Fixes

* Fix to Regression in v11 preventing proper display of stacktraces in log.

* [Commit Log](https://github.com/xh/hoist-core/compare/v11.0.2...v13.0.5)

## 11.0.2 - 2021-12-06

### ⚙️ Technical

* Minor tweak to allow nested lists and arrays in `LogSupport` statements. Improved documentation.

[Commit Log](https://github.com/xh/hoist-core/compare/v11.0.1...v11.0.2)

## 11.0.1 - 2021-12-03

### 🎁 New Features

* Enhancement to `LogSupport` to help standardize logging across all Service and Controllers. New
  methods `logInfo`, `logDebug`, `logTrace`, `logWarn`, and `logError` now provide consistent
  formatting of log messages plus log-level aware output of any throwables passed to these methods.
  See LogSupport for more info.

### 💥 Breaking Changes

* The methods `LogSupport.logErrorCompact` and `LogSupport.logDebugCompact` have been removed. Use
  `logError` and `logDebug` instead, passing your `Throwable` as the last argument to these methods.

### 🐞 Bug Fixes

* The `lastUpdatedBy` column found in various Admin grid now tracks the authenticated user's
  username, indicating if an update was made while impersonating a user.
* Fix to bug causing 'Edge' browser to be incorrectly identified.

[Commit Log](https://github.com/xh/hoist-core/compare/v10.1.0...v11.0.1)

## 10.1.0 - 2021-11-03

### 🎁 New Features

* New Admin endpoint to output environment variables and JVM system properties.
    * Take (optional) update to `hoist-react >= 44.1.0` for corresponding Hoist Admin Console UI.

[Commit Log](https://github.com/xh/hoist-core/compare/v10.0.0...v10.1.0)

## 10.0.0 - 2021-10-26

⚠ NOTE - apps *must* update to `hoist-react >= 44.0.0` when taking this hoist-core update.

### 🎁 New Features

* Log Levels now include information on when the custom config was last updated and by whom. Note
  required database modifications in Breaking Changes below.
* Client Error messages are now saved and sent in bulk on a timer. This allows Hoist to bundle
  multiple error reports into a single alert email and generally improves how a potential storm of
  error reports is handled.
* Improved `JsonBlob` editing now supports setting null values for relevant fields.

### 💥 Breaking Changes

* Update required to `hoist-react >= 44.0.0` due to changes in `JsonBlobService` APIs and the
  addition of new, dedicated endpoints for Alert Banner management.
* Public methods on `JsonBlobService` have been updated - input parameters have changed in some
  cases, and they now return `JsonBlob` instances (instead of pre-formatted Maps).
* Two new columns should be added to the `xh_log_level` table in your app's database: a datetime
  column and a nullable varchar(50) column. Review and run the SQL below, or an equivalent suitable
  for your app's database. (Note that both columns are marked as nullable to allow the schema change
  to be applied to a database in advance of the upgraded deployment.)

  ```sql
  ALTER TABLE `xh_log_level` ADD `last_updated` DATETIME NULL;
  ALTER TABLE `xh_log_level` ADD`last_updated_by` VARCHAR(50) NULL;
  ```

### ⚙️ Technical

* Dedicated admin endpoints added for Alert Banner management, backed by a new `AlertBannerService`.

[Commit Log](https://github.com/xh/hoist-core/compare/v9.4.0...v10.0.0)

## 9.4.0 - 2021-10-15

### 🎁 New Features

* Log Viewer now supports downloading log files.

[Commit Log](https://github.com/xh/hoist-core/compare/v9.3.1...v9.4.0)

### ⚙️ Technical

* Applications will no longer default to "development" environment in server deployments. A
  recognized environment must be explicitly provided.

## 9.3.2 - 2021-10-01

* `EmailService` now requires an override or filter config before sending any mails in local
  development mode.
* `ClientErrorEmailService` now relays any client URL captured with the error.

[Commit Log](https://github.com/xh/hoist-core/compare/v9.3.1...v9.3.2)

## 9.3.1 - 2021-08-20

* Bootstrap new `xhSizingMode` core preference.

[Commit Log](https://github.com/xh/hoist-core/compare/v9.3.0...v9.3.1)

## 9.3.0 - 2021-08-11

### 🎁 New Features

* Excel cell styles with grouped colors are now cached for re-use, avoiding previously common file
  error that limits Excel tables to 64,000 total styles.
* Client error reports now include the full URL for additional troubleshooting context.
    * ⚠ NOTE - this requires a new, nullable varchar(500) column be added to the xh_client_error
      table in your app's configuration database. Review and run the following SQL, or an equivalent
      suitable for the particular database you are using:

      ```sql
      ALTER TABLE `xh_client_error` ADD COLUMN `url` VARCHAR(500) NULL;
      ```

[Commit Log](https://github.com/xh/hoist-core/compare/v9.2.3...v9.3.0)

## 9.2.3 - 2021-06-24

### ⚙️ Technical

* Parsing of `AppEnvironment` from a string provided via instance config / JVM opts is now
  case-insensitive.

[Commit Log](https://github.com/xh/hoist-core/compare/v9.2.2...v9.2.3)

## 9.2.2 - 2021-06-07

### ⚙️ Technical

* Replaced obsolete jcenter dependency (see https://blog.gradle.org/jcenter-shutdown).

[Commit Log](https://github.com/xh/hoist-core/compare/v9.2.1...v9.2.2)

## 9.2.1 - 2021-04-14

### 🐞 Bug Fixes

* `GridExportImplService` now handles Excel table exports containing no data rows. Previously, the
  Excel file required repair, during which all table and column header formatting was lost.
* Status Monitors no longer evaluate metric-based thresholds if an app-level check implementation
  has already set marked the result with a `FAIL` or `INACTIVE` status, allowing an app to fail or
  dynamically disable a check regardless of its metric.
* Fix incorrect formatting pattern strings on `DateTimeUtils`.

[Commit Log](https://github.com/xh/hoist-core/compare/v9.2.0...v9.2.1)

## 9.2.0 - 2021-03-25

### 🐞 Bug Fixes

* Restore JSON Serialization of `NaN` and `Infinity` as `null`. This had long been the standard
  Hoist JSON serialization for `Double`s and `Float`s but was regressed in v7.0 with the move to
  Jackson-based JSON serialization.

[Commit Log](https://github.com/xh/hoist-core/compare/v9.1.1...v9.2.0)

## 9.1.1 - 2021-01-27

### ⚙️ Technical

* Improvements to the tracking / logging of admin impersonation sessions.

[Commit Log](https://github.com/xh/hoist-core/compare/v9.1.0...v9.1.1)

## 9.1.0 - 2020-12-22

### 🎁 New Features

* Built-in logging utils `withDebug`, `withInfo`, `compactErrorLog` and `compactDebugLog` will log
  username when called in the context of a user request.
* New method `IdentityService.getUsername()` for efficient access to username when no additional
  details about current user are needed.

### ⚙️ Technical

* Improve consistency of exception descriptions in logs.
* Remove repeated exception descriptions in logs: `withDebug` and `withInfo` will no longer print
  exception details.
* TrackService will now log to a dedicated daily log file.

[Commit Log](https://github.com/xh/hoist-core/compare/v9.0.0...v9.1.0)

## 9.0.0 - 2020-12-17

### 💥 Breaking Changes

* `LogSupport` API enhancements:
    * `logErrorCompact()` and `logDebugCompact()` now only show stacktraces on `TRACE`
    * `withInfo()` and `withDebug()` now log only once _after_ execution has completed. Raising the
      log level of the relevant class or package to `TRACE` will cause these utils to also log a
      line
      _before_ execution, as they did before. (As always, log levels can be adjusted dynamically at
      runtime via the Admin Console.)
    * The upgrade to these two utils mean that they **completely replace** `withShortInfo()` and
      `withShortDebug()`, which have both been **removed** as part of this change.
    * Additional stacktraces have been removed from default logging.

### ⚙️ Technical

* `RoutineException`s are now returned with HttpStatus `400` to client, rather than `500`

[Commit Log](https://github.com/xh/hoist-core/compare/v8.7.3...v9.0.0)

## 8.7.3 - 2020-12-15

* Default exception logging in `ExceptionRender` will no longer include stacktraces, but will
  instead use `LogSupport.logErrorCompact()`. To see stacktraces for any given logger, set the
  logging level to `DEBUG`.

[Commit Log](https://github.com/xh/hoist-core/compare/v8.7.2...v8.7.3)

## 8.7.2 - 2020-12-15

### 🐞 Bug Fixes

* Fixed bug preventing cleanup of MemoryMonitoringService snapshots.

[Commit Log](https://github.com/xh/hoist-core/compare/v8.7.1...v8.7.2)

## 8.7.1 - 2020-12-11

### ⚙️ Technical

* Minor enhancements to `JsonBlobService` API.

### 📚 Libraries

* org.apache.httpcomponents:httpclient `4.5.6 → 4.5.13`

[Commit Log](https://github.com/xh/hoist-core/compare/v8.7.0...v8.7.1)

## 8.7.0 - 2020-12-01

### 🎁 New Features

* Added new `MemoryMonitoringService` to sample and return simple statistics on heap (memory) usage
  from the JVM runtime. Stores a rolling, in-memory history of snapshots on a configurable interval.

### 🔒 Security

* HTML-encode certain user-provided params to XhController endpoints (e.g. track, clientErrors,
  feedback) to sanitize before storing / emailing.

### ⚙️ Technical

* Removed verbose stacktraces appended to the primary app log by the built-in Grails 'StackTrace'
  logger. This logger has now been set to level *OFF* by default. To re-enable these stacktraces,
  raise the log level of this logger in either logback.groovy or dynamically at runtime in the Hoist
  Admin Console.

[Commit Log](https://github.com/xh/hoist-core/compare/v8.6.1...v8.7.0)

## 8.6.1 - 2020-10-28

* `JsonBlobService` - complete support for metadata with additional `meta` property. Requires an
  additional column on blob table, e.g:

  ```sql
  alter table xh_json_blob add meta varchar(max) go
  ```
* Introduce new `AppEnvironment.TEST` enumeration value.

[Commit Log](https://github.com/xh/hoist-core/compare/v8.6.0...v8.6.1)

## 8.6.0 - 2020-10-25

* `JsonBlobService`: Enhancements to archiving, new columns and new unique key constraint.
    - Apps will need to modify the `xh_json_blob` table with new `archived_date` column and related
      unique constraint. SAMPLE migration SQL below:

      ```sql
      alter table xh_json_blob add archived_date bigint not null go
      alter table xh_json_blob drop column archived go
      alter table xh_json_blob add constraint idx_xh_json_blob_unique_key unique (archived_date, type, owner, name)
      ```

    - Apps should update to `hoist-react >= 36.6.0`.

[Commit Log](https://github.com/xh/hoist-core/compare/v8.5.0...v8.6.0)

## 8.5.0 - 2020-10-07

* `JsonBlobService`: Use more scalable token-based access; support archiving. Requires additional
  columns on blob table, e.g:

  ```sql
  alter table xh_json_blob add token varchar(255) not null go
  alter table xh_json_blob add archived boolean default false go
  ```

  Note that the `archived` column is dropped in subsequent versions, and thus need not be added
  unless you are using 8.5.0 specifically.

[Commit Log](https://github.com/xh/hoist-core/compare/v8.4.0...v8.5.0)

## 8.4.0 - 2020-09-25

* `JsonBlobService`: Security enhancements and finalization of API.
* Server Support for Bulk editing of Configs and Preferences.

[Commit Log](https://github.com/xh/hoist-core/compare/v8.3.0...v8.4.0)

## 8.3.0 - 2020-09-21

⚠ NOTE - apps should update to `hoist-react >= 36.1.0` when taking this hoist-core update. This is
required to support the updates to Admin Activity and Client Error tracking described below.

### 🎁 New Features

* Adds support for storing and retrieving `JsonBlob`s - chunks of arbitrary JSON data used by the
  corresponding `JsonBlobService` introduced in hoist-react v36.1.0.

### 🐞 Bug Fixes

* Improved time zone handling in the Admin Console "Activity Tracking" and "Client Errors" tabs.
    * Users will now see consistent bucketing of activity into an "App Day" that corresponds to the
      LocalDate when the event occurred in the application's timezone.
    * This day will be reported consistently regardless of the time zones of the local browser or
      deployment server.

[Commit Log](https://github.com/xh/hoist-core/compare/v8.2.0...v8.3.0)

## 8.2.0 - 2020-09-04

### 🎁 New Features

* Add new `RoutineRuntimeException`

### 🐞 Bug Fixes

* Pref and Config Differ now record the admin user applying any changes via these tools.
* Fix bug with monitoring when monitor script times out.

### ⚙️ Technical

* Specify default DB indices on a small number of bundled domain classes.

[Commit Log](https://github.com/xh/hoist-core/compare/v8.1.0...v8.2.0)

## 8.1.0 - 2020-07-16

### 🎁 New Features

* Add support for Preference Diffing in the Hoist React Admin console.

[Commit Log](https://github.com/xh/hoist-core/compare/v8.0.1...v8.1.0)

## 8.0.1 - 2020-06-29

### 🐞 Bug Fixes

* Fix minor regression to reporting of hoist-core version.

[Commit Log](https://github.com/xh/hoist-core/compare/v8.0.0...v8.0.1)

## 8.0.0 - 2020-06-29

### ⚖️ Licensing Change

As of this release, Hoist is [now licensed](LICENSE.md) under the popular and permissive
[Apache 2.0 open source license](https://www.apache.org/licenses/LICENSE-2.0). Previously, Hoist was
"source available" via our public GitHub repository but still covered by a proprietary license.

We are making this change to align Hoist's licensing with our ongoing commitment to openness,
transparency and ease-of-use, and to clarify and emphasize the suitability of Hoist for use within a
wide variety of enterprise software projects. For any questions regarding this change, please
[contact us](https://xh.io/).

### 🎁 New Features

* New support for `appTimeZone` and `serverTimeZone` in `EnvironmentService`.
* New support for eliding long strings: `StringUtils.elide()`.
* New support for the enhanced Admin Activity Tracking tab shipping in hoist-react v35.

[Commit Log](https://github.com/xh/hoist-core/compare/v7.0.1...v8.0.0)

## 7.0.1 - 2020-06-04

### ⚙ Technical

* Improvements to formatting of monitoring and error emails.
* Bootstrap `xhEnableMonitoring` config
* Add Grails Quartz plugin (v2.0.13)

### 🐞 Bug Fixes

* Fixed a regression to TrackService, preventing persisting lists in the `data` property.

[Commit Log](https://github.com/xh/hoist-core/compare/v7.0.0...v7.0.1)

## 7.0.0 - 2020-05-08

### 🎁 New Features

* Exception Handling has been improved in the newly enhanced `exceptionRenderer` bean. This bean
  will catch uncaught exceptions from all Controllers and Timers and has been newly configured to
  limit the logging of unnecessary stack traces.

* New exception classes for `HttpException` and `ExternalHttpException` have been added.

* JSON parsing in Hoist has been reworked to simplify and standardize based on the high-performance
  Jackson library. (https://github.com/FasterXML/jackson). Benchmarking shows a speedup in parsing
  times of 10x to 20x over the `grails.converter.JSON` library currently used by Hoist. In
  particular, this change includes:
    * A new `JSONParser` API in the `io.xh.hoist.json` package that provides JSON parsing of text
      and input streams. This API is designed to be symmetrical with the existing `JSONFormatter.`
    * All core hoist classes now rely on the API above. Of special note are `JSONClient`, and
      `RestController`.
    * Cleanups to the APIs for `JSONClient`, `ConfigService`, and `PrefService`. These methods now
      return java object representations using the standard java `Map` and `List` interfaces rather
      than the confusing `JSONObject`, `JSONArray` and `JSONElement` objects.

### 🎁 Breaking Changes

* The `getJSONObject()`, `getJSONArray()`, and `getJSON()` methods on `ConfigService` and
  `PrefService` have been replaced with `getMap()` and `getList()`.
* The `executeAsJSONObject()` and `executeAsJSONArray()` methods on `JSONClient` have been replaced
  with `executeAsMap()` and `executeAsList()`.
* The method `RestController.preprocessSubmit()` now takes a `Map` as its single input, rather than
  a `JSONObject`.

[Commit Log](https://github.com/xh/hoist-core/compare/v6.7.0...v7.0.0)

## 6.7.0 - 2020-04-22

### 💥 Breaking Changes

* `Timer.delay` now expects either a millisecond value, or a boolean. It no longer will take a
  string/closure and `Timer.delayUnits` has been removed. This has been changed to enhance the
  functionality and make it consistent with its client-side counterpart in hoist-react.

[Commit Log](https://github.com/xh/hoist-core/compare/v6.6.0...v6.7.0)

## 6.6.0 - 2020-03-27

### 🎁 New Features

* New `xhEnableLogViewer` config available to fully disable the log viewer built into the Admin
  console. Intended for scenarios where the UI server logs are not material/helpful, or potentially
  for cases where they are too chatty/large to be effectively viewed in the Admin UI.

[Commit Log](https://github.com/xh/hoist-core/compare/v6.5.0...v6.6.0)

## 6.5.0 - 2020-03-16

### 🎁 New Features

* Added support for setting custom logging layouts. Applications can use this to further customize
  built-in Hoist logging, including changing it to use alternative file formats such as JSON.
* Also includes enhanced documentation and an example of how to configure logging in Hoist.

[Commit Log](https://github.com/xh/hoist-core/compare/v6.4.4...v6.5.0)

## 6.4.4 - 2020-03-05

### 🐞 Bug Fixes

* Fixed issue where attempting to read very large log files would overly stress server processor and
  memory resources. [#115](https://github.com/xh/hoist-core/issues/115)

### ⚙️ Technical

* Add ability to configure WebSocketService resource limits using soft configuration.
* Note intermediate builds 6.4.2/6.4.3 not for use.

[Commit Log](https://github.com/xh/hoist-core/compare/v6.4.1...v6.4.4)

## 6.4.1 - 2020-02-29

### 🐞 Bug Fixes

* Fixed an issue where GORM validation exceptions would trigger MethodNotFoundException

### ⚙️ Technical

* Switch to using [nanoJson](https://github.com/mmastrac/nanojson) for JSON validation, which
  ensures stricter adherence to the JSON spec.

[Commit Log](https://github.com/xh/hoist-core/compare/v6.4.0...v6.4.1)

## 6.4.0 - 2020-01-21

### 🎁 New Features

* Added a new `xhEnableImpersonation` config for enabling or disabling impersonation app-wide. Note
  that this config will be defaulted to false if not yet defined - set to true after upgrade to
  continue supporting impersonation for your application.
* The `xhMonitorConfig` config supports a new property `monitorTimeoutSecs` to control the max
  runtime for any individual monitor check.
* Any `appBuild` tag is now included in the output of `xh/version`, allowing for client-side version
  checking to take the particular build into account when running on a SNAPSHOT.

### ⚙️ Technical

* All exceptions are now rendered as JSON. HTML exception rendering is no longer supported.
* Exceptions in GORM validation will now be treated as routine and will not be logged.
  ([#95](https://github.com/xh/hoist-core/issues/95))
* GORM validation exceptions are now handled by `BaseController` rather than `RestController`, so
  all endpoints will be handled consistently. ([#68](https://github.com/xh/hoist-core/issues/68))

[Commit Log](https://github.com/xh/hoist-core/compare/v6.3.1...v6.4.0)

## 6.3.1 - 2019-11-12

### 🐞 Bug Fixes

* JSON preferences accept any valid `JSONElement` for their value, not just a `JSONObject`.
* Default `TrackLog.severity` to `INFO` vs. non-standard `OK`.
* Bootstrapped `xhEmailSupport` config now properly `clientVisible`.

[Commit Log](https://github.com/xh/hoist-core/compare/v6.3.0...v6.3.1)

## 6.3.0 - 2019-09-04

### 🎁 New Features

* Grid exports to Excel now support setting an export format on a per-cell basis. Requires an
  updated Hoist React build for client-side support, but is backwards compatible with existing API.

### ⚙️ Technical

* `JSONClient` can be constructed without providing a configured `ClosableHttpClient`. A default
  client will be created and used.
* When pointed to a directory, `InstanceConfigUtils` will first check to see if it contains a file
  named `[appCode].yml` and, if so, will load configs from that single file and return. Otherwise,
  individual files within that directory will be loaded as key/value pairs, as they were previously.
  This allows a single `-Dio.xh.hoist.instanceConfigFile` value to be baked into a container build
  and resolve to either single-file or directory-mode configs based on the deployment environment.

[Commit Log](https://github.com/xh/hoist-core/compare/v6.2.0...v6.3.0)

## 6.2.0 - 2019-08-13

### 🎁 New Features

* The `Timer` class has been enhanced to support intervals as low as 500ms. Previously, `Timer` had
  a minimum interval of 2 seconds.

[Commit Log](https://github.com/xh/hoist-core/compare/v6.1.0...v6.2.0)

## 6.1.0 - 2019-07-31

### 🎁 New Features

* **WebSocket support** has been added in the form of `WebSocketService`. The new service maintains
  and provides send/receive functionality to connected Hoist client apps, each associated with a
  unique channel identifier.
    * ⚠ **Note** this change requires that applications specify a new dependency in their
      `build.gradle` file on `compile "org.springframework:spring-websocket"`. If missing, apps will
      throw an exception on startup related to a failure instantiating `WebSocketService`. Apps
      should
      *not* need to make any changes to their own code / services aside from this new dep.
    * This service and its related endpoints integrate with client-side websocket support and admin
      tools added to Hoist React v26.
    * As per the included class-level documentation, applications must update their
      Application.groovy file to expose an endpoint for connections and wire up
      a `HoistWebSocketHandler` to relay connection events to the new service.

### 🐞 Bug Fixes

* Dedicated Jackson JSON serializer added for Groovy `GString` objects - outputs `toString()` as
  expected vs. obscure/unwanted object representation (#87).

[Commit Log](https://github.com/xh/hoist-core/compare/v6.0.2...v6.1.0)

## 6.0.2 - 2019-07-24

### 🐞 Bug Fixes

* Grid exports will no longer fail if any values fail to parse as per the specified data type.
  Previously a single unexpected value could spoil the export - now they will be passed through
  as-is to the generated worksheet.

[Commit Log](https://github.com/xh/hoist-core/compare/v6.0.1...v6.0.2)

## 6.0.1 - 2019-07-19

### 🐞 Bug Fixes

* Ensure JSON is rendered with `charset=UTF-8` vs. an unexpected ISO fallback we started getting
  once we stopped using the built-in Grails JSON converter in favor of rendering the String output
  from Jackson . Fixes issue with unicode characters getting munged in JSON responses.

[Commit Log](https://github.com/xh/hoist-core/compare/v6.0.0...v6.0.1)

## 6.0.0 - 2019-07-10

### 🎁 New Features

* A `RoutineException` interface has been added. Implement this interface to mark any exception that
  is a part of normal operations and should not necessarily be logged on the server as an error.
* The `DataNotAvailableException` has been added. This class implements `RoutineException` and is
  intended to be thrown when requested data is not currently available due to normal, expected
  business conditions (e.g. the business day has just rolled and new data is not yet ready).
* The [Jackson library](https://github.com/FasterXML/jackson) is now used for JSON Serialization.
  This provides a faster, more standardized approach to rendering JSON. Groovy Traits are also no
  longer used for Hoist's Cached JSON support, improving the ability to use this feature with Java.
* Added `/ping` endpoint for trivial server up / connectivity checks.

### 💥 Breaking Changes

* The `cacheJSON()` method on JSONFormat is no longer available for specifying cached JSON
  serialization. Extend the `JSONFormatCached` class instead.

[Commit Log](https://github.com/xh/hoist-core/compare/v5.5.5...v6.0.0)

## 5.5.5 - 2019-07-06

### ⚙️ Technical

* New default pref `xhShowVersionBar`, remove deco'd pref `xhForceEnvironmentFooter`.

[Commit Log](https://github.com/xh/hoist-core/compare/v5.5.4...v5.5.5)

## 5.5.4 - 2019-06-24

### ⚙️ Technical

* New default config + preference definitions added in Bootstrap to support client-side
  AutoRefreshService.
* Memory/processors available to JVM logged at startup.

[Commit Log](https://github.com/xh/hoist-core/compare/v5.5.3...v5.5.4)

## 5.5.3 - 2019-04-16

### ⚙️ Technical

* Throw new `SessionMismatchException` when client provides a `clientUsername` to /xh endpoints that
  does not match the current session user. (The dedicated exception class is new, not the behavior.)

[Commit Log](https://github.com/xh/hoist-core/compare/v5.5.2...v5.5.3)

## 5.5.2 - 2019-03-06

### ⚙️ Technical

* Admin endpoint to run log archiving routine on demand.

[Commit Log](https://github.com/xh/hoist-core/compare/v5.5.1...v5.5.2)

## 5.5.1 - 2019-01-30

### 🐞 Bug Fixes

* Further work to ensure admin log viewer endpoint is completely wrapped in try/catch to avoid
  throwing repeated stack traces if supplied incorrect parameters.

[Commit Log](https://github.com/xh/hoist-core/compare/v5.5.0...v5.5.1)

## 5.5.0 - 2019-01-24

### ⚙️ Technical

* Monitors will now log all activity to a daily dedicated log of the form `[appName]-monitor.log`.
  This behavior can be controlled with the option `writeToMonitorLog` in the `xhMonitorConfig`
  block.

[Commit Log](https://github.com/xh/hoist-core/compare/v5.4.2...v5.5.0)

## 5.4.2 - 2019-01-14

### ⚙️ Technical

* Activity tracking logs are now written to the database by default, even in local development mode.
  An optional `disableTrackLog` instance config value is now available to prevent them from being
  persisted (in any environment).

### 🐞 Bug Fixes

* Corrected auto-defaulted required config for the log file archive directory path.
* Avoid any attempt to evaluate thresholds for Status Monitor results that do not produce a metric.

[Commit Log](https://github.com/xh/hoist-core/compare/v5.4.1...v5.4.2)

## 5.4.1 - 2018-12-31

### 🐞 Bug Fixes

* Track log entries are now written correctly when an admin starts/stops impersonation.
* InstanceConfigUtils will warn via stdout if a config file is not found or cannot be parsed.

[Commit Log](https://github.com/xh/hoist-core/compare/v5.4.0...v5.4.1)

## 5.4.0 - 2018-12-18

### ⚙️ Technical

* Environment information now includes details on the primary database connection, including the
  JDBC connection string, user, and dbCreate setting. Note this additional info is only returned
  when the requesting user is a Hoist Admin (and is intended for display in the admin JS client).
* Additional `AppEnvironment` enums added for UAT and BCP.

[Commit Log](https://github.com/xh/hoist-core/compare/v5.3.1...v5.4.0)

## v5.3.1 - 2018-12-17

### 📚 Libraries

* Grails `3.3.8 → 3.3.9`
* GORM `6.1.10 → 6.1.11`
* Apache HttpClient `4.5.3 → 4.5.6`

[Commit Log](https://github.com/xh/hoist-core/compare/v5.3.0...v5.3.1)

## v5.3.0 - 2018-11-14

### ⚙️ Technical

* AppConfigs and Preferences now serialize their values / defaultValues with appropriate types in
  their formatForJSON serializations. (Previously values were all serialized as strings.) This
  allows for more direct binding with admin editor form controls of the appropriate type, and
  generally centralizes their serialization in a more consistent way.

[Commit Log](https://github.com/xh/hoist-core/compare/v5.2.0...v5.3.0)

## v5.2.0

### ⚙️ Technical

* Processing of uploaded grid data for Excel export modified to handle even larger export sets. ⚠️
  Note requires client-side toolkit updates (>= v16 for Hoist React).

[Commit Log](https://github.com/xh/hoist-core/compare/v5.1.0...v5.2.0)

## v5.1.0

### 🎁 New Features

* `InstanceConfigUtils` can now read bootstrap configuration values from a directory of files, each
  containing a single config, in addition to the previous support for yaml files. This supports
  reading low-level configuration from Docker/Kubernetes configs and secrets, which are mounted to
  the container filesystem as a directory.

### 🐞 Bug Fixes

* An admin client that happens to be polling for a non-existent log file (e.g. one that has just
  been archived) will no longer spam the logs with stack traces.

[Commit Log](https://github.com/xh/hoist-core/compare/v5.0.4...v5.1.0)

## v5.0.4

### 🐞 Bug Fixes

* Avoids the use of (sometimes) reserved SQL word `level` in the `LogLevel` config object. Remapped
  to `log_level` column.

⚠️ Note that this will require a schema update if Grails is not configured to do so automatically,
and will result in existing overrides having a null level (which is supported and means "no
override").

[Commit Log](https://github.com/xh/hoist-core/compare/release-5.0.3...v5.0.4)

## v5.0.3

### 💥 Breaking Changes

**This release includes several core API changes to how users and their roles (permissions) are
loaded.** (Note that the breaking changes below will typically be handled by updates to a custom
enterprise plugin and not require individual app changes.)

* Applications (or enterprise plugins) must implement a new `RoleService` extending from
  `BaseRoleService` to provide a map of users to their app-specific roles. Roles continue to be
  modelled as simple strings for use both on server and client.
* The `HoistUser` superclass no longer holds / caches its roles directly, but instead calls into the
  new required `RoleService` dynamically when asked.
* Boilerplate around auth whitelists and resources has been better consolidated into the plugin,
  helping to clean up some repeated application-level `AuthenticationService` code.
* Hoist implementation endpoints have moved from `/hoistImpl/ → /xh/` for brevity / clarity.
  Client-side plugins will be updated to use this new path. The implementation APIs used to
  login/logout and confirm auth / roles have changed, but again are handled by Hoist client plugin
  updates and do not require application-level changes.

[Commit Log](https://github.com/xh/hoist-core/compare/release-4.3.0...release-5.0.3)

## v4.3.0

### 🎁 New Features

* Server-side Excel export supports `LONG_TEXT` format with wrapped multi-line cells.

### 🐞 Bug Fixes

* Objects extending `JSONFormat` with `cacheJSON` enabled can be rendered at the top-level of a
  return.

[Commit Log](https://github.com/xh/hoist-core/compare/release-4.2.1...release-4.3.0)

## v4.2.1

* Added support for `activeOnly` argument to `UserAdminController` - required for xh/hoist-react#567

[Commit Log](https://github.com/xh/hoist-core/compare/release-4.2.0...release-4.2.1)

## v4.2.0

### 🎁 New Features

* Added support for PUT, PATCH, DELETE to BaseProxyService.

[Commit Log](https://github.com/xh/hoist-core/compare/release-4.1.0...release-4.2.0)

## v4.1.0

### 📚 Libraries

* Grails `3.3.5 → 3.3.8`

[Commit Log](https://github.com/xh/hoist-core/compare/release-4.0.0...release-4.1.0)

## v4.0.0

### 💥 Breaking Changes

* Relevant `HoistImplController` endpoints now require a `clientUsername` param to ensure the client
  and server are in sync re. the currently active user. This resolves edge-case bugs around
  impersonation and preference, dashboard changes flushing changes on unload to the wrong
  server-side user. (#46)

[Commit Log](https://github.com/xh/hoist-core/compare/release-3.1.2...release-4.0.0)

## v3.1.2

### 🐞 Bug Fixes

* The `xhEmailDefaultDomain` config no longer needs a leading (and confusing) `@` - EmailService
  will prepend this automatically.
    * ⚠️ Note app-level configs with a leading `@` in place will need to be adjusted. (#43)

[Commit Log](https://github.com/xh/hoist-core/compare/release-3.1.1...release-3.1.2)

## v3.1.1

### 🐞 Bug Fixes

+ IdentityService.getUser() should not throw when called outside context of a request -- just return
  null. Important when e.g. looking for a username within service calls that might be triggered by a
  controller-based web request or a timer-based thread. 4130a9add8dd8ba22376ea69cfa3a3d095bdf6b0

[Commit Log](https://github.com/xh/hoist-core/compare/release-3.1.0...release-3.1.1)

## v3.1.0

### 🎁 New Features

* Group field added to Preferences for better organization and consistency with AppConfigs.<br><br>
  ⚠️ **Note** schema update required:

```sql
--MySQL
ALTER TABLE xh_preference
    ADD group_name VARCHAR(255);
UPDATE xh_preference
SET group_name = 'Default'
WHERE group_name IS NULL;
ALTER TABLE xh_preference MODIFY group_name VARCHAR (255) NOT NULL;
```

```sql
--SQL Server
ALTER TABLE xh_preference
    ADD group_name VARCHAR(255);
UPDATE xh_preference
SET group_name = 'Default'
WHERE group_name IS NULL;
ALTER TABLE xh_preference ALTER COLUMN group_name varchar(255) NOT NULL
```

* ClientError tracking gets a `userAlerted` flag to record whether or not the user was shown a
  pop-up dialog (vs. an error being reported quietly in the background).<br><br> ⚠️ **Note** schema
  update required:

```sql
-- SQL Server
ALTER TABLE xh_client_error
    ADD user_alerted bit NOT NULL DEFAULT 0
-- MySQL
ALTER TABLE xh_client_error
    ADD user_alerted bit(1) NOT NULL DEFAULT 0
```

### 🐞 Bug Fixes

* Log archiving fixed for apps with a dash or underscore in their appCode.

## v.3.0.4

### 🐞 Bug Fixes

* Removed plugin grails-x-frame-options-plugin. It will be put into the hoist-sencha project. It is
  only needed in hoist-sencha apps. Hoist-react apps will get this header set by nginx.

## v.3.0.3

### 🎁 New Features

* Added plugin
  [grails-x-frame-options-plugin](https://github.com/mrhaki/grails-x-frame-options-plugin)
* This prevents XSS attacks by setting by default the most strict header setting `X-Frame-Options:
  DENY` on all responses from the grails server. You can relax this strict setting to `SAMEORIGIN`
  (and will probably want to) by adding `plugin.xframeoptions.sameOrigin = true` inside the grails
  clause of your application.groovy file (see piq-react for example).

## v3.0.2

### 📚 Libraries

* Gradle wrapper `4.8`

## v3.0.1

### 🎁 New Features

* Updates of following libraries:

```
grailsVersion=3.3.1 → 3.3.5
grailsAsyncVersion=3.3.1 → 3.3.2
gormVersion=6.1.7.RELEASE → 6.1.9.RELEASE
```

* Note Grails update fixes support for the pathJar which helps fix long class path issues on
  Windows.
* Default theme is now the 'light' theme.

## v3.0.0

### 💥 Breaking Changes

* This release unwinds the multi environment config concept. See #30 for the corresponding issue.
* To take this update, developers need to also migrate to v5.X.X of hoist-react or v2.X.X of
  hoist-sencha and follow these steps in each environment:

#### Step 1

If you are doing this migration in a lower environment (dev, stage, uat) you may want to keep that
environment's configs. For example, if you are migrating the dev env app to this new code, and there
are configs in the dev_value column that you would like to keep in the dev environment, you first
need to manually copy these values from the dev field to the prod field in the dev admin config UI.

#### Step 2

Turn off your grails server and your webpack server (if applicable). Add a new 'value' column with
allow null, allow null in the old 'prod_value' column, then copy prod_value values over to the new
value column:

##### For MySQL DB:

```
ALTER TABLE `xh_config` ADD `value` LONGTEXT;
ALTER TABLE `xh_config` MODIFY `prod_value` LONGTEXT;
```

##### For MS SQL Server DB:

```
ALTER TABLE xh_config
ADD value varchar(max) NULL
ALTER COLUMN prod_value varchar(max)
```

##### For MySQL DB:

```
UPDATE `xh_config` SET `value` = `prod_value`
```

##### For MS SQL Server DB:

```
UPDATE xh_config SET value = prod_value
```

#### Step 3

Update app code in environment to use hoist-core v3.0.0 and hoist-react v5.X.X or hoist-sencha
v2.0.0.

Remove

```
supportedEnvironments = ['Staging', 'Development']
```

from grails-app/conf/application.groovy in your app. (Note that this line might appear twice - once
near the top if an app has customized and once in the "hoistDefaults" section.)

#### Step 4

Set value to not accept NULL and drop old columns:

##### For MySQL DB:

```
ALTER TABLE `xh_config`
  MODIFY `value` LONGTEXT NOT NULL;

ALTER TABLE `xh_config`
  DROP COLUMN `beta_value`, `stage_value`, `dev_value`, `prod_value`;
```

##### For MS SQL Server DB:

```
ALTER TABLE xh_config
  ALTER COLUMN value varchar(max) NOT NULL

ALTER TABLE xh_config
  DROP COLUMN prod_value, dev_value, stage_value, beta_value

```

### 🎁 New Features

* None

### 🐞 Bug Fixes

* None

## v2.0.0

### 💥 Breaking Changes

* This release includes updates around how the key `appCode` and `appName` identifiers are read from
  application builds and what they represent. See #33 for the corresponding issue. This standardizes
  the meaning of these two identifiers on the client and server, and decouples the server-side
  appCode from the Gradle project name.
* To take this update, applications must ensure their `build.gradle` file populates these variables
  within a grails.build.info file created by Grails itself during the build. See e.g.
  [this commit to the Toolbox app](https://github.com/xh/toolbox/commit/073376eefba37ea0ffec073478bb628be447c77b)
  for an example of this change.
* Apps should audit their use of `Utils.appName` on the server-side and update to `Utils.appCode` if
  they need to continue accessing the shortname variant.

### 🎁 New Features

* None

### 🐞 Bug Fixes

* None

## v1.2.0

### 💥 Breaking Changes

* None

### 🎁 New Features

This release adds support for
[InstanceConfigUtils](https://github.com/xh/hoist-core/blob/1fa43564fb77e11a04dd075d969b300f38252579/src/main/groovy/io/xh/hoist/util/InstanceConfigUtils.groovy)
, a utility for loading configuration properties from an external YAML file once on startup and
exposing them to the application as a map.

* These are intended to be minimal, low-level configs that apply to a particular deployed instance
  of the application and therefore are better sourced from a local file/volume vs. source code,
  JavaOpts, or database-driven ConfigService entries.
* Examples include the AppEnvironment as well as common Bootstrap requirements such as database
  credentials.
* See the class-level doc comment for additional details. Use of InstanceUtils is _not_ required to
  take this release.

### 🐞 Bug Fixes

* Fix NPE breaking FeedbackService emailing. 8f07caf677dc0ed3a5ae6c8dd99dc59e2ffd8508
* Make LogLevel adjustments synchronous, so they reflect immediately in Admin console UI.
  dc387e885bea14b0443d5e984ccd74238fa6e7b7

------------------------------------------

Copyright © 2024 Extremely Heavy Industries Inc. - all rights reserved

------------------------------------------

📫☎️🌎 info@xh.io | https://xh.io<|MERGE_RESOLUTION|>--- conflicted
+++ resolved
@@ -2,7 +2,6 @@
 
 ## 21.0-SNAPSHOT - unreleased
 
-<<<<<<< HEAD
 ### 💥 Breaking Changes (upgrade difficulty: 🟢 LOW - latest Hoist React + DB col additions)
 
 * Requires `hoist-react >= 67.0.0` for client-side changes to accommodate updated `track`
@@ -22,9 +21,8 @@
       ```sql
       ALTER TABLE `xh_track_log` ADD COLUMN `correlation_id` VARCHAR(100) NULL;
       ```
-=======
+
 ## 20.4.0 - 2024-07-31
->>>>>>> ae47aba9
 
 ### 🐞 Bug Fixes
 
