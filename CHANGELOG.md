# Changelog

## 21.0-SNAPSHOT - unreleased

<<<<<<< HEAD
### 🎁 New Features

* Added support for tracking Correlation ID's in Activity and Client Error logs.
  Requires `hoist-react >= 62.0`.

=======
### ⚙️ Technical

* Remove obsolete, non-functioning GSP support from EmailService.

## 20.2.0 - 2024-06-26

### ⚙️ Technical

* Common LDAP attributes `cn`, `displayname`, `mail`, and `name` moved to LdapObject class.
* Websockets are now enabled by default. To disable, add `hoist.enableWebSockets = false` to your
  project's `application.groovy` file (note the lowercase "a" to ensure you have the correct one).

## 20.1.0 - 2024-06-21

### 🎁 New Features

* `LdapService.searchOne` and `searchMany` methods have been made public.
* `LdapPerson` class now includes `displayName`, `givenname`, and `sn` fields.

### 🐞 Bug Fixes

* `LdapPerson` class `email` field changed to `mail` to match LDAP attribute.

## 20.0.2 - 2024-06-05

### 🐞 Bug Fixes

* `BaseProxyService` now correctly handles responses without content.
* `BaseProxyService` now properly supports caching the underlying `HttpClient` between requests.
  This defaults to `false` to reflect current behavior, but may be overridden to enable.

### ⚙️ Technical

* Removed obsolete `BaseAuthenticationService.whitelistFileExtensions`

## 20.0.1 - 2024-05-21

### 🐞 Bug Fixes

* Restored routing of status monitor logging to dedicated file.

## 20.0.0 - 2024-05-17

### 🎁 New Features

#### Hoist now fully supports multi-instance, clustered deployments!

Hoist Core v20 provides support for running multi-instance clusters of Hoist application servers.
Cluster management is powered by [Hazelcast](https://hazelcast.com), an open-source library
providing embedded Java support for inter-server communication, co-ordination, and data sharing.

See the new `ClusterService.groovy` service, which provides the clustering implementation and main
API entry point for accessing the cluster.

Many apps will *not* need to implement significant changes to run with multiple instances. Hoist
will setup the cluster, elect a primary instance, provide cluster-aware Hibernate caching and
logging, and ensure cross-server consistency for its own APIs.

However, complex applications -- notably those that maintain significant server-side state or use
their server to interact within external systems -- should take care to ensure the app is safe to
run in multi-instance mode. Distributed data structures (e.g. Hazelcast Maps) should be used as
needed, as well as limiting certain actions to the "primary" server.

Please contact XH to review your app's readiness for multi-instance operation!

#### Other new features

* New support for reporting service statistics for troubleshooting/monitoring. Implement
  `BaseService.getAdminStats()` to provide diagnostic metadata about the state of your service.
  Output (in JSON format) can be easily viewed in the Hoist Admin Console.
* New `DefaultMonitorDefinitionService` provides default implementations of several new status
  monitors to track core app health metrics. Extend this new superclass in your
  app's `MonitorDefinitionService` to enable support for these new monitors.
* Includes new support for dynamic configuration of client-side authentication libraries. See new
  method `Authentication.getClientConfig()`.

### 💥 Breaking Changes (upgrade difficulty: 🟠 MEDIUM / 🟢 LOW for apps with minimal custom server-side functionality)

* Requires `hoist-react >= 64.0` for essential Admin Console upgrades.
* Requires updated `gradle.properties` to specify `hazelcast.version=5.3.x`. Check hoist-core or
  Toolbox at time of upgrade to confirm exact recommended version.
* Requires column additions to three `xh_` tables with the following SQL or equivalent:
    ```sql
        ALTER TABLE `xh_client_error` ADD COLUMN `instance` VARCHAR(50) NULL;
        ALTER TABLE `xh_track_log` ADD COLUMN `instance` VARCHAR(50) NULL;
        ALTER TABLE `xh_monitor` ADD COLUMN `primary_only` BIT NOT NULL DEFAULT 0;
    ```
* Apps must provide a cluster configuration class with the name `ClusterConfig.groovy`.
    * See Toolbox for an example.
    * Note that for some XH clients this will be already provided by their internal Hoist plugin.
* Apps that intend to run with more than one server *must* enable sticky sessions when routing
  clients to servers. This is critical for the correct operation of authentication and websocket
  communications. Check with XH or your networking team to ensure this is correctly configured.
* Server-side events raised by Hoist are now implemented as cluster-wide Hazelcast messages rather
  than single-server Grails events. Any app code that listens to these events
  via `BaseService.subscribe` must update to `BaseService.subscribeToTopic`. Check for:
    * `xhClientErrorReceived`
    * `xhConfigChanged`
    * `xhFeedbackReceived`
    * `xhMonitorStatusReport`
* The `exceptionRenderer` singleton has been simplified and renamed as `xhExceptionHandler`. This
  change was needed to better support cross-cluster exception handling. This object is used by
  Hoist internally for catching uncaught exceptions and this change is not expected to impact
  most applications.
* `Utils.dataSource` now returns a reference to the actual `javax.sql.DataSource.DataSource`.
  Use `Utils.dataSourceConfig` to access the previous return of this method (DS config, as a map).
* Apps must replace the `buildProperties.doLast` block at the bottom of their `build.gradle` with:
  ```groovy
  tasks.war.doFirst {
     File infoFile = layout.buildDirectory.file('resources/main/META-INF/grails.build.info').get().asFile
     Properties properties = new Properties()
     infoFile.withInputStream {properties.load(it)}
     properties.putAll(hoistMetaData)
     infoFile.withOutputStream {properties.store(it, null)}
  }
  ```

### 🐞 Bug Fixes

* Calls to URLs with the correct controller but a non-existent action were incorrectly returning
  raw `500` errors. They now return a properly JSON-formatted `404` error, as expected.

### ⚙️ Technical

* All `Throwable`s are now serialized to JSON using Hoist's standard customization of Jackson.

### 📚 Libraries

Please ensure you review and update your `gradle.properties` and `gradle-wrapper.properties` files.

In `gradle.properties` (partial contents of this file, with updated libraries only):

```properties
groovyVersion=3.0.21
grailsVersion=6.2.0
grailsGradlePluginVersion=6.2.0
gormVersion=8.1.0
grailsHibernatePluginVersion=8.1.0
hazelcast.version=5.3.7
```

In `/gradle/wrapper/gradle-wrapper.properties` (note your app might have an internal artifact repo
in place of services.gradle.org - leave that as-is, updating the version only to 7.6.4):

```properties
distributionUrl=https\://services.gradle.org/distributions/gradle-7.6.4-bin.zip
```

## 19.0.0 - 2024-04-04

### 💥 Breaking Changes (upgrade difficulty: 🟢 LOW - latest Hoist React + DB col additions)

* Requires `hoist-react >= 63.0` for client-side changes to accommodate updated `track`
  and `submitError` APIs. See below for database column additions to support the same.
* Implementations of `DefaultRoleService.doLoadUsersForDirectoryGroups` will need to handle a new
  `strictMode` flag provided as a second argument.

### 🎁 New Features

* Client error reports include a new `impersonating` field for additional troubleshooting context.
    * ⚠ NOTE - this requires a new column in the `xh_client_error` table. Review and run the
      following SQL, or an equivalent suitable for the particular database you are using:
      ```sql
      ALTER TABLE `xh_client_error` ADD COLUMN `impersonating` VARCHAR(50) NULL;
      ```
* Activity tracking logs include new `appVersion`, `appEnvironment` and `url` fields.
    * ⚠ NOTE - this requires new columns in the `xh_track_log` table. Review and run the following
      SQL, or an equivalent suitable for the particular database you are using:
      ```sql
      ALTER TABLE `xh_track_log` ADD COLUMN `app_version` VARCHAR(100) NULL;
      ALTER TABLE `xh_track_log` ADD COLUMN `app_environment` VARCHAR(100) NULL;
      ALTER TABLE `xh_track_log` ADD COLUMN `url` VARCHAR(500) NULL;
      ```

### ⚙️ Technical

* `DefaultRoleService` has improved error handling for failed directory group lookups.
* `LdapService` bulk lookup methods now provide a `strict` option to throw if a query fails rather
  than quietly returning an empty result.
* New `TrackLogAdminService` and `ClientErrorAdminService` services provide improved APIs for
  querying `TrackLog` and `ClientError` records. Leveraged by updated Hoist Admin Console to post
  selected filters to the server and return more relevant data within configured row limits.

## 18.5.2 - 2024-04-03

### 🐞 Bug Fixes

* Fixed bug in `DefaultRoleService.doLoadUsersForDirectoryGroups` where LDAP members with `null`
  samAccountNames were not being filtered out, causing `NullPointerExceptions`.
>>>>>>> 65c7f854

## 18.5.1 - 2024-03-08

### ⚙️ Technical

* Quiet log warnings from `LdapNetworkConnection` in `LdapService` by setting
  the `LdapNetworkConnection` log level to `ERROR`.

## 18.5.0 - 2024-03-08

### 💥 Breaking Changes (upgrade difficulty: 🟢 TRIVIAL)

* Method `DefaultRoleService.ensureUserHasRoles` has been renamed to `assignRole`.
  The new name more clearly describes that the code will actually grant an additional
  role to the user.

### 🐞 Bug Fixes

* Fixed `LdapService` bug where querying multiple servers with same host yielded incomplete results.

## 18.4.0 - 2024-02-13

### 🎁 New Features

* `InstanceConfigUtils` - used to read low-level configuration values such as database credentials -
  will now search for an environment variable with a matching name and return that value if it
  exists.
    * This can either override or entirely replace the use of a yaml file or Kubernetes secrets to
      specify this kind of configuration.
    * To help namespace app-specific environment variables while also maintaining the conventions of
      instance configs having `camelCase` identifiers and environment variables
      having `UPPER_SNAKE_CASE` identifiers, `InstanceConfigUtils` will convert and
      prepend `APP_[APP_CODE]_` to the requested key when looking for an environment variable. For
      example, in our Toolbox demo app `InstanceConfigUtils.getInstanceConfig('dbUrl')` will check
      if an environment variable named `APP_TOOLBOX_DB_URL` exists, and return its value if so.
* `ConfigService` methods now return override values from an instance config, if one exists with
  the same name as an app config.
    * Allows an instance-specific value specified via a yaml file or environment variable to
      override the config value saved to the app's database, including configs used by Hoist itself.
    * Update to `hoist-react >= 60.2` for an Admin Console upgrade that checks for and clearly
      indicates any overridden values in the Config editor tab.
* `EnvAdminController` now obfuscates environment variables ending with `password` and similarly
  sensitive strings.

## 18.3.2 - 2024-02-01

### 🐞 Bug Fixes

* Fixed bug in `LdapService.lookupUser` where queries were not being formed correctly.

## 18.3.1 - 2024-01-30

### 🐞 Bug Fixes

* Fixed bug in `DefaultRoleService` where not all effective roles were being returned for a user.

## 18.3.0 - 2024-01-29

### 🎁 New Features

* `DefaultRoleService` now includes support for out-of-the-box LDAP groups.

### ⚙️ Technical

* Refactor `DefaultRoleService` for more efficient and straightforward role/user resolution
* Normalize role member usernames to lowercase and generally tighten up case-insensitive handling.

## 18.2.1 - 2024-01-25

### 🐞 Bug Fixes

* Fixed `DefaultRoleService` unintended case-sensitive handling of usernames.

## 18.2.0 - 2024-01-24

### 🎁 New Features

* Added new `LdapService` to provide out-of-the-box support for querying LDAP groups and users via
  the [Apache Directory](https://directory.apache.org/) library.
* Ådded `ConfigService.hasConfig()` method to check if a config exists.

## 18.1.0 - 2024-01-18

### 🎁 New Features

* Improved handling of requests during application initialization. HTTP requests received
  during App startup will now yield clean "App Initializing" Exceptions. This is an improvement over
  the current behavior where attempting to service requests prematurely can cause arbitrary and
  misleading exceptions.

* Misc. Improvements to `DefaultRoleService` API and documentation.

## 18.0.1 - 2024-01-16

### 🐞 Bug Fixes

* Fixed an issue preventing the creation of new roles.

## 18.0.0 - 2024-01-12

### 🎁 New Features

* New support for Role Management.
    * Hoist now supports an out-of-the-box, database-driven system for maintaining a hierarchical
      set of roles and associating them with individual users.
    * New system supports app and plug-in specific integrations to AD and other enterprise systems.
    * Hoist-react `v60` is now required and will provide an administrative UI to visualize and
      manage the new role system.
    * See `DefaultRoleService` for more information.

### ⚙️ Technical

* Add `xh/echoHeaders` utility endpoint. Useful for verifying headers (e.g. `jespa_connection_id`)
  that are installed by or must pass through multiple ingresses/load balancers.
* Remove HTML tag escaping when parsing alert banner create/update request JSON.

### 💥 Breaking Changes

* Applications will typically need to adjust their implementation of `BaseRoleService`. Most
  applications are expected to adopt the new provided `DefaultRoleService`, and may be required to
  migrate existing code/data to the new API. Applications that wish to continue to use a completely
  custom `BaseRoleService` will need to implement one additional method: `getUsersForRole`.

## 17.4.0 - 2023-11-09

### ⚙️ Technical

* Improvement to `BaseProxyService` to better handle exceptions during streaming.
* Optimization to `WebSocketService` to remove an extra layer of async task wrapping when pushing to
  a single channel.

### 🐞 Bug Fixes

* Workaround for GORM issue with unconstrained findAll() and list() breaking eager fetching.
  See https://github.com/grails/gorm-hibernate5/issues/750.

## 17.3.0 - 2023-09-18

### ⚙️ Technical

* New `ConfigService.setValue()` API supports programmatic updates to existing app configs.

## 17.2.0 - 2023-08-17

### 🎁 New Features

* Lightweight monitoring collection of JDBC connection pool statistics, including counters for
  active vs idle connections. Viewable in Hoist Admin Console for apps on `hoist-react >= 59.0`.

## 17.1.0 - 2023-08-08

### ⚙️ Technical

* Additional improvements to support hot-reloading.

## 17.0.0 - 2023-07-27

This release upgrades Hoist to the latest 6.0.0 version of Grails and upgrades related libraries.
It should be fully compatible with Java 11 and Java 17.

### 🎁 New Features

* This version of Hoist restores the ability to do development-time reloading via the java hotswap
  agent. [See the readme](https://github.com/xh/hoist-core/blob/develop/README.md#hot-reloading) for
  more information.

### ⚙️ Technical

* The implementation of the `LogSupport` trait has been simplified, such that it no longer requires
  an @SLF4J annotation, or `log` property to be provided. Undocumented and problematic methods
  `logXXXInBase` were removed.

### 📚 Libraries

* grails `5.3.2 → 6.0.0`
* gorm `7.3.2` → `8.0.0`
* groovy `3.0.9` → `3.0.11`

## 16.4.4 - 2023-08-03

### 🐞 Bug Fixes

* Replace bullet points with hyphens in default `xhAppVersionCheck` config.

## 16.4.3 - 2023-08-02

### 🐞 Bug Fixes

* Remove one remaining smart quote to make default notes in default config safer for all DBs.

## 16.4.2 - 2023-07-31

### 🐞 Bug Fixes

* Make default notes in default config safer for all DBs by removing smart quotes.

## 16.4.1 - 2023-07-13

### 🐞 Bug Fixes

* Make impersonation service more robust for applications with dynamic/lazy user generation.
* Additional validation of parameters to '/userAdmin/users' endpoint.

## 16.4.0 - 2023-07-07

### 🎁 New Features

* Added new `logData` option to `TrackService.track()` - allows applications to request that
  key/value pairs provided within the `data` block of a track statement be logged along with the
  standard output. Client-side support for this feature on a per-call basis added
  in `hoist-react >= 57.1`, can also be defaulted within the `xhActivityTrackingConfig` app config.
* Deprecated config `xhAppVersionCheckEnabled` in favor of object based `xhAppVersionCheck`. Apps
  will migrate the existing value to this new config's `mode` flag. This supports the new
  `forceRefresh` mode introduced in hoist-react v58.

## 16.3.0 - 2023-06-20

### 🎁 New Features

* Added support for saving alert banner presets (requires `hoist-react >= 57.0.0` to use this new
  functionality, but backwards compatible with earlier hoist-react releases).
* Defined new `HOIST_IMPERSONATOR` role to control access to Hoist's user-impersonation feature.
    * This new role is inherited by `HOIST_ADMIN` (the role previously required) by default,
      although applications can override `BaseUserService.getRolesForUser()` to customize.
    * Applications that have already overridden this method will need to re-implement this role
      inheritance, or assign the new role to appropriate users directly.
* Exposed new `BaseUserService.impersonationTargetsForUser()` template method to allow apps to
  customize the list of users that an admin can impersonate.
* Added support for OWASP-encoding user submitted strings to `BaseController` via a
  new `safeEncode()` method and a new `safeEncode` option to `parseRequestJSON()`
  and `parseRequestJSONArray()`.
    * Apps are encouraged to run any user-provided inputs through this method to prevent XSS
      attacks.

## 16.2.0 - 2023-05-26

### 🎁 New Features

* Added new `BaseController` methods `parseRequestJSON()` and `parseRequestJSONArray()`.
    * These methods are the recommended way to parse JSON from a request body - they will use
      Hoist's optimized, Jackson-based `JSONParser`.
* Created new `xhExpectedServerTimeZone` app config, now read at startup to validate that the server
  is running in a particular, application-configured time zone.
    * Default value of `*` will skip validation but log a warning that no zone is configured.
    * If a zone is configured, Hoist will throw a fatal exception if it does not match the zone
      reported by Java.
    * Most applications should ensure that this config and the runtime JVM are set to the same time
      zone as their primary database.
* Added `h2Config` method to `RuntimeConfig` class to give apps the option of starting up with an H2
  in-memory DB. This is intended for projects in their earliest, "just checked out, first run"
  stage, when a developer wants to get started before having set up an external database.
* Updated `AlertBannerService` to append the environment name when creating/updating the `JsonBlob`
  used to persist banner state in a non-production environment. This better supports apps where
  e.g. `Beta` and `Production` environments share a database, but should display distinct banners.
* Added support for the `caseSensitive` flag in log filtering endpoint.

### 🐞 Bug Fixes

* Fixed a regression preventing the culling of snapshots in the memory monitoring service.

## 16.1.0 - 2023-04-14

* Enhance MemoryMonitoringService.
    * Produce and use more appropriate usage metric (used/max)
    * Produce GC statistics
    * Support for taking a heap dump

## 16.0.1 - 2023-03-29

### 🐞 Bug Fixes

* Fixed a regression with 404 errors being incorrectly handled and not serialized as JSON.

## 16.0.0 - 2023-03-24

### 🎁 New Features

* `EmailService.sendEmail()` now supports the `attachments` argument, for attaching one or more
  files to the email.
* A new `xhActivityTrackingConfig` soft-configuration entry will be automatically created to control
  the behavior of built-in Activity Tracking (via `TrackService`).
    * Most notably, the size of any `data` objects included with track log entries will be
      constrained by this config, primarily to constrain memory usage when querying and serializing
      large numbers of log entries for the Admin Console.
    * Any track requests with data objects exceeding this length will be persisted, but without the
      requested data.

### 💥 Breaking Changes

* Removed support for "local" preferences - any existing prefs previously marked as local will now
  work like all others, with their values persisted on the server.
    * Apps upgrading to this Core release should simultaneously upgrade to Hoist React v56, which
      will automatically post any existing local preference *values* to the server.
    * Alternatively, update client-side code to use browser local storage for persisting user state
      that should remain tightly bound to a particular computer.
    * Update the schema to set `xh_preference` table's `local` column to allow nulls. If this is
      not done, a Hibernate error (`local` column cannot be null) will be thrown when an admin
      tries to add a new preference to the app.
        ```sql
        alter table xh_preference alter column local bit null
        ```
    * Once they are sure no rollback is needed, apps can safely delete the `xh_preference` table's
      `local` column.
      ```sql
      alter table xh_preference drop column local
      ```

* Grails has been updated to `5.3.2`. While this change did not itself introduce any breaking
  changes, applications should update their Grails version within `gradle.properties` to match.

### 🐞 Bug Fixes

* Client Error timestamps will now correctly reflect the exact time the error was received on the
  server rather than the time the error was bulk processed by the server.

### 📚 Libraries

* grails `5.2.1 → 5.3.2`

## 15.0.0 - 2022-12-5

### 🎁 New Features

Version 15 includes changes to support more flexible logging of structured data:

* The bulk of Hoist conventions around log formatting have been moved from `LogSupport` to a new
  log converter -- `LogSupportConverter`. This allows applications to more easily and fully
  customize their log formats by specifying custom converters.
* `LogSupport` should still be the main entry point for most application logging. This class
  provides the support for enhanced meta data-handling as well as some important APIs -
  e.g. `withDebug()` and `withInfo()`.
* Applications are now encouraged to provide `LogSupport` methods with data in `Map` form. Provided
  converters will serialize these maps as appropriate for target logs.
* Hoist's `LogSupportConverter` is intended for easy reading by humans, allows specifying
  keys that should disappear in the final output with an `_` prefix. This is useful for keys that
  are obvious, e.g. `[_status: 'completed', rows: 100]` logs as `'completed' | rows=100`.
* Alternatively, applications may now specify custom converters that preserve all keys and are
  more appropriate for automatic processing (e.g. splunk). An example of such a converter is
  `CustomLogSupportConverter` which can be found in
  the [Toolbox project](https://github.com/xh/toolbox).
* By default, Hoist now also logs the time in millis when a log message occurred.

## 14.4.2 - 2022-11-14

### ⚙️ Technical

* Improved the signatures of `LogSupport` methods `withInfo` (and similar) to pass through the
  return type of their closure argument.

## 14.4.1 - 2022-10-24

### 🐞 Bug Fixes

* Allow database connection info to viewed by users with role: `HOIST_ADMIN_READER` and higher.

## 14.4.0 - 2022-10-19

### 🎁 New Features

* The Hoist Admin Console is now accessible in a read-only capacity to users assigned the
  new `HOIST_ADMIN_READER` role.
* The pre-existing `HOIST_ADMIN` role inherits this new role, and is still required to take any
  actions that modify data.
* Requires `hoist-react >= 53.0` for client-side support of this new readonly role.

## 14.3.1 - 2022-10-10

### ⚙️ Technical

* Status monitor now prepends its generated message to any more specific message provided by
  app-level status check code when the result is ERROR, FAIL, or WARN. Previously any app-specific
  messages were overridden entirely.

### 🐞 Bug Fixes

* Correct type specified for `notFoundValue` arg in `ConfigService.getLong()` and `getDouble()`
  method signatures.

## 14.3.0 - 2022-09-23

* Excel exports now support per-cell data types and long values for `int` types.

## 14.2.1 - 2022-09-06

### 🐞 Bug Fixes

* Fix to minor regression in client error emails.

## 14.2.0 - 2022-08-19

* Activity tracking enhancements. Tracking can now be done without the context of a web request and
  an explicit specification of a username is allowed.

## 14.1.2 - 2022-08-05

### ⚙️ Technical

* Relaxed character limit on subject length for emails sent via `emailService` from `70` to `255`

## 14.1.1 - 2022-08-03

### ⚙️ Technical

* Revert groovy version to `3.0.9` to support java/groovy compilation.

### 📚 Libraries

* groovy `3.0.11 → 3.0.9`

## 14.1.0 - 2022-07-29

⚠ Note - applications should add `logback.version=1.2.7` as a new line to their `gradle.properties`
file to fix logback on a version that remains compatible with Hoist's Groovy-based configuration.

### ⚙️ Technical

* `PrefService.getClientConfig()` has been optimized to reduce the number of database calls.
  Previously one select was issued per non-local preference when the second-level query cache was
  cold for a given user. Now only a single select is required.
* `DateTimeUtils` app/server timezone conversion utils default to current day/date if called without
  arguments.
* Standard JSON serialization/deserialization of newer Java date classes added with registration of
  the JSR310 module.
* `LogSupport` methods `withInfo`, `withDebug`, and  `withTrace` will now output a pre-work "
  Starting" message whenever logging is at level 'debug' or above. Previously level 'trace' was
  required.
* Additional logging added to `MemoryMonitoringService`.

### 📚 Libraries

* grails `5.1.1 → 5.2.1`
* groovy `3.0.9 → 3.0.11`
* gorm `7.1.2 → 7.3.2`
* hibernate `5.6.3 → 5.6.10`
* org.grails.plugins:hibernate `7.2.0 → 7.3.0`
* httpclient `5.1.2` → `5.1.3`

[Commit Log](https://github.com/xh/hoist-core/compare/v14.0.0..v14.1.0)

## 14.0.0 - 2022-07-12

### 🎁 New Features

* New method on `BaseController` `runAsync` provides support for asynchronous controllers

### 🐞 Bug Fixes

* Fixed exporting to Excel file erroneously coercing certain strings (like "1e10") into numbers.

### 💥 Breaking Changes

* Requires `hoist-react >= 50.0`. Exporting to Excel defaults to using column FieldType.

[Commit Log](https://github.com/xh/hoist-core/compare/v13.2.2..v14.0.0)

## 13.2.2 - 2022-06-14

### 🐞 Bug Fixes

* Fixed a bug with JSON Blob diffing.

[Commit Log](https://github.com/xh/hoist-core/compare/v13.2.1...v13.2.2)

## 13.2.1 - 2022-05-27

### 🐞 Bug Fixes

* Fixed a bug with impersonation not ending cleanly, causing the ex-impersonator's session to break
  upon server restart.
* Fixed a bug in implementation of `clearCachesConfigs`

[Commit Log](https://github.com/xh/hoist-core/compare/v13.2.0...v13.2.1)

## 13.2.0 - 2022-04-28

### 🎁 New Features

* Admin log file listing includes size and last modified date, visible with optional upgrade
  to `hoist-react >= 48.0`.

[Commit Log](https://github.com/xh/hoist-core/compare/v13.1.0...v13.2.0)

## 13.1.0 - 2022-02-03

### ⚙️ Technical

* Support for reporting configuration state of Web Sockets
* New property `Utils.appPackage` for DRY configuration.

### 🐞 Bug Fixes

* Fix to regressions in Excel exports and logging due to changes in Groovy `list()` API.

[Commit Log](https://github.com/xh/hoist-core/compare/v13.0.6...v13.1.0)

## 13.0.6 - 2022-01-13

### ⚙️ Technical

* `LocalDate`s are now serialized in the more fully ISO standard "YYYY-MM-DD" format, rather than
  "YYYYMMDD". Note that this is consistent with similar changes to `LocalDate` serialization in
  Hoist React v46.
* Although this format will be accepted client-side by `hoist-react >= 45.0`, apps that are parsing
  these strings directly on the client may need to be updated accordingly.

### 🐞 Bug Fixes

* Fix to Regressions in JsonBlobService/AlertBannerService

[Commit Log](https://github.com/xh/hoist-core/compare/v13.0.5...v13.0.6)

## 13.0.5 - 2022-01-11

This version includes a major upgrade of several underlying libraries, especially grails (5.1),
spring (5.3), spring-boot (2.6), groovy (3.0), and gradle (7.3). With this version, Hoist can now be
run on Java versions 11 - 17. We have also cleaned up and enhanced some core APIs around Exception
Handling, JSON parsing and configuration.

Please see
the [Grails5 Toolbox update commit](https://github.com/xh/toolbox/commit/2e75cb44f5c600384334406724bb63e3abc98dcc)
for the application-level changes to core configuration files and dependencies.

### 💥 Breaking Changes

* The trait `AsyncSupport` with its single method `asyncTask` has been removed. Use the equivalent
  method `task` from `grails.async.Promises` instead.
* The method `subscribeWithSession` on `BaseService` has been removed. Use `subscribe` instead.
* Application Tomcat Dockerfiles must be updated to use a new `xh-tomcat` base image on JDK 11/17.
* Groovy Language:  `list` methods changed:
    * `push()` now prepends an item to the start of the List. To append to the end, use `add()`.
    * `pop()` now removes the first item from the List. To remove the last item, use `removeLast()`.

### ⚙️ Technical

* This release upgrades the major version of grails from 3.3.9 to 5.1. This major release includes
  the following upgrades of related libraries:
    * spring boot `1.x → 2.6`
    * groovy `2.4 → 3.0`
    * gradle `4.10 → 7.3`
    * gorm `6.1 → 7.1`
    * hibernate `5.1 → 5.6`
    * org.grails.plugins:mail `2.0 → 3.0`
    * apache poi  `3.1` → `4.1`
* Default application configuration is now better bundled within hoist-core. See new
  classes `ApplicationConfig`, `LogbackConfig`, and `RuntimeConfig`. Please consult the grails docs
  as well as the Toolbox update linked above for more information on required changes to config and
  dependency files.
* Options for hot reloading have changed, as `spring-loaded` is now longer supported for java
  versions > jdk 8. As such, options for hot reloading of individual classes are more limited, and
  may require additional tools such as JRebel. See the grails upgrade guide for more info.
* Applications will be required to add the `@Transactional` or `@ReadOnly` annotations to service
  and controller methods that update data or read data from Hibernate/GORM.
* HttpClient has been upgraded from `4.5 → 5.1`. Package names have changed, and applications using
  this API (e.g. with `JSONClient`) will need to update their imports statements to reflect the new
  locations @ `org.apache.hc.client5.http` and `org.apache.hc.core5.http`. See Toolbox for examples.
* WebSocket Support has been simplified. To enable WebSockets, simply set the application config
  `hoist.enableWebSockets = true` in `application.groovy`. This can replace the custom annotation /
  enhancement of the Application class used in earlier versions of Hoist.
* Hoist JSON Validation now uses the same Jackson configuration used by `JSONParser`.
* The optional `withHibernate` argument to `Timer` is obsolete and no longer needed.

[Commit Log](https://github.com/xh/hoist-core/compare/v11.0.3...v13.0.5)

## 11.0.3 - 2021-12-10

### 🐞 Bug Fixes

* Fix to Regression in v11 preventing proper display of stacktraces in log.

* [Commit Log](https://github.com/xh/hoist-core/compare/v11.0.2...v13.0.5)

## 11.0.2 - 2021-12-06

### ⚙️ Technical

* Minor tweak to allow nested lists and arrays in `LogSupport` statements. Improved documentation.

[Commit Log](https://github.com/xh/hoist-core/compare/v11.0.1...v11.0.2)

## 11.0.1 - 2021-12-03

### 🎁 New Features

* Enhancement to `LogSupport` to help standardize logging across all Service and Controllers. New
  methods `logInfo`, `logDebug`, `logTrace`, `logWarn`, and `logError` now provide consistent
  formatting of log messages plus log-level aware output of any throwables passed to these methods.
  See LogSupport for more info.

### 💥 Breaking Changes

* The methods `LogSupport.logErrorCompact` and `LogSupport.logDebugCompact` have been removed. Use
  `logError` and `logDebug` instead, passing your `Throwable` as the last argument to these methods.

### 🐞 Bug Fixes

* The `lastUpdatedBy` column found in various Admin grid now tracks the authenticated user's
  username, indicating if an update was made while impersonating a user.
* Fix to bug causing 'Edge' browser to be incorrectly identified.

[Commit Log](https://github.com/xh/hoist-core/compare/v10.1.0...v11.0.1)

## 10.1.0 - 2021-11-03

### 🎁 New Features

* New Admin endpoint to output environment variables and JVM system properties.
    * Take (optional) update to `hoist-react >= 44.1.0` for corresponding Hoist Admin Console UI.

[Commit Log](https://github.com/xh/hoist-core/compare/v10.0.0...v10.1.0)

## 10.0.0 - 2021-10-26

⚠ NOTE - apps *must* update to `hoist-react >= 44.0.0` when taking this hoist-core update.

### 🎁 New Features

* Log Levels now include information on when the custom config was last updated and by whom. Note
  required database modifications in Breaking Changes below.
* Client Error messages are now saved and sent in bulk on a timer. This allows Hoist to bundle
  multiple error reports into a single alert email and generally improves how a potential storm of
  error reports is handled.
* Improved `JsonBlob` editing now supports setting null values for relevant fields.

### 💥 Breaking Changes

* Update required to `hoist-react >= 44.0.0` due to changes in `JsonBlobService` APIs and the
  addition of new, dedicated endpoints for Alert Banner management.
* Public methods on `JsonBlobService` have been updated - input parameters have changed in some
  cases, and they now return `JsonBlob` instances (instead of pre-formatted Maps).
* Two new columns should be added to the `xh_log_level` table in your app's database: a datetime
  column and a nullable varchar(50) column. Review and run the SQL below, or an equivalent suitable
  for your app's database. (Note that both columns are marked as nullable to allow the schema change
  to be applied to a database in advance of the upgraded deployment.)

  ```sql
  ALTER TABLE `xh_log_level` ADD `last_updated` DATETIME NULL;
  ALTER TABLE `xh_log_level` ADD`last_updated_by` VARCHAR(50) NULL;
  ```

### ⚙️ Technical

* Dedicated admin endpoints added for Alert Banner management, backed by a new `AlertBannerService`.

[Commit Log](https://github.com/xh/hoist-core/compare/v9.4.0...v10.0.0)

## 9.4.0 - 2021-10-15

### 🎁 New Features

* Log Viewer now supports downloading log files.

[Commit Log](https://github.com/xh/hoist-core/compare/v9.3.1...v9.4.0)

### ⚙️ Technical

* Applications will no longer default to "development" environment in server deployments. A
  recognized environment must be explicitly provided.

## 9.3.2 - 2021-10-01

* `EmailService` now requires an override or filter config before sending any mails in local
  development mode.
* `ClientErrorEmailService` now relays any client URL captured with the error.

[Commit Log](https://github.com/xh/hoist-core/compare/v9.3.1...v9.3.2)

## 9.3.1 - 2021-08-20

* Bootstrap new `xhSizingMode` core preference.

[Commit Log](https://github.com/xh/hoist-core/compare/v9.3.0...v9.3.1)

## 9.3.0 - 2021-08-11

### 🎁 New Features

* Excel cell styles with grouped colors are now cached for re-use, avoiding previously common file
  error that limits Excel tables to 64,000 total styles.
* Client error reports now include the full URL for additional troubleshooting context.
    * ⚠ NOTE - this requires a new, nullable varchar(500) column be added to the xh_client_error
      table in your app's configuration database. Review and run the following SQL, or an equivalent
      suitable for the particular database you are using:

      ```sql
      ALTER TABLE `xh_client_error` ADD COLUMN `url` VARCHAR(500) NULL;
      ```

[Commit Log](https://github.com/xh/hoist-core/compare/v9.2.3...v9.3.0)

## 9.2.3 - 2021-06-24

### ⚙️ Technical

* Parsing of `AppEnvironment` from a string provided via instance config / JVM opts is now
  case-insensitive.

[Commit Log](https://github.com/xh/hoist-core/compare/v9.2.2...v9.2.3)

## 9.2.2 - 2021-06-07

### ⚙️ Technical

* Replaced obsolete jcenter dependency (see https://blog.gradle.org/jcenter-shutdown).

[Commit Log](https://github.com/xh/hoist-core/compare/v9.2.1...v9.2.2)

## 9.2.1 - 2021-04-14

### 🐞 Bug Fixes

* `GridExportImplService` now handles Excel table exports containing no data rows. Previously, the
  Excel file required repair, during which all table and column header formatting was lost.
* Status Monitors no longer evaluate metric-based thresholds if an app-level check implementation
  has already set marked the result with a `FAIL` or `INACTIVE` status, allowing an app to fail or
  dynamically disable a check regardless of its metric.
* Fix incorrect formatting pattern strings on `DateTimeUtils`.

[Commit Log](https://github.com/xh/hoist-core/compare/v9.2.0...v9.2.1)

## 9.2.0 - 2021-03-25

### 🐞 Bug Fixes

* Restore JSON Serialization of `NaN` and `Infinity` as `null`. This had long been the standard
  Hoist JSON serialization for `Double`s and `Float`s but was regressed in v7.0 with the move to
  Jackson-based JSON serialization.

[Commit Log](https://github.com/xh/hoist-core/compare/v9.1.1...v9.2.0)

## 9.1.1 - 2021-01-27

### ⚙️ Technical

* Improvements to the tracking / logging of admin impersonation sessions.

[Commit Log](https://github.com/xh/hoist-core/compare/v9.1.0...v9.1.1)

## 9.1.0 - 2020-12-22

### 🎁 New Features

* Built-in logging utils `withDebug`, `withInfo`, `compactErrorLog` and `compactDebugLog` will log
  username when called in the context of a user request.
* New method `IdentityService.getUsername()` for efficient access to username when no additional
  details about current user are needed.

### ⚙️ Technical

* Improve consistency of exception descriptions in logs.
* Remove repeated exception descriptions in logs: `withDebug` and `withInfo` will no longer print
  exception details.
* TrackService will now log to a dedicated daily log file.

[Commit Log](https://github.com/xh/hoist-core/compare/v9.0.0...v9.1.0)

## 9.0.0 - 2020-12-17

### 💥 Breaking Changes

* `LogSupport` API enhancements:
    * `logErrorCompact()` and `logDebugCompact()` now only show stacktraces on `TRACE`
    * `withInfo()` and `withDebug()` now log only once _after_ execution has completed. Raising the
      log level of the relevant class or package to `TRACE` will cause these utils to also log a
      line
      _before_ execution, as they did before. (As always, log levels can be adjusted dynamically at
      runtime via the Admin Console.)
    * The upgrade to these two utils mean that they **completely replace** `withShortInfo()` and
      `withShortDebug()`, which have both been **removed** as part of this change.
    * Additional stacktraces have been removed from default logging.

### ⚙️ Technical

* `RoutineException`s are now returned with HttpStatus `400` to client, rather than `500`

[Commit Log](https://github.com/xh/hoist-core/compare/v8.7.3...v9.0.0)

## 8.7.3 - 2020-12-15

* Default exception logging in `ExceptionRender` will no longer include stacktraces, but will
  instead use `LogSupport.logErrorCompact()`. To see stacktraces for any given logger, set the
  logging level to `DEBUG`.

[Commit Log](https://github.com/xh/hoist-core/compare/v8.7.2...v8.7.3)

## 8.7.2 - 2020-12-15

### 🐞 Bug Fixes

* Fixed bug preventing cleanup of MemoryMonitoringService snapshots.

[Commit Log](https://github.com/xh/hoist-core/compare/v8.7.1...v8.7.2)

## 8.7.1 - 2020-12-11

### ⚙️ Technical

* Minor enhancements to `JsonBlobService` API.

### 📚 Libraries

* org.apache.httpcomponents:httpclient `4.5.6 → 4.5.13`

[Commit Log](https://github.com/xh/hoist-core/compare/v8.7.0...v8.7.1)

## 8.7.0 - 2020-12-01

### 🎁 New Features

* Added new `MemoryMonitoringService` to sample and return simple statistics on heap (memory) usage
  from the JVM runtime. Stores a rolling, in-memory history of snapshots on a configurable interval.

### 🔒 Security

* HTML-encode certain user-provided params to XhController endpoints (e.g. track, clientErrors,
  feedback) to sanitize before storing / emailing.

### ⚙️ Technical

* Removed verbose stacktraces appended to the primary app log by the built-in Grails 'StackTrace'
  logger. This logger has now been set to level *OFF* by default. To re-enable these stacktraces,
  raise the log level of this logger in either logback.groovy or dynamically at runtime in the Hoist
  Admin Console.

[Commit Log](https://github.com/xh/hoist-core/compare/v8.6.1...v8.7.0)

## 8.6.1 - 2020-10-28

* `JsonBlobService` - complete support for metadata with additional `meta` property. Requires an
  additional column on blob table, e.g:

  ```sql
  alter table xh_json_blob add meta varchar(max) go
  ```
* Introduce new `AppEnvironment.TEST` enumeration value.

[Commit Log](https://github.com/xh/hoist-core/compare/v8.6.0...v8.6.1)

## 8.6.0 - 2020-10-25

* `JsonBlobService`: Enhancements to archiving, new columns and new unique key constraint.
    - Apps will need to modify the `xh_json_blob` table with new `archived_date` column and related
      unique constraint. SAMPLE migration SQL below:

      ```sql
      alter table xh_json_blob add archived_date bigint not null go
      alter table xh_json_blob drop column archived go
      alter table xh_json_blob add constraint idx_xh_json_blob_unique_key unique (archived_date, type, owner, name)
      ```

    - Apps should update to `hoist-react >= 36.6.0`.

[Commit Log](https://github.com/xh/hoist-core/compare/v8.5.0...v8.6.0)

## 8.5.0 - 2020-10-07

* `JsonBlobService`: Use more scalable token-based access; support archiving. Requires additional
  columns on blob table, e.g:

  ```sql
  alter table xh_json_blob add token varchar(255) not null go
  alter table xh_json_blob add archived boolean default false go
  ```

  Note that the `archived` column is dropped in subsequent versions, and thus need not be added
  unless you are using 8.5.0 specifically.

[Commit Log](https://github.com/xh/hoist-core/compare/v8.4.0...v8.5.0)

## 8.4.0 - 2020-09-25

* `JsonBlobService`: Security enhancements and finalization of API.
* Server Support for Bulk editing of Configs and Preferences.

[Commit Log](https://github.com/xh/hoist-core/compare/v8.3.0...v8.4.0)

## 8.3.0 - 2020-09-21

⚠ NOTE - apps should update to `hoist-react >= 36.1.0` when taking this hoist-core update. This is
required to support the updates to Admin Activity and Client Error tracking described below.

### 🎁 New Features

* Adds support for storing and retrieving `JsonBlob`s - chunks of arbitrary JSON data used by the
  corresponding `JsonBlobService` introduced in hoist-react v36.1.0.

### 🐞 Bug Fixes

* Improved time zone handling in the Admin Console "Activity Tracking" and "Client Errors" tabs.
    * Users will now see consistent bucketing of activity into an "App Day" that corresponds to the
      LocalDate when the event occurred in the application's timezone.
    * This day will be reported consistently regardless of the time zones of the local browser or
      deployment server.

[Commit Log](https://github.com/xh/hoist-core/compare/v8.2.0...v8.3.0)

## 8.2.0 - 2020-09-04

### 🎁 New Features

* Add new `RoutineRuntimeException`

### 🐞 Bug Fixes

* Pref and Config Differ now record the admin user applying any changes via these tools.
* Fix bug with monitoring when monitor script times out.

### ⚙️ Technical

* Specify default DB indices on a small number of bundled domain classes.

[Commit Log](https://github.com/xh/hoist-core/compare/v8.1.0...v8.2.0)

## 8.1.0 - 2020-07-16

### 🎁 New Features

* Add support for Preference Diffing in the Hoist React Admin console.

[Commit Log](https://github.com/xh/hoist-core/compare/v8.0.1...v8.1.0)

## 8.0.1 - 2020-06-29

### 🐞 Bug Fixes

* Fix minor regression to reporting of hoist-core version.

[Commit Log](https://github.com/xh/hoist-core/compare/v8.0.0...v8.0.1)

## 8.0.0 - 2020-06-29

### ⚖️ Licensing Change

As of this release, Hoist is [now licensed](LICENSE.md) under the popular and permissive
[Apache 2.0 open source license](https://www.apache.org/licenses/LICENSE-2.0). Previously, Hoist was
"source available" via our public GitHub repository but still covered by a proprietary license.

We are making this change to align Hoist's licensing with our ongoing commitment to openness,
transparency and ease-of-use, and to clarify and emphasize the suitability of Hoist for use within a
wide variety of enterprise software projects. For any questions regarding this change, please
[contact us](https://xh.io/).

### 🎁 New Features

* New support for `appTimeZone` and `serverTimeZone` in `EnvironmentService`.
* New support for eliding long strings: `StringUtils.elide()`.
* New support for the enhanced Admin Activity Tracking tab shipping in hoist-react v35.

[Commit Log](https://github.com/xh/hoist-core/compare/v7.0.1...v8.0.0)

## 7.0.1 - 2020-06-04

### ⚙ Technical

* Improvements to formatting of monitoring and error emails.
* Bootstrap `xhEnableMonitoring` config
* Add Grails Quartz plugin (v2.0.13)

### 🐞 Bug Fixes

* Fixed a regression to TrackService, preventing persisting lists in the `data` property.

[Commit Log](https://github.com/xh/hoist-core/compare/v7.0.0...v7.0.1)

## 7.0.0 - 2020-05-08

### 🎁 New Features

* Exception Handling has been improved in the newly enhanced `exceptionRenderer` bean. This bean
  will catch uncaught exceptions from all Controllers and Timers and has been newly configured to
  limit the logging of unnecessary stack traces.

* New exception classes for `HttpException` and `ExternalHttpException` have been added.

* JSON parsing in Hoist has been reworked to simplify and standardize based on the high-performance
  Jackson library. (https://github.com/FasterXML/jackson). Benchmarking shows a speedup in parsing
  times of 10x to 20x over the `grails.converter.JSON` library currently used by Hoist. In
  particular, this change includes:
    * A new `JSONParser` API in the `io.xh.hoist.json` package that provides JSON parsing of text
      and input streams. This API is designed to be symmetrical with the existing `JSONFormatter.`
    * All core hoist classes now rely on the API above. Of special note are `JSONClient`, and
      `RestController`.
    * Cleanups to the APIs for `JSONClient`, `ConfigService`, and `PrefService`. These methods now
      return java object representations using the standard java `Map` and `List` interfaces rather
      than the confusing `JSONObject`, `JSONArray` and `JSONElement` objects.

### 🎁 Breaking Changes

* The `getJSONObject()`, `getJSONArray()`, and `getJSON()` methods on `ConfigService` and
  `PrefService` have been replaced with `getMap()` and `getList()`.
* The `executeAsJSONObject()` and `executeAsJSONArray()` methods on `JSONClient` have been replaced
  with `executeAsMap()` and `executeAsList()`.
* The method `RestController.preprocessSubmit()` now takes a `Map` as its single input, rather than
  a `JSONObject`.

[Commit Log](https://github.com/xh/hoist-core/compare/v6.7.0...v7.0.0)

## 6.7.0 - 2020-04-22

### 💥 Breaking Changes

* `Timer.delay` now expects either a millisecond value, or a boolean. It no longer will take a
  string/closure and `Timer.delayUnits` has been removed. This has been changed to enhance the
  functionality and make it consistent with its client-side counterpart in hoist-react.

[Commit Log](https://github.com/xh/hoist-core/compare/v6.6.0...v6.7.0)

## 6.6.0 - 2020-03-27

### 🎁 New Features

* New `xhEnableLogViewer` config available to fully disable the log viewer built into the Admin
  console. Intended for scenarios where the UI server logs are not material/helpful, or potentially
  for cases where they are too chatty/large to be effectively viewed in the Admin UI.

[Commit Log](https://github.com/xh/hoist-core/compare/v6.5.0...v6.6.0)

## 6.5.0 - 2020-03-16

### 🎁 New Features

* Added support for setting custom logging layouts. Applications can use this to further customize
  built-in Hoist logging, including changing it to use alternative file formats such as JSON.
* Also includes enhanced documentation and an example of how to configure logging in Hoist.

[Commit Log](https://github.com/xh/hoist-core/compare/v6.4.4...v6.5.0)

## 6.4.4 - 2020-03-05

### 🐞 Bug Fixes

* Fixed issue where attempting to read very large log files would overly stress server processor and
  memory resources. [#115](https://github.com/xh/hoist-core/issues/115)

### ⚙️ Technical

* Add ability to configure WebSocketService resource limits using soft configuration.
* Note intermediate builds 6.4.2/6.4.3 not for use.

[Commit Log](https://github.com/xh/hoist-core/compare/v6.4.1...v6.4.4)

## 6.4.1 - 2020-02-29

### 🐞 Bug Fixes

* Fixed an issue where GORM validation exceptions would trigger MethodNotFoundException

### ⚙️ Technical

* Switch to using [nanoJson](https://github.com/mmastrac/nanojson) for JSON validation, which
  ensures stricter adherence to the JSON spec.

[Commit Log](https://github.com/xh/hoist-core/compare/v6.4.0...v6.4.1)

## 6.4.0 - 2020-01-21

### 🎁 New Features

* Added a new `xhEnableImpersonation` config for enabling or disabling impersonation app-wide. Note
  that this config will be defaulted to false if not yet defined - set to true after upgrade to
  continue supporting impersonation for your application.
* The `xhMonitorConfig` config supports a new property `monitorTimeoutSecs` to control the max
  runtime for any individual monitor check.
* Any `appBuild` tag is now included in the output of `xh/version`, allowing for client-side version
  checking to take the particular build into account when running on a SNAPSHOT.

### ⚙️ Technical

* All exceptions are now rendered as JSON. HTML exception rendering is no longer supported.
* Exceptions in GORM validation will now be treated as routine and will not be logged.
  ([#95](https://github.com/xh/hoist-core/issues/95))
* GORM validation exceptions are now handled by `BaseController` rather than `RestController`, so
  all endpoints will be handled consistently. ([#68](https://github.com/xh/hoist-core/issues/68))

[Commit Log](https://github.com/xh/hoist-core/compare/v6.3.1...v6.4.0)

## 6.3.1 - 2019-11-12

### 🐞 Bug Fixes

* JSON preferences accept any valid `JSONElement` for their value, not just a `JSONObject`.
* Default `TrackLog.severity` to `INFO` vs. non-standard `OK`.
* Bootstrapped `xhEmailSupport` config now properly `clientVisible`.

[Commit Log](https://github.com/xh/hoist-core/compare/v6.3.0...v6.3.1)

## 6.3.0 - 2019-09-04

### 🎁 New Features

* Grid exports to Excel now support setting an export format on a per-cell basis. Requires an
  updated Hoist React build for client-side support, but is backwards compatible with existing API.

### ⚙️ Technical

* `JSONClient` can be constructed without providing a configured `ClosableHttpClient`. A default
  client will be created and used.
* When pointed to a directory, `InstanceConfigUtils` will first check to see if it contains a file
  named `[appCode].yml` and, if so, will load configs from that single file and return. Otherwise,
  individual files within that directory will be loaded as key/value pairs, as they were previously.
  This allows a single `-Dio.xh.hoist.instanceConfigFile` value to be baked into a container build
  and resolve to either single-file or directory-mode configs based on the deployment environment.

[Commit Log](https://github.com/xh/hoist-core/compare/v6.2.0...v6.3.0)

## 6.2.0 - 2019-08-13

### 🎁 New Features

* The `Timer` class has been enhanced to support intervals as low as 500ms. Previously, `Timer` had
  a minimum interval of 2 seconds.

[Commit Log](https://github.com/xh/hoist-core/compare/v6.1.0...v6.2.0)

## 6.1.0 - 2019-07-31

### 🎁 New Features

* **WebSocket support** has been added in the form of `WebSocketService`. The new service maintains
  and provides send/receive functionality to connected Hoist client apps, each associated with a
  unique channel identifier.
    * ⚠ **Note** this change requires that applications specify a new dependency in their
      `build.gradle` file on `compile "org.springframework:spring-websocket"`. If missing, apps will
      throw an exception on startup related to a failure instantiating `WebSocketService`. Apps
      should
      *not* need to make any changes to their own code / services aside from this new dep.
    * This service and its related endpoints integrate with client-side websocket support and admin
      tools added to Hoist React v26.
    * As per the included class-level documentation, applications must update their
      Application.groovy file to expose an endpoint for connections and wire up
      a `HoistWebSocketHandler` to relay connection events to the new service.

### 🐞 Bug Fixes

* Dedicated Jackson JSON serializer added for Groovy `GString` objects - outputs `toString()` as
  expected vs. obscure/unwanted object representation (#87).

[Commit Log](https://github.com/xh/hoist-core/compare/v6.0.2...v6.1.0)

## 6.0.2 - 2019-07-24

### 🐞 Bug Fixes

* Grid exports will no longer fail if any values fail to parse as per the specified data type.
  Previously a single unexpected value could spoil the export - now they will be passed through
  as-is to the generated worksheet.

[Commit Log](https://github.com/xh/hoist-core/compare/v6.0.1...v6.0.2)

## 6.0.1 - 2019-07-19

### 🐞 Bug Fixes

* Ensure JSON is rendered with `charset=UTF-8` vs. an unexpected ISO fallback we started getting
  once we stopped using the built-in Grails JSON converter in favor of rendering the String output
  from Jackson . Fixes issue with unicode characters getting munged in JSON responses.

[Commit Log](https://github.com/xh/hoist-core/compare/v6.0.0...v6.0.1)

## 6.0.0 - 2019-07-10

### 🎁 New Features

* A `RoutineException` interface has been added. Implement this interface to mark any exception that
  is a part of normal operations and should not necessarily be logged on the server as an error.
* The `DataNotAvailableException` has been added. This class implements `RoutineException` and is
  intended to be thrown when requested data is not currently available due to normal, expected
  business conditions (e.g. the business day has just rolled and new data is not yet ready).
* The [Jackson library](https://github.com/FasterXML/jackson) is now used for JSON Serialization.
  This provides a faster, more standardized approach to rendering JSON. Groovy Traits are also no
  longer used for Hoist's Cached JSON support, improving the ability to use this feature with Java.
* Added `/ping` endpoint for trivial server up / connectivity checks.

### 💥 Breaking Changes

* The `cacheJSON()` method on JSONFormat is no longer available for specifying cached JSON
  serialization. Extend the `JSONFormatCached` class instead.

[Commit Log](https://github.com/xh/hoist-core/compare/v5.5.5...v6.0.0)

## 5.5.5 - 2019-07-06

### ⚙️ Technical

* New default pref `xhShowVersionBar`, remove deco'd pref `xhForceEnvironmentFooter`.

[Commit Log](https://github.com/xh/hoist-core/compare/v5.5.4...v5.5.5)

## 5.5.4 - 2019-06-24

### ⚙️ Technical

* New default config + preference definitions added in Bootstrap to support client-side
  AutoRefreshService.
* Memory/processors available to JVM logged at startup.

[Commit Log](https://github.com/xh/hoist-core/compare/v5.5.3...v5.5.4)

## 5.5.3 - 2019-04-16

### ⚙️ Technical

* Throw new `SessionMismatchException` when client provides a `clientUsername` to /xh endpoints that
  does not match the current session user. (The dedicated exception class is new, not the behavior.)

[Commit Log](https://github.com/xh/hoist-core/compare/v5.5.2...v5.5.3)

## 5.5.2 - 2019-03-06

### ⚙️ Technical

* Admin endpoint to run log archiving routine on demand.

[Commit Log](https://github.com/xh/hoist-core/compare/v5.5.1...v5.5.2)

## 5.5.1 - 2019-01-30

### 🐞 Bug Fixes

* Further work to ensure admin log viewer endpoint is completely wrapped in try/catch to avoid
  throwing repeated stack traces if supplied incorrect parameters.

[Commit Log](https://github.com/xh/hoist-core/compare/v5.5.0...v5.5.1)

## 5.5.0 - 2019-01-24

### ⚙️ Technical

* Monitors will now log all activity to a daily dedicated log of the form `[appName]-monitor.log`.
  This behavior can be controlled with the option `writeToMonitorLog` in the `xhMonitorConfig`
  block.

[Commit Log](https://github.com/xh/hoist-core/compare/v5.4.2...v5.5.0)

## 5.4.2 - 2019-01-14

### ⚙️ Technical

* Activity tracking logs are now written to the database by default, even in local development mode.
  An optional `disableTrackLog` instance config value is now available to prevent them from being
  persisted (in any environment).

### 🐞 Bug Fixes

* Corrected auto-defaulted required config for the log file archive directory path.
* Avoid any attempt to evaluate thresholds for Status Monitor results that do not produce a metric.

[Commit Log](https://github.com/xh/hoist-core/compare/v5.4.1...v5.4.2)

## 5.4.1 - 2018-12-31

### 🐞 Bug Fixes

* Track log entries are now written correctly when an admin starts/stops impersonation.
* InstanceConfigUtils will warn via stdout if a config file is not found or cannot be parsed.

[Commit Log](https://github.com/xh/hoist-core/compare/v5.4.0...v5.4.1)

## 5.4.0 - 2018-12-18

### ⚙️ Technical

* Environment information now includes details on the primary database connection, including the
  JDBC connection string, user, and dbCreate setting. Note this additional info is only returned
  when the requesting user is a Hoist Admin (and is intended for display in the admin JS client).
* Additional `AppEnvironment` enums added for UAT and BCP.

[Commit Log](https://github.com/xh/hoist-core/compare/v5.3.1...v5.4.0)

## v5.3.1 - 2018-12-17

### 📚 Libraries

* Grails `3.3.8 → 3.3.9`
* GORM `6.1.10 → 6.1.11`
* Apache HttpClient `4.5.3 → 4.5.6`

[Commit Log](https://github.com/xh/hoist-core/compare/v5.3.0...v5.3.1)

## v5.3.0 - 2018-11-14

### ⚙️ Technical

* AppConfigs and Preferences now serialize their values / defaultValues with appropriate types in
  their formatForJSON serializations. (Previously values were all serialized as strings.) This
  allows for more direct binding with admin editor form controls of the appropriate type, and
  generally centralizes their serialization in a more consistent way.

[Commit Log](https://github.com/xh/hoist-core/compare/v5.2.0...v5.3.0)

## v5.2.0

### ⚙️ Technical

* Processing of uploaded grid data for Excel export modified to handle even larger export sets. ⚠️
  Note requires client-side toolkit updates (>= v16 for Hoist React).

[Commit Log](https://github.com/xh/hoist-core/compare/v5.1.0...v5.2.0)

## v5.1.0

### 🎁 New Features

* `InstanceConfigUtils` can now read bootstrap configuration values from a directory of files, each
  containing a single config, in addition to the previous support for yaml files. This supports
  reading low-level configuration from Docker/Kubernetes configs and secrets, which are mounted to
  the container filesystem as a directory.

### 🐞 Bug Fixes

* An admin client that happens to be polling for a non-existent log file (e.g. one that has just
  been archived) will no longer spam the logs with stack traces.

[Commit Log](https://github.com/xh/hoist-core/compare/v5.0.4...v5.1.0)

## v5.0.4

### 🐞 Bug Fixes

* Avoids the use of (sometimes) reserved SQL word `level` in the `LogLevel` config object. Remapped
  to `log_level` column.

⚠️ Note that this will require a schema update if Grails is not configured to do so automatically,
and will result in existing overrides having a null level (which is supported and means "no
override").

[Commit Log](https://github.com/xh/hoist-core/compare/release-5.0.3...v5.0.4)

## v5.0.3

### 💥 Breaking Changes

**This release includes several core API changes to how users and their roles (permissions) are
loaded.** (Note that the breaking changes below will typically be handled by updates to a custom
enterprise plugin and not require individual app changes.)

* Applications (or enterprise plugins) must implement a new `RoleService` extending from
  `BaseRoleService` to provide a map of users to their app-specific roles. Roles continue to be
  modelled as simple strings for use both on server and client.
* The `HoistUser` superclass no longer holds / caches its roles directly, but instead calls into the
  new required `RoleService` dynamically when asked.
* Boilerplate around auth whitelists and resources has been better consolidated into the plugin,
  helping to clean up some repeated application-level `AuthenticationService` code.
* Hoist implementation endpoints have moved from `/hoistImpl/ → /xh/` for brevity / clarity.
  Client-side plugins will be updated to use this new path. The implementation APIs used to
  login/logout and confirm auth / roles have changed, but again are handled by Hoist client plugin
  updates and do not require application-level changes.

[Commit Log](https://github.com/xh/hoist-core/compare/release-4.3.0...release-5.0.3)

## v4.3.0

### 🎁 New Features

* Server-side Excel export supports `LONG_TEXT` format with wrapped multi-line cells.

### 🐞 Bug Fixes

* Objects extending `JSONFormat` with `cacheJSON` enabled can be rendered at the top-level of a
  return.

[Commit Log](https://github.com/xh/hoist-core/compare/release-4.2.1...release-4.3.0)

## v4.2.1

* Added support for `activeOnly` argument to `UserAdminController` - required for xh/hoist-react#567

[Commit Log](https://github.com/xh/hoist-core/compare/release-4.2.0...release-4.2.1)

## v4.2.0

### 🎁 New Features

* Added support for PUT, PATCH, DELETE to BaseProxyService.

[Commit Log](https://github.com/xh/hoist-core/compare/release-4.1.0...release-4.2.0)

## v4.1.0

### 📚 Libraries

* Grails `3.3.5 → 3.3.8`

[Commit Log](https://github.com/xh/hoist-core/compare/release-4.0.0...release-4.1.0)

## v4.0.0

### 💥 Breaking Changes

* Relevant `HoistImplController` endpoints now require a `clientUsername` param to ensure the client
  and server are in sync re. the currently active user. This resolves edge-case bugs around
  impersonation and preference, dashboard changes flushing changes on unload to the wrong
  server-side user. (#46)

[Commit Log](https://github.com/xh/hoist-core/compare/release-3.1.2...release-4.0.0)

## v3.1.2

### 🐞 Bug Fixes

* The `xhEmailDefaultDomain` config no longer needs a leading (and confusing) `@` - EmailService
  will prepend this automatically.
    * ⚠️ Note app-level configs with a leading `@` in place will need to be adjusted. (#43)

[Commit Log](https://github.com/xh/hoist-core/compare/release-3.1.1...release-3.1.2)

## v3.1.1

### 🐞 Bug Fixes

+ IdentityService.getUser() should not throw when called outside context of a request -- just return
  null. Important when e.g. looking for a username within service calls that might be triggered by a
  controller-based web request or a timer-based thread. 4130a9add8dd8ba22376ea69cfa3a3d095bdf6b0

[Commit Log](https://github.com/xh/hoist-core/compare/release-3.1.0...release-3.1.1)

## v3.1.0

### 🎁 New Features

* Group field added to Preferences for better organization and consistency with AppConfigs.<br><br>
  ⚠️ **Note** schema update required:

```sql
--MySQL
ALTER TABLE xh_preference
    ADD group_name VARCHAR(255);
UPDATE xh_preference
SET group_name = 'Default'
WHERE group_name IS NULL;
ALTER TABLE xh_preference MODIFY group_name VARCHAR (255) NOT NULL;
```

```sql
--SQL Server
ALTER TABLE xh_preference
    ADD group_name VARCHAR(255);
UPDATE xh_preference
SET group_name = 'Default'
WHERE group_name IS NULL;
ALTER TABLE xh_preference ALTER COLUMN group_name varchar(255) NOT NULL
```

* ClientError tracking gets a `userAlerted` flag to record whether or not the user was shown a
  pop-up dialog (vs. an error being reported quietly in the background).<br><br> ⚠️ **Note** schema
  update required:

```sql
-- SQL Server
ALTER TABLE xh_client_error
    ADD user_alerted bit NOT NULL DEFAULT 0
-- MySQL
ALTER TABLE xh_client_error
    ADD user_alerted bit(1) NOT NULL DEFAULT 0
```

### 🐞 Bug Fixes

* Log archiving fixed for apps with a dash or underscore in their appCode.

## v.3.0.4

### 🐞 Bug Fixes

* Removed plugin grails-x-frame-options-plugin. It will be put into the hoist-sencha project. It is
  only needed in hoist-sencha apps. Hoist-react apps will get this header set by nginx.

## v.3.0.3

### 🎁 New Features

* Added plugin
  [grails-x-frame-options-plugin](https://github.com/mrhaki/grails-x-frame-options-plugin)
* This prevents XSS attacks by setting by default the most strict header setting `X-Frame-Options:
  DENY` on all responses from the grails server. You can relax this strict setting to `SAMEORIGIN`
  (and will probably want to) by adding `plugin.xframeoptions.sameOrigin = true` inside the grails
  clause of your application.groovy file (see piq-react for example).

## v3.0.2

### 📚 Libraries

* Gradle wrapper `4.8`

## v3.0.1

### 🎁 New Features

* Updates of following libraries:

```
grailsVersion=3.3.1 → 3.3.5
grailsAsyncVersion=3.3.1 → 3.3.2
gormVersion=6.1.7.RELEASE → 6.1.9.RELEASE
```

* Note Grails update fixes support for the pathJar which helps fix long class path issues on
  Windows.
* Default theme is now the 'light' theme.

## v3.0.0

### 💥 Breaking Changes

* This release unwinds the multi environment config concept. See #30 for the corresponding issue.
* To take this update, developers need to also migrate to v5.X.X of hoist-react or v2.X.X of
  hoist-sencha and follow these steps in each environment:

#### Step 1

If you are doing this migration in a lower environment (dev, stage, uat) you may want to keep that
environment's configs. For example, if you are migrating the dev env app to this new code, and there
are configs in the dev_value column that you would like to keep in the dev environment, you first
need to manually copy these values from the dev field to the prod field in the dev admin config UI.

#### Step 2

Turn off your grails server and your webpack server (if applicable). Add a new 'value' column with
allow null, allow null in the old 'prod_value' column, then copy prod_value values over to the new
value column:

##### For MySQL DB:

```
ALTER TABLE `xh_config` ADD `value` LONGTEXT;
ALTER TABLE `xh_config` MODIFY `prod_value` LONGTEXT;
```

##### For MS SQL Server DB:

```
ALTER TABLE xh_config
ADD value varchar(max) NULL
ALTER COLUMN prod_value varchar(max)
```

##### For MySQL DB:

```
UPDATE `xh_config` SET `value` = `prod_value`
```

##### For MS SQL Server DB:

```
UPDATE xh_config SET value = prod_value
```

#### Step 3

Update app code in environment to use hoist-core v3.0.0 and hoist-react v5.X.X or hoist-sencha
v2.0.0.

Remove

```
supportedEnvironments = ['Staging', 'Development']
```

from grails-app/conf/application.groovy in your app. (Note that this line might appear twice - once
near the top if an app has customized and once in the "hoistDefaults" section.)

#### Step 4

Set value to not accept NULL and drop old columns:

##### For MySQL DB:

```
ALTER TABLE `xh_config`
  MODIFY `value` LONGTEXT NOT NULL;

ALTER TABLE `xh_config`
  DROP COLUMN `beta_value`, `stage_value`, `dev_value`, `prod_value`;
```

##### For MS SQL Server DB:

```
ALTER TABLE xh_config
  ALTER COLUMN value varchar(max) NOT NULL

ALTER TABLE xh_config
  DROP COLUMN prod_value, dev_value, stage_value, beta_value

```

### 🎁 New Features

* None

### 🐞 Bug Fixes

* None

## v2.0.0

### 💥 Breaking Changes

* This release includes updates around how the key `appCode` and `appName` identifiers are read from
  application builds and what they represent. See #33 for the corresponding issue. This standardizes
  the meaning of these two identifiers on the client and server, and decouples the server-side
  appCode from the Gradle project name.
* To take this update, applications must ensure their `build.gradle` file populates these variables
  within a grails.build.info file created by Grails itself during the build. See e.g.
  [this commit to the Toolbox app](https://github.com/xh/toolbox/commit/073376eefba37ea0ffec073478bb628be447c77b)
  for an example of this change.
* Apps should audit their use of `Utils.appName` on the server-side and update to `Utils.appCode` if
  they need to continue accessing the shortname variant.

### 🎁 New Features

* None

### 🐞 Bug Fixes

* None

## v1.2.0

### 💥 Breaking Changes

* None

### 🎁 New Features

This release adds support for
[InstanceConfigUtils](https://github.com/xh/hoist-core/blob/1fa43564fb77e11a04dd075d969b300f38252579/src/main/groovy/io/xh/hoist/util/InstanceConfigUtils.groovy)
, a utility for loading configuration properties from an external YAML file once on startup and
exposing them to the application as a map.

* These are intended to be minimal, low-level configs that apply to a particular deployed instance
  of the application and therefore are better sourced from a local file/volume vs. source code,
  JavaOpts, or database-driven ConfigService entries.
* Examples include the AppEnvironment as well as common Bootstrap requirements such as database
  credentials.
* See the class-level doc comment for additional details. Use of InstanceUtils is _not_ required to
  take this release.

### 🐞 Bug Fixes

* Fix NPE breaking FeedbackService emailing. 8f07caf677dc0ed3a5ae6c8dd99dc59e2ffd8508
* Make LogLevel adjustments synchronous, so they reflect immediately in Admin console UI.
  dc387e885bea14b0443d5e984ccd74238fa6e7b7

------------------------------------------

Copyright © 2024 Extremely Heavy Industries Inc. - all rights reserved

------------------------------------------

📫☎️🌎 info@xh.io | https://xh.io<|MERGE_RESOLUTION|>--- conflicted
+++ resolved
@@ -2,13 +2,11 @@
 
 ## 21.0-SNAPSHOT - unreleased
 
-<<<<<<< HEAD
 ### 🎁 New Features
 
 * Added support for tracking Correlation ID's in Activity and Client Error logs.
-  Requires `hoist-react >= 62.0`.
-
-=======
+  Requires `hoist-react >= TBD`.
+
 ### ⚙️ Technical
 
 * Remove obsolete, non-functioning GSP support from EmailService.
@@ -198,7 +196,6 @@
 
 * Fixed bug in `DefaultRoleService.doLoadUsersForDirectoryGroups` where LDAP members with `null`
   samAccountNames were not being filtered out, causing `NullPointerExceptions`.
->>>>>>> 65c7f854
 
 ## 18.5.1 - 2024-03-08
 
