--- conflicted
+++ resolved
@@ -1,17 +1,11 @@
 # Changelog
 
-<<<<<<< HEAD
 ## 13.2.1 - 2022-05-26
 
 ### 🐞 Bug Fixes
-* Fix to regression in implementation of `clearCachesConfigs`
-
-=======
-## 14.0.0-SNAPSHOT - unreleased
-
-### 🐞 Bug Fixes
 * Fixed a bug with impersonation not being properly ended, causing the ex-impersonator's session to break upon server restart.
->>>>>>> 679696b2
+* Fixed a bug in implementation of `clearCachesConfigs`
+
 
 ## 13.2.0 - 2022-04-28
 
