# Changelog

## 21.0-SNAPSHOT - unreleased

### 💥 Breaking Changes (upgrade difficulty: 🟢 LOW - latest Hoist React + DB col additions)

<<<<<<< HEAD
* Requires `hoist-react >= 67.0.0` for client-side changes to accommodate updated `track`
  and `submitError` APIs. See below for database column additions to support the same.

* Requires `hoist-react >= 67.0` to use corresponding role delete bug fix.
=======
* Requires `hoist-react >= 67.0.0`.
* Requires minor DB schema additions (see below).
>>>>>>> 86beab10

* Deprecated config `xhAppVersionCheck` in favor of new `xhAppStatusCheck`. `Bootstrap` will
  migrate apps' existing `mode` value to this new config's `updateMode` property. Since status
  checks now include `instanceName`, `interval` should be set to a tighter value than before.
  Default is 10s. Requires `hoist-react >= 67.0`.

* Renamed `/xh/version` endpoint to `/xh/status` to better reflect its purpose.

### 🎁 New Features

* Client error reports include new `correlationId` field.
    * ⚠ NOTE - this requires a new column in the `xh_client_error` table. Review and run the
      following SQL, or an equivalent suitable for the particular database you are using:
      ```sql
      ALTER TABLE `xh_client_error` ADD COLUMN `correlation_id` VARCHAR(100) NULL;
      ```
* Activity tracking logs include new `correlationId` field.
    * ⚠ NOTE - this requires a new column in the `xh_track_log` table. Review and run the following
      SQL, or an equivalent suitable for the particular database you are using:
      ```sql
      ALTER TABLE `xh_track_log` ADD COLUMN `correlation_id` VARCHAR(100) NULL;
      ```
* New `LdapService.authenticate()` API supports a new way to validate a domain user's credentials by
  confirming they can be used to bind to a configured LDAP server.

### 🐞 Bug Fixes

* Fixed bug where a role with a dot in its name could not be deleted.

### ⚙️ Technical

* `LdapService` now binds to configured servers with TLS and supports new `skipTlsCertVerification`
  flag in its config to allow for self-signed or otherwise untrusted certificates.

## 20.4.0 - 2024-07-31

### 🐞 Bug Fixes

* Fixed sporadic serialization errors on status monitor results with an attached exception.
* Added configurable table name to `xhDbConnectionMonitor` status check to support edge case where
  XH tables are in a custom schema.

### ⚙️ Technical

* Support for bulk updating of Role categories.

## 20.3.1 - 2024-07-23

### 🐞 Bug Fixes

* Simplified the `xhDbConnectionMonitor` query to work with more SQL dialects.

## 20.3.0 - 2024-07-16

### ⚙️ Technical

* Improvements to the ability to configure Hibernate 2nd-level caches. See `ClusterConfig` for more
  information.

## 20.2.1 - 2024-07-09

### ⚙️ Technical

* Remove obsolete, non-functioning GSP support from `EmailService`.

### 🐞 Bug Fixes

* Fix to regression with `LdapObject` subclasses not fully populating all keys/properties.

## 20.2.0 - 2024-06-26

### ⚙️ Technical

* Common LDAP attributes `cn`, `displayname`, `mail`, and `name` moved to `LdapObject` class.
* Websockets are now enabled by default. To disable, add `hoist.enableWebSockets = false` to your
  project's `application.groovy` file (note the lowercase "a" to ensure you have the correct one).

## 20.1.0 - 2024-06-21

### 🎁 New Features

* `LdapService.searchOne` and `searchMany` methods have been made public.
* `LdapPerson` class now includes `displayName`, `givenname`, and `sn` fields.

### 🐞 Bug Fixes

* `LdapPerson` class `email` field changed to `mail` to match LDAP attribute.

## 20.0.2 - 2024-06-05

### 🐞 Bug Fixes

* `BaseProxyService` now correctly handles responses without content.
* `BaseProxyService` now properly supports caching the underlying `HttpClient` between requests.
  This defaults to `false` to reflect current behavior, but may be overridden to enable.

### ⚙️ Technical

* Removed obsolete `BaseAuthenticationService.whitelistFileExtensions`

## 20.0.1 - 2024-05-21

### 🐞 Bug Fixes

* Restored routing of status monitor logging to dedicated file.

## 20.0.0 - 2024-05-17

### 🎁 New Features

#### Hoist now fully supports multi-instance, clustered deployments!

Hoist Core v20 provides support for running multi-instance clusters of Hoist application servers.
Cluster management is powered by [Hazelcast](https://hazelcast.com), an open-source library
providing embedded Java support for inter-server communication, co-ordination, and data sharing.

See the new `ClusterService.groovy` service, which provides the clustering implementation and main
API entry point for accessing the cluster.

Many apps will *not* need to implement significant changes to run with multiple instances. Hoist
will setup the cluster, elect a primary instance, provide cluster-aware Hibernate caching and
logging, and ensure cross-server consistency for its own APIs.

However, complex applications -- notably those that maintain significant server-side state or use
their server to interact within external systems -- should take care to ensure the app is safe to
run in multi-instance mode. Distributed data structures (e.g. Hazelcast Maps) should be used as
needed, as well as limiting certain actions to the "primary" server.

Please contact XH to review your app's readiness for multi-instance operation!

#### Other new features

* New support for reporting service statistics for troubleshooting/monitoring. Implement
  `BaseService.getAdminStats()` to provide diagnostic metadata about the state of your service.
  Output (in JSON format) can be easily viewed in the Hoist Admin Console.
* New `DefaultMonitorDefinitionService` provides default implementations of several new status
  monitors to track core app health metrics. Extend this new superclass in your
  app's `MonitorDefinitionService` to enable support for these new monitors.
* Includes new support for dynamic configuration of client-side authentication libraries. See new
  method `Authentication.getClientConfig()`.

### 💥 Breaking Changes (upgrade difficulty: 🟠 MEDIUM / 🟢 LOW for apps with minimal custom server-side functionality)

* Requires `hoist-react >= 64.0` for essential Admin Console upgrades.
* Requires updated `gradle.properties` to specify `hazelcast.version=5.3.x`. Check hoist-core or
  Toolbox at time of upgrade to confirm exact recommended version.
* Requires column additions to three `xh_` tables with the following SQL or equivalent:
    ```sql
        ALTER TABLE `xh_client_error` ADD COLUMN `instance` VARCHAR(50) NULL;
        ALTER TABLE `xh_track_log` ADD COLUMN `instance` VARCHAR(50) NULL;
        ALTER TABLE `xh_monitor` ADD COLUMN `primary_only` BIT NOT NULL DEFAULT 0;
    ```

  On MSSQL, the last column can be added with:
    ```sql
        ALTER TABLE xh_monitor ADD COLUMN primary_only BIT DEFAULT 0 NOT NULL;
    ```
* Apps can configure their HZ cluster by defining a `ClusterConfig` class:
    * This should extend `io.xh.hoist.ClusterConfig` and be within your primary application
      package (`xhAppPackage` in `gradle.properties` - e.g. `io.xh.toolbox.ClusterConfig`).
    * We recommend placing it under `/grails-app/init/` - see Toolbox for an example.
    * Note XH clients with enterprise ("mycompany-hoist") plugins may have their own superclass
      which should be extended instead to provide appropriate defaults for their environment. Note
      that an app-level class is *required* in this case to pick up those defaults, although it will
      commonly not require any additional app-level overrides.
* Apps that intend to run with more than one server *must* enable sticky sessions when routing
  clients to servers. This is critical for the correct operation of authentication and websocket
  communications. Check with XH or your networking team to ensure this is correctly configured.
* Server-side events raised by Hoist are now implemented as cluster-wide Hazelcast messages rather
  than single-server Grails events. Any app code that listens to these events
  via `BaseService.subscribe` must update to `BaseService.subscribeToTopic`. Check for:
    * `xhClientErrorReceived`
    * `xhConfigChanged`
    * `xhFeedbackReceived`
    * `xhMonitorStatusReport`
* The `exceptionRenderer` singleton has been simplified and renamed as `xhExceptionHandler`. This
  change was needed to better support cross-cluster exception handling. This object is used by
  Hoist internally for catching uncaught exceptions and this change is not expected to impact
  most applications.
* `Utils.dataSource` now returns a reference to the actual `javax.sql.DataSource.DataSource`.
  Use `Utils.dataSourceConfig` to access the previous return of this method (DS config, as a map).
* Apps must replace the `buildProperties.doLast` block at the bottom of their `build.gradle` with:
  ```groovy
  tasks.war.doFirst {
     File infoFile = layout.buildDirectory.file('resources/main/META-INF/grails.build.info').get().asFile
     Properties properties = new Properties()
     infoFile.withInputStream {properties.load(it)}
     properties.putAll(hoistMetaData)
     infoFile.withOutputStream {properties.store(it, null)}
  }
  ```

### 🐞 Bug Fixes

* Calls to URLs with the correct controller but a non-existent action were incorrectly returning
  raw `500` errors. They now return a properly JSON-formatted `404` error, as expected.

### ⚙️ Technical

* All `Throwable`s are now serialized to JSON using Hoist's standard customization of Jackson.

### 📚 Libraries

Please ensure you review and update your `gradle.properties` and `gradle-wrapper.properties` files.

In `gradle.properties` (partial contents of this file, with updated libraries only):

```properties
groovyVersion=3.0.21
grailsVersion=6.2.0
grailsGradlePluginVersion=6.2.0
gormVersion=8.1.0
grailsHibernatePluginVersion=8.1.0
hazelcast.version=5.3.7
```

In `/gradle/wrapper/gradle-wrapper.properties` (note your app might have an internal artifact repo
in place of services.gradle.org - leave that as-is, updating the version only to 7.6.4):

```properties
distributionUrl=https\://services.gradle.org/distributions/gradle-7.6.4-bin.zip
```

## 19.0.0 - 2024-04-04

### 💥 Breaking Changes (upgrade difficulty: 🟢 LOW - latest Hoist React + DB col additions)

* Requires `hoist-react >= 63.0` for client-side changes to accommodate updated `track`
  and `submitError` APIs. See below for database column additions to support the same.
* Implementations of `DefaultRoleService.doLoadUsersForDirectoryGroups` will need to handle a new
  `strictMode` flag provided as a second argument.

### 🎁 New Features

* Client error reports include a new `impersonating` field for additional troubleshooting context.
    * ⚠ NOTE - this requires a new column in the `xh_client_error` table. Review and run the
      following SQL, or an equivalent suitable for the particular database you are using:
      ```sql
      ALTER TABLE `xh_client_error` ADD COLUMN `impersonating` VARCHAR(50) NULL;
      ```
* Activity tracking logs include new `appVersion`, `appEnvironment` and `url` fields.
    * ⚠ NOTE - this requires new columns in the `xh_track_log` table. Review and run the following
      SQL, or an equivalent suitable for the particular database you are using:
      ```sql
      ALTER TABLE `xh_track_log` ADD COLUMN `app_version` VARCHAR(100) NULL;
      ALTER TABLE `xh_track_log` ADD COLUMN `app_environment` VARCHAR(100) NULL;
      ALTER TABLE `xh_track_log` ADD COLUMN `url` VARCHAR(500) NULL;
      ```

### ⚙️ Technical

* `DefaultRoleService` has improved error handling for failed directory group lookups.
* `LdapService` bulk lookup methods now provide a `strict` option to throw if a query fails rather
  than quietly returning an empty result.
* New `TrackLogAdminService` and `ClientErrorAdminService` services provide improved APIs for
  querying `TrackLog` and `ClientError` records. Leveraged by updated Hoist Admin Console to post
  selected filters to the server and return more relevant data within configured row limits.

## 18.5.2 - 2024-04-03

### 🐞 Bug Fixes

* Fixed bug in `DefaultRoleService.doLoadUsersForDirectoryGroups` where LDAP members with `null`
  samAccountNames were not being filtered out, causing `NullPointerExceptions`.

## 18.5.1 - 2024-03-08

### ⚙️ Technical

* Quiet log warnings from `LdapNetworkConnection` in `LdapService` by setting
  the `LdapNetworkConnection` log level to `ERROR`.

## 18.5.0 - 2024-03-08

### 💥 Breaking Changes (upgrade difficulty: 🟢 TRIVIAL)

* Method `DefaultRoleService.ensureUserHasRoles` has been renamed to `assignRole`.
  The new name more clearly describes that the code will actually grant an additional
  role to the user.

### 🐞 Bug Fixes

* Fixed `LdapService` bug where querying multiple servers with same host yielded incomplete results.

## 18.4.0 - 2024-02-13

### 🎁 New Features

* `InstanceConfigUtils` - used to read low-level configuration values such as database credentials -
  will now search for an environment variable with a matching name and return that value if it
  exists.
    * This can either override or entirely replace the use of a yaml file or Kubernetes secrets to
      specify this kind of configuration.
    * To help namespace app-specific environment variables while also maintaining the conventions of
      instance configs having `camelCase` identifiers and environment variables
      having `UPPER_SNAKE_CASE` identifiers, `InstanceConfigUtils` will convert and
      prepend `APP_[APP_CODE]_` to the requested key when looking for an environment variable. For
      example, in our Toolbox demo app `InstanceConfigUtils.getInstanceConfig('dbUrl')` will check
      if an environment variable named `APP_TOOLBOX_DB_URL` exists, and return its value if so.
* `ConfigService` methods now return override values from an instance config, if one exists with
  the same name as an app config.
    * Allows an instance-specific value specified via a yaml file or environment variable to
      override the config value saved to the app's database, including configs used by Hoist itself.
    * Update to `hoist-react >= 60.2` for an Admin Console upgrade that checks for and clearly
      indicates any overridden values in the Config editor tab.
* `EnvAdminController` now obfuscates environment variables ending with `password` and similarly
  sensitive strings.

## 18.3.2 - 2024-02-01

### 🐞 Bug Fixes

* Fixed bug in `LdapService.lookupUser` where queries were not being formed correctly.

## 18.3.1 - 2024-01-30

### 🐞 Bug Fixes

* Fixed bug in `DefaultRoleService` where not all effective roles were being returned for a user.

## 18.3.0 - 2024-01-29

### 🎁 New Features

* `DefaultRoleService` now includes support for out-of-the-box LDAP groups.

### ⚙️ Technical

* Refactor `DefaultRoleService` for more efficient and straightforward role/user resolution
* Normalize role member usernames to lowercase and generally tighten up case-insensitive handling.

## 18.2.1 - 2024-01-25

### 🐞 Bug Fixes

* Fixed `DefaultRoleService` unintended case-sensitive handling of usernames.

## 18.2.0 - 2024-01-24

### 🎁 New Features

* Added new `LdapService` to provide out-of-the-box support for querying LDAP groups and users via
  the [Apache Directory](https://directory.apache.org/) library.
* Ådded `ConfigService.hasConfig()` method to check if a config exists.

## 18.1.0 - 2024-01-18

### 🎁 New Features

* Improved handling of requests during application initialization. HTTP requests received
  during App startup will now yield clean "App Initializing" Exceptions. This is an improvement over
  the current behavior where attempting to service requests prematurely can cause arbitrary and
  misleading exceptions.

* Misc. Improvements to `DefaultRoleService` API and documentation.

## 18.0.1 - 2024-01-16

### 🐞 Bug Fixes

* Fixed an issue preventing the creation of new roles.

## 18.0.0 - 2024-01-12

### 🎁 New Features

* New support for Role Management.
    * Hoist now supports an out-of-the-box, database-driven system for maintaining a hierarchical
      set of roles and associating them with individual users.
    * New system supports app and plug-in specific integrations to AD and other enterprise systems.
    * Hoist-react `v60` is now required and will provide an administrative UI to visualize and
      manage the new role system.
    * See `DefaultRoleService` for more information.

### ⚙️ Technical

* Add `xh/echoHeaders` utility endpoint. Useful for verifying headers (e.g. `jespa_connection_id`)
  that are installed by or must pass through multiple ingresses/load balancers.
* Remove HTML tag escaping when parsing alert banner create/update request JSON.

### 💥 Breaking Changes

* Applications will typically need to adjust their implementation of `BaseRoleService`. Most
  applications are expected to adopt the new provided `DefaultRoleService`, and may be required to
  migrate existing code/data to the new API. Applications that wish to continue to use a completely
  custom `BaseRoleService` will need to implement one additional method: `getUsersForRole`.

## 17.4.0 - 2023-11-09

### ⚙️ Technical

* Improvement to `BaseProxyService` to better handle exceptions during streaming.
* Optimization to `WebSocketService` to remove an extra layer of async task wrapping when pushing to
  a single channel.

### 🐞 Bug Fixes

* Workaround for GORM issue with unconstrained findAll() and list() breaking eager fetching.
  See https://github.com/grails/gorm-hibernate5/issues/750.

## 17.3.0 - 2023-09-18

### ⚙️ Technical

* New `ConfigService.setValue()` API supports programmatic updates to existing app configs.

## 17.2.0 - 2023-08-17

### 🎁 New Features

* Lightweight monitoring collection of JDBC connection pool statistics, including counters for
  active vs idle connections. Viewable in Hoist Admin Console for apps on `hoist-react >= 59.0`.

## 17.1.0 - 2023-08-08

### ⚙️ Technical

* Additional improvements to support hot-reloading.

## 17.0.0 - 2023-07-27

This release upgrades Hoist to the latest 6.0.0 version of Grails and upgrades related libraries.
It should be fully compatible with Java 11 and Java 17.

### 🎁 New Features

* This version of Hoist restores the ability to do development-time reloading via the java hotswap
  agent. [See the readme](https://github.com/xh/hoist-core/blob/develop/README.md#hot-reloading) for
  more information.

### ⚙️ Technical

* The implementation of the `LogSupport` trait has been simplified, such that it no longer requires
  an @SLF4J annotation, or `log` property to be provided. Undocumented and problematic methods
  `logXXXInBase` were removed.

### 📚 Libraries

* grails `5.3.2 → 6.0.0`
* gorm `7.3.2` → `8.0.0`
* groovy `3.0.9` → `3.0.11`

## 16.4.4 - 2023-08-03

### 🐞 Bug Fixes

* Replace bullet points with hyphens in default `xhAppVersionCheck` config.

## 16.4.3 - 2023-08-02

### 🐞 Bug Fixes

* Remove one remaining smart quote to make default notes in default config safer for all DBs.

## 16.4.2 - 2023-07-31

### 🐞 Bug Fixes

* Make default notes in default config safer for all DBs by removing smart quotes.

## 16.4.1 - 2023-07-13

### 🐞 Bug Fixes

* Make impersonation service more robust for applications with dynamic/lazy user generation.
* Additional validation of parameters to '/userAdmin/users' endpoint.

## 16.4.0 - 2023-07-07

### 🎁 New Features

* Added new `logData` option to `TrackService.track()` - allows applications to request that
  key/value pairs provided within the `data` block of a track statement be logged along with the
  standard output. Client-side support for this feature on a per-call basis added
  in `hoist-react >= 57.1`, can also be defaulted within the `xhActivityTrackingConfig` app config.
* Deprecated config `xhAppVersionCheckEnabled` in favor of object based `xhAppVersionCheck`. Apps
  will migrate the existing value to this new config's `mode` flag. This supports the new
  `forceRefresh` mode introduced in hoist-react v58.

## 16.3.0 - 2023-06-20

### 🎁 New Features

* Added support for saving alert banner presets (requires `hoist-react >= 57.0.0` to use this new
  functionality, but backwards compatible with earlier hoist-react releases).
* Defined new `HOIST_IMPERSONATOR` role to control access to Hoist's user-impersonation feature.
    * This new role is inherited by `HOIST_ADMIN` (the role previously required) by default,
      although applications can override `BaseUserService.getRolesForUser()` to customize.
    * Applications that have already overridden this method will need to re-implement this role
      inheritance, or assign the new role to appropriate users directly.
* Exposed new `BaseUserService.impersonationTargetsForUser()` template method to allow apps to
  customize the list of users that an admin can impersonate.
* Added support for OWASP-encoding user submitted strings to `BaseController` via a
  new `safeEncode()` method and a new `safeEncode` option to `parseRequestJSON()`
  and `parseRequestJSONArray()`.
    * Apps are encouraged to run any user-provided inputs through this method to prevent XSS
      attacks.

## 16.2.0 - 2023-05-26

### 🎁 New Features

* Added new `BaseController` methods `parseRequestJSON()` and `parseRequestJSONArray()`.
    * These methods are the recommended way to parse JSON from a request body - they will use
      Hoist's optimized, Jackson-based `JSONParser`.
* Created new `xhExpectedServerTimeZone` app config, now read at startup to validate that the server
  is running in a particular, application-configured time zone.
    * Default value of `*` will skip validation but log a warning that no zone is configured.
    * If a zone is configured, Hoist will throw a fatal exception if it does not match the zone
      reported by Java.
    * Most applications should ensure that this config and the runtime JVM are set to the same time
      zone as their primary database.
* Added `h2Config` method to `RuntimeConfig` class to give apps the option of starting up with an H2
  in-memory DB. This is intended for projects in their earliest, "just checked out, first run"
  stage, when a developer wants to get started before having set up an external database.
* Updated `AlertBannerService` to append the environment name when creating/updating the `JsonBlob`
  used to persist banner state in a non-production environment. This better supports apps where
  e.g. `Beta` and `Production` environments share a database, but should display distinct banners.
* Added support for the `caseSensitive` flag in log filtering endpoint.

### 🐞 Bug Fixes

* Fixed a regression preventing the culling of snapshots in the memory monitoring service.

## 16.1.0 - 2023-04-14

* Enhance MemoryMonitoringService.
    * Produce and use more appropriate usage metric (used/max)
    * Produce GC statistics
    * Support for taking a heap dump

## 16.0.1 - 2023-03-29

### 🐞 Bug Fixes

* Fixed a regression with 404 errors being incorrectly handled and not serialized as JSON.

## 16.0.0 - 2023-03-24

### 🎁 New Features

* `EmailService.sendEmail()` now supports the `attachments` argument, for attaching one or more
  files to the email.
* A new `xhActivityTrackingConfig` soft-configuration entry will be automatically created to control
  the behavior of built-in Activity Tracking (via `TrackService`).
    * Most notably, the size of any `data` objects included with track log entries will be
      constrained by this config, primarily to constrain memory usage when querying and serializing
      large numbers of log entries for the Admin Console.
    * Any track requests with data objects exceeding this length will be persisted, but without the
      requested data.

### 💥 Breaking Changes

* Removed support for "local" preferences - any existing prefs previously marked as local will now
  work like all others, with their values persisted on the server.
    * Apps upgrading to this Core release should simultaneously upgrade to Hoist React v56, which
      will automatically post any existing local preference *values* to the server.
    * Alternatively, update client-side code to use browser local storage for persisting user state
      that should remain tightly bound to a particular computer.
    * Update the schema to set `xh_preference` table's `local` column to allow nulls. If this is
      not done, a Hibernate error (`local` column cannot be null) will be thrown when an admin
      tries to add a new preference to the app.
        ```sql
        alter table xh_preference alter column local bit null
        ```
    * Once they are sure no rollback is needed, apps can safely delete the `xh_preference` table's
      `local` column.
      ```sql
      alter table xh_preference drop column local
      ```

* Grails has been updated to `5.3.2`. While this change did not itself introduce any breaking
  changes, applications should update their Grails version within `gradle.properties` to match.

### 🐞 Bug Fixes

* Client Error timestamps will now correctly reflect the exact time the error was received on the
  server rather than the time the error was bulk processed by the server.

### 📚 Libraries

* grails `5.2.1 → 5.3.2`

## 15.0.0 - 2022-12-5

### 🎁 New Features

Version 15 includes changes to support more flexible logging of structured data:

* The bulk of Hoist conventions around log formatting have been moved from `LogSupport` to a new
  log converter -- `LogSupportConverter`. This allows applications to more easily and fully
  customize their log formats by specifying custom converters.
* `LogSupport` should still be the main entry point for most application logging. This class
  provides the support for enhanced meta data-handling as well as some important APIs -
  e.g. `withDebug()` and `withInfo()`.
* Applications are now encouraged to provide `LogSupport` methods with data in `Map` form. Provided
  converters will serialize these maps as appropriate for target logs.
* Hoist's `LogSupportConverter` is intended for easy reading by humans, allows specifying
  keys that should disappear in the final output with an `_` prefix. This is useful for keys that
  are obvious, e.g. `[_status: 'completed', rows: 100]` logs as `'completed' | rows=100`.
* Alternatively, applications may now specify custom converters that preserve all keys and are
  more appropriate for automatic processing (e.g. splunk). An example of such a converter is
  `CustomLogSupportConverter` which can be found in
  the [Toolbox project](https://github.com/xh/toolbox).
* By default, Hoist now also logs the time in millis when a log message occurred.

## 14.4.2 - 2022-11-14

### ⚙️ Technical

* Improved the signatures of `LogSupport` methods `withInfo` (and similar) to pass through the
  return type of their closure argument.

## 14.4.1 - 2022-10-24

### 🐞 Bug Fixes

* Allow database connection info to viewed by users with role: `HOIST_ADMIN_READER` and higher.

## 14.4.0 - 2022-10-19

### 🎁 New Features

* The Hoist Admin Console is now accessible in a read-only capacity to users assigned the
  new `HOIST_ADMIN_READER` role.
* The pre-existing `HOIST_ADMIN` role inherits this new role, and is still required to take any
  actions that modify data.
* Requires `hoist-react >= 53.0` for client-side support of this new readonly role.

## 14.3.1 - 2022-10-10

### ⚙️ Technical

* Status monitor now prepends its generated message to any more specific message provided by
  app-level status check code when the result is ERROR, FAIL, or WARN. Previously any app-specific
  messages were overridden entirely.

### 🐞 Bug Fixes

* Correct type specified for `notFoundValue` arg in `ConfigService.getLong()` and `getDouble()`
  method signatures.

## 14.3.0 - 2022-09-23

* Excel exports now support per-cell data types and long values for `int` types.

## 14.2.1 - 2022-09-06

### 🐞 Bug Fixes

* Fix to minor regression in client error emails.

## 14.2.0 - 2022-08-19

* Activity tracking enhancements. Tracking can now be done without the context of a web request and
  an explicit specification of a username is allowed.

## 14.1.2 - 2022-08-05

### ⚙️ Technical

* Relaxed character limit on subject length for emails sent via `emailService` from `70` to `255`

## 14.1.1 - 2022-08-03

### ⚙️ Technical

* Revert groovy version to `3.0.9` to support java/groovy compilation.

### 📚 Libraries

* groovy `3.0.11 → 3.0.9`

## 14.1.0 - 2022-07-29

⚠ Note - applications should add `logback.version=1.2.7` as a new line to their `gradle.properties`
file to fix logback on a version that remains compatible with Hoist's Groovy-based configuration.

### ⚙️ Technical

* `PrefService.getClientConfig()` has been optimized to reduce the number of database calls.
  Previously one select was issued per non-local preference when the second-level query cache was
  cold for a given user. Now only a single select is required.
* `DateTimeUtils` app/server timezone conversion utils default to current day/date if called without
  arguments.
* Standard JSON serialization/deserialization of newer Java date classes added with registration of
  the JSR310 module.
* `LogSupport` methods `withInfo`, `withDebug`, and  `withTrace` will now output a pre-work "
  Starting" message whenever logging is at level 'debug' or above. Previously level 'trace' was
  required.
* Additional logging added to `MemoryMonitoringService`.

### 📚 Libraries

* grails `5.1.1 → 5.2.1`
* groovy `3.0.9 → 3.0.11`
* gorm `7.1.2 → 7.3.2`
* hibernate `5.6.3 → 5.6.10`
* org.grails.plugins:hibernate `7.2.0 → 7.3.0`
* httpclient `5.1.2` → `5.1.3`

[Commit Log](https://github.com/xh/hoist-core/compare/v14.0.0..v14.1.0)

## 14.0.0 - 2022-07-12

### 🎁 New Features

* New method on `BaseController` `runAsync` provides support for asynchronous controllers

### 🐞 Bug Fixes

* Fixed exporting to Excel file erroneously coercing certain strings (like "1e10") into numbers.

### 💥 Breaking Changes

* Requires `hoist-react >= 50.0`. Exporting to Excel defaults to using column FieldType.

[Commit Log](https://github.com/xh/hoist-core/compare/v13.2.2..v14.0.0)

## 13.2.2 - 2022-06-14

### 🐞 Bug Fixes

* Fixed a bug with JSON Blob diffing.

[Commit Log](https://github.com/xh/hoist-core/compare/v13.2.1...v13.2.2)

## 13.2.1 - 2022-05-27

### 🐞 Bug Fixes

* Fixed a bug with impersonation not ending cleanly, causing the ex-impersonator's session to break
  upon server restart.
* Fixed a bug in implementation of `clearCachesConfigs`

[Commit Log](https://github.com/xh/hoist-core/compare/v13.2.0...v13.2.1)

## 13.2.0 - 2022-04-28

### 🎁 New Features

* Admin log file listing includes size and last modified date, visible with optional upgrade
  to `hoist-react >= 48.0`.

[Commit Log](https://github.com/xh/hoist-core/compare/v13.1.0...v13.2.0)

## 13.1.0 - 2022-02-03

### ⚙️ Technical

* Support for reporting configuration state of Web Sockets
* New property `Utils.appPackage` for DRY configuration.

### 🐞 Bug Fixes

* Fix to regressions in Excel exports and logging due to changes in Groovy `list()` API.

[Commit Log](https://github.com/xh/hoist-core/compare/v13.0.6...v13.1.0)

## 13.0.6 - 2022-01-13

### ⚙️ Technical

* `LocalDate`s are now serialized in the more fully ISO standard "YYYY-MM-DD" format, rather than
  "YYYYMMDD". Note that this is consistent with similar changes to `LocalDate` serialization in
  Hoist React v46.
* Although this format will be accepted client-side by `hoist-react >= 45.0`, apps that are parsing
  these strings directly on the client may need to be updated accordingly.

### 🐞 Bug Fixes

* Fix to Regressions in JsonBlobService/AlertBannerService

[Commit Log](https://github.com/xh/hoist-core/compare/v13.0.5...v13.0.6)

## 13.0.5 - 2022-01-11

This version includes a major upgrade of several underlying libraries, especially grails (5.1),
spring (5.3), spring-boot (2.6), groovy (3.0), and gradle (7.3). With this version, Hoist can now be
run on Java versions 11 - 17. We have also cleaned up and enhanced some core APIs around Exception
Handling, JSON parsing and configuration.

Please see
the [Grails5 Toolbox update commit](https://github.com/xh/toolbox/commit/2e75cb44f5c600384334406724bb63e3abc98dcc)
for the application-level changes to core configuration files and dependencies.

### 💥 Breaking Changes

* The trait `AsyncSupport` with its single method `asyncTask` has been removed. Use the equivalent
  method `task` from `grails.async.Promises` instead.
* The method `subscribeWithSession` on `BaseService` has been removed. Use `subscribe` instead.
* Application Tomcat Dockerfiles must be updated to use a new `xh-tomcat` base image on JDK 11/17.
* Groovy Language:  `list` methods changed:
    * `push()` now prepends an item to the start of the List. To append to the end, use `add()`.
    * `pop()` now removes the first item from the List. To remove the last item, use `removeLast()`.

### ⚙️ Technical

* This release upgrades the major version of grails from 3.3.9 to 5.1. This major release includes
  the following upgrades of related libraries:
    * spring boot `1.x → 2.6`
    * groovy `2.4 → 3.0`
    * gradle `4.10 → 7.3`
    * gorm `6.1 → 7.1`
    * hibernate `5.1 → 5.6`
    * org.grails.plugins:mail `2.0 → 3.0`
    * apache poi  `3.1` → `4.1`
* Default application configuration is now better bundled within hoist-core. See new
  classes `ApplicationConfig`, `LogbackConfig`, and `RuntimeConfig`. Please consult the grails docs
  as well as the Toolbox update linked above for more information on required changes to config and
  dependency files.
* Options for hot reloading have changed, as `spring-loaded` is now longer supported for java
  versions > jdk 8. As such, options for hot reloading of individual classes are more limited, and
  may require additional tools such as JRebel. See the grails upgrade guide for more info.
* Applications will be required to add the `@Transactional` or `@ReadOnly` annotations to service
  and controller methods that update data or read data from Hibernate/GORM.
* HttpClient has been upgraded from `4.5 → 5.1`. Package names have changed, and applications using
  this API (e.g. with `JSONClient`) will need to update their imports statements to reflect the new
  locations @ `org.apache.hc.client5.http` and `org.apache.hc.core5.http`. See Toolbox for examples.
* WebSocket Support has been simplified. To enable WebSockets, simply set the application config
  `hoist.enableWebSockets = true` in `application.groovy`. This can replace the custom annotation /
  enhancement of the Application class used in earlier versions of Hoist.
* Hoist JSON Validation now uses the same Jackson configuration used by `JSONParser`.
* The optional `withHibernate` argument to `Timer` is obsolete and no longer needed.

[Commit Log](https://github.com/xh/hoist-core/compare/v11.0.3...v13.0.5)

## 11.0.3 - 2021-12-10

### 🐞 Bug Fixes

* Fix to Regression in v11 preventing proper display of stacktraces in log.

* [Commit Log](https://github.com/xh/hoist-core/compare/v11.0.2...v13.0.5)

## 11.0.2 - 2021-12-06

### ⚙️ Technical

* Minor tweak to allow nested lists and arrays in `LogSupport` statements. Improved documentation.

[Commit Log](https://github.com/xh/hoist-core/compare/v11.0.1...v11.0.2)

## 11.0.1 - 2021-12-03

### 🎁 New Features

* Enhancement to `LogSupport` to help standardize logging across all Service and Controllers. New
  methods `logInfo`, `logDebug`, `logTrace`, `logWarn`, and `logError` now provide consistent
  formatting of log messages plus log-level aware output of any throwables passed to these methods.
  See LogSupport for more info.

### 💥 Breaking Changes

* The methods `LogSupport.logErrorCompact` and `LogSupport.logDebugCompact` have been removed. Use
  `logError` and `logDebug` instead, passing your `Throwable` as the last argument to these methods.

### 🐞 Bug Fixes

* The `lastUpdatedBy` column found in various Admin grid now tracks the authenticated user's
  username, indicating if an update was made while impersonating a user.
* Fix to bug causing 'Edge' browser to be incorrectly identified.

[Commit Log](https://github.com/xh/hoist-core/compare/v10.1.0...v11.0.1)

## 10.1.0 - 2021-11-03

### 🎁 New Features

* New Admin endpoint to output environment variables and JVM system properties.
    * Take (optional) update to `hoist-react >= 44.1.0` for corresponding Hoist Admin Console UI.

[Commit Log](https://github.com/xh/hoist-core/compare/v10.0.0...v10.1.0)

## 10.0.0 - 2021-10-26

⚠ NOTE - apps *must* update to `hoist-react >= 44.0.0` when taking this hoist-core update.

### 🎁 New Features

* Log Levels now include information on when the custom config was last updated and by whom. Note
  required database modifications in Breaking Changes below.
* Client Error messages are now saved and sent in bulk on a timer. This allows Hoist to bundle
  multiple error reports into a single alert email and generally improves how a potential storm of
  error reports is handled.
* Improved `JsonBlob` editing now supports setting null values for relevant fields.

### 💥 Breaking Changes

* Update required to `hoist-react >= 44.0.0` due to changes in `JsonBlobService` APIs and the
  addition of new, dedicated endpoints for Alert Banner management.
* Public methods on `JsonBlobService` have been updated - input parameters have changed in some
  cases, and they now return `JsonBlob` instances (instead of pre-formatted Maps).
* Two new columns should be added to the `xh_log_level` table in your app's database: a datetime
  column and a nullable varchar(50) column. Review and run the SQL below, or an equivalent suitable
  for your app's database. (Note that both columns are marked as nullable to allow the schema change
  to be applied to a database in advance of the upgraded deployment.)

  ```sql
  ALTER TABLE `xh_log_level` ADD `last_updated` DATETIME NULL;
  ALTER TABLE `xh_log_level` ADD`last_updated_by` VARCHAR(50) NULL;
  ```

### ⚙️ Technical

* Dedicated admin endpoints added for Alert Banner management, backed by a new `AlertBannerService`.

[Commit Log](https://github.com/xh/hoist-core/compare/v9.4.0...v10.0.0)

## 9.4.0 - 2021-10-15

### 🎁 New Features

* Log Viewer now supports downloading log files.

[Commit Log](https://github.com/xh/hoist-core/compare/v9.3.1...v9.4.0)

### ⚙️ Technical

* Applications will no longer default to "development" environment in server deployments. A
  recognized environment must be explicitly provided.

## 9.3.2 - 2021-10-01

* `EmailService` now requires an override or filter config before sending any mails in local
  development mode.
* `ClientErrorEmailService` now relays any client URL captured with the error.

[Commit Log](https://github.com/xh/hoist-core/compare/v9.3.1...v9.3.2)

## 9.3.1 - 2021-08-20

* Bootstrap new `xhSizingMode` core preference.

[Commit Log](https://github.com/xh/hoist-core/compare/v9.3.0...v9.3.1)

## 9.3.0 - 2021-08-11

### 🎁 New Features

* Excel cell styles with grouped colors are now cached for re-use, avoiding previously common file
  error that limits Excel tables to 64,000 total styles.
* Client error reports now include the full URL for additional troubleshooting context.
    * ⚠ NOTE - this requires a new, nullable varchar(500) column be added to the xh_client_error
      table in your app's configuration database. Review and run the following SQL, or an equivalent
      suitable for the particular database you are using:

      ```sql
      ALTER TABLE `xh_client_error` ADD COLUMN `url` VARCHAR(500) NULL;
      ```

[Commit Log](https://github.com/xh/hoist-core/compare/v9.2.3...v9.3.0)

## 9.2.3 - 2021-06-24

### ⚙️ Technical

* Parsing of `AppEnvironment` from a string provided via instance config / JVM opts is now
  case-insensitive.

[Commit Log](https://github.com/xh/hoist-core/compare/v9.2.2...v9.2.3)

## 9.2.2 - 2021-06-07

### ⚙️ Technical

* Replaced obsolete jcenter dependency (see https://blog.gradle.org/jcenter-shutdown).

[Commit Log](https://github.com/xh/hoist-core/compare/v9.2.1...v9.2.2)

## 9.2.1 - 2021-04-14

### 🐞 Bug Fixes

* `GridExportImplService` now handles Excel table exports containing no data rows. Previously, the
  Excel file required repair, during which all table and column header formatting was lost.
* Status Monitors no longer evaluate metric-based thresholds if an app-level check implementation
  has already set marked the result with a `FAIL` or `INACTIVE` status, allowing an app to fail or
  dynamically disable a check regardless of its metric.
* Fix incorrect formatting pattern strings on `DateTimeUtils`.

[Commit Log](https://github.com/xh/hoist-core/compare/v9.2.0...v9.2.1)

## 9.2.0 - 2021-03-25

### 🐞 Bug Fixes

* Restore JSON Serialization of `NaN` and `Infinity` as `null`. This had long been the standard
  Hoist JSON serialization for `Double`s and `Float`s but was regressed in v7.0 with the move to
  Jackson-based JSON serialization.

[Commit Log](https://github.com/xh/hoist-core/compare/v9.1.1...v9.2.0)

## 9.1.1 - 2021-01-27

### ⚙️ Technical

* Improvements to the tracking / logging of admin impersonation sessions.

[Commit Log](https://github.com/xh/hoist-core/compare/v9.1.0...v9.1.1)

## 9.1.0 - 2020-12-22

### 🎁 New Features

* Built-in logging utils `withDebug`, `withInfo`, `compactErrorLog` and `compactDebugLog` will log
  username when called in the context of a user request.
* New method `IdentityService.getUsername()` for efficient access to username when no additional
  details about current user are needed.

### ⚙️ Technical

* Improve consistency of exception descriptions in logs.
* Remove repeated exception descriptions in logs: `withDebug` and `withInfo` will no longer print
  exception details.
* TrackService will now log to a dedicated daily log file.

[Commit Log](https://github.com/xh/hoist-core/compare/v9.0.0...v9.1.0)

## 9.0.0 - 2020-12-17

### 💥 Breaking Changes

* `LogSupport` API enhancements:
    * `logErrorCompact()` and `logDebugCompact()` now only show stacktraces on `TRACE`
    * `withInfo()` and `withDebug()` now log only once _after_ execution has completed. Raising the
      log level of the relevant class or package to `TRACE` will cause these utils to also log a
      line
      _before_ execution, as they did before. (As always, log levels can be adjusted dynamically at
      runtime via the Admin Console.)
    * The upgrade to these two utils mean that they **completely replace** `withShortInfo()` and
      `withShortDebug()`, which have both been **removed** as part of this change.
    * Additional stacktraces have been removed from default logging.

### ⚙️ Technical

* `RoutineException`s are now returned with HttpStatus `400` to client, rather than `500`

[Commit Log](https://github.com/xh/hoist-core/compare/v8.7.3...v9.0.0)

## 8.7.3 - 2020-12-15

* Default exception logging in `ExceptionRender` will no longer include stacktraces, but will
  instead use `LogSupport.logErrorCompact()`. To see stacktraces for any given logger, set the
  logging level to `DEBUG`.

[Commit Log](https://github.com/xh/hoist-core/compare/v8.7.2...v8.7.3)

## 8.7.2 - 2020-12-15

### 🐞 Bug Fixes

* Fixed bug preventing cleanup of MemoryMonitoringService snapshots.

[Commit Log](https://github.com/xh/hoist-core/compare/v8.7.1...v8.7.2)

## 8.7.1 - 2020-12-11

### ⚙️ Technical

* Minor enhancements to `JsonBlobService` API.

### 📚 Libraries

* org.apache.httpcomponents:httpclient `4.5.6 → 4.5.13`

[Commit Log](https://github.com/xh/hoist-core/compare/v8.7.0...v8.7.1)

## 8.7.0 - 2020-12-01

### 🎁 New Features

* Added new `MemoryMonitoringService` to sample and return simple statistics on heap (memory) usage
  from the JVM runtime. Stores a rolling, in-memory history of snapshots on a configurable interval.

### 🔒 Security

* HTML-encode certain user-provided params to XhController endpoints (e.g. track, clientErrors,
  feedback) to sanitize before storing / emailing.

### ⚙️ Technical

* Removed verbose stacktraces appended to the primary app log by the built-in Grails 'StackTrace'
  logger. This logger has now been set to level *OFF* by default. To re-enable these stacktraces,
  raise the log level of this logger in either logback.groovy or dynamically at runtime in the Hoist
  Admin Console.

[Commit Log](https://github.com/xh/hoist-core/compare/v8.6.1...v8.7.0)

## 8.6.1 - 2020-10-28

* `JsonBlobService` - complete support for metadata with additional `meta` property. Requires an
  additional column on blob table, e.g:

  ```sql
  alter table xh_json_blob add meta varchar(max) go
  ```
* Introduce new `AppEnvironment.TEST` enumeration value.

[Commit Log](https://github.com/xh/hoist-core/compare/v8.6.0...v8.6.1)

## 8.6.0 - 2020-10-25

* `JsonBlobService`: Enhancements to archiving, new columns and new unique key constraint.
    - Apps will need to modify the `xh_json_blob` table with new `archived_date` column and related
      unique constraint. SAMPLE migration SQL below:

      ```sql
      alter table xh_json_blob add archived_date bigint not null go
      alter table xh_json_blob drop column archived go
      alter table xh_json_blob add constraint idx_xh_json_blob_unique_key unique (archived_date, type, owner, name)
      ```

    - Apps should update to `hoist-react >= 36.6.0`.

[Commit Log](https://github.com/xh/hoist-core/compare/v8.5.0...v8.6.0)

## 8.5.0 - 2020-10-07

* `JsonBlobService`: Use more scalable token-based access; support archiving. Requires additional
  columns on blob table, e.g:

  ```sql
  alter table xh_json_blob add token varchar(255) not null go
  alter table xh_json_blob add archived boolean default false go
  ```

  Note that the `archived` column is dropped in subsequent versions, and thus need not be added
  unless you are using 8.5.0 specifically.

[Commit Log](https://github.com/xh/hoist-core/compare/v8.4.0...v8.5.0)

## 8.4.0 - 2020-09-25

* `JsonBlobService`: Security enhancements and finalization of API.
* Server Support for Bulk editing of Configs and Preferences.

[Commit Log](https://github.com/xh/hoist-core/compare/v8.3.0...v8.4.0)

## 8.3.0 - 2020-09-21

⚠ NOTE - apps should update to `hoist-react >= 36.1.0` when taking this hoist-core update. This is
required to support the updates to Admin Activity and Client Error tracking described below.

### 🎁 New Features

* Adds support for storing and retrieving `JsonBlob`s - chunks of arbitrary JSON data used by the
  corresponding `JsonBlobService` introduced in hoist-react v36.1.0.

### 🐞 Bug Fixes

* Improved time zone handling in the Admin Console "Activity Tracking" and "Client Errors" tabs.
    * Users will now see consistent bucketing of activity into an "App Day" that corresponds to the
      LocalDate when the event occurred in the application's timezone.
    * This day will be reported consistently regardless of the time zones of the local browser or
      deployment server.

[Commit Log](https://github.com/xh/hoist-core/compare/v8.2.0...v8.3.0)

## 8.2.0 - 2020-09-04

### 🎁 New Features

* Add new `RoutineRuntimeException`

### 🐞 Bug Fixes

* Pref and Config Differ now record the admin user applying any changes via these tools.
* Fix bug with monitoring when monitor script times out.

### ⚙️ Technical

* Specify default DB indices on a small number of bundled domain classes.

[Commit Log](https://github.com/xh/hoist-core/compare/v8.1.0...v8.2.0)

## 8.1.0 - 2020-07-16

### 🎁 New Features

* Add support for Preference Diffing in the Hoist React Admin console.

[Commit Log](https://github.com/xh/hoist-core/compare/v8.0.1...v8.1.0)

## 8.0.1 - 2020-06-29

### 🐞 Bug Fixes

* Fix minor regression to reporting of hoist-core version.

[Commit Log](https://github.com/xh/hoist-core/compare/v8.0.0...v8.0.1)

## 8.0.0 - 2020-06-29

### ⚖️ Licensing Change

As of this release, Hoist is [now licensed](LICENSE.md) under the popular and permissive
[Apache 2.0 open source license](https://www.apache.org/licenses/LICENSE-2.0). Previously, Hoist was
"source available" via our public GitHub repository but still covered by a proprietary license.

We are making this change to align Hoist's licensing with our ongoing commitment to openness,
transparency and ease-of-use, and to clarify and emphasize the suitability of Hoist for use within a
wide variety of enterprise software projects. For any questions regarding this change, please
[contact us](https://xh.io/).

### 🎁 New Features

* New support for `appTimeZone` and `serverTimeZone` in `EnvironmentService`.
* New support for eliding long strings: `StringUtils.elide()`.
* New support for the enhanced Admin Activity Tracking tab shipping in hoist-react v35.

[Commit Log](https://github.com/xh/hoist-core/compare/v7.0.1...v8.0.0)

## 7.0.1 - 2020-06-04

### ⚙ Technical

* Improvements to formatting of monitoring and error emails.
* Bootstrap `xhEnableMonitoring` config
* Add Grails Quartz plugin (v2.0.13)

### 🐞 Bug Fixes

* Fixed a regression to TrackService, preventing persisting lists in the `data` property.

[Commit Log](https://github.com/xh/hoist-core/compare/v7.0.0...v7.0.1)

## 7.0.0 - 2020-05-08

### 🎁 New Features

* Exception Handling has been improved in the newly enhanced `exceptionRenderer` bean. This bean
  will catch uncaught exceptions from all Controllers and Timers and has been newly configured to
  limit the logging of unnecessary stack traces.

* New exception classes for `HttpException` and `ExternalHttpException` have been added.

* JSON parsing in Hoist has been reworked to simplify and standardize based on the high-performance
  Jackson library. (https://github.com/FasterXML/jackson). Benchmarking shows a speedup in parsing
  times of 10x to 20x over the `grails.converter.JSON` library currently used by Hoist. In
  particular, this change includes:
    * A new `JSONParser` API in the `io.xh.hoist.json` package that provides JSON parsing of text
      and input streams. This API is designed to be symmetrical with the existing `JSONFormatter.`
    * All core hoist classes now rely on the API above. Of special note are `JSONClient`, and
      `RestController`.
    * Cleanups to the APIs for `JSONClient`, `ConfigService`, and `PrefService`. These methods now
      return java object representations using the standard java `Map` and `List` interfaces rather
      than the confusing `JSONObject`, `JSONArray` and `JSONElement` objects.

### 🎁 Breaking Changes

* The `getJSONObject()`, `getJSONArray()`, and `getJSON()` methods on `ConfigService` and
  `PrefService` have been replaced with `getMap()` and `getList()`.
* The `executeAsJSONObject()` and `executeAsJSONArray()` methods on `JSONClient` have been replaced
  with `executeAsMap()` and `executeAsList()`.
* The method `RestController.preprocessSubmit()` now takes a `Map` as its single input, rather than
  a `JSONObject`.

[Commit Log](https://github.com/xh/hoist-core/compare/v6.7.0...v7.0.0)

## 6.7.0 - 2020-04-22

### 💥 Breaking Changes

* `Timer.delay` now expects either a millisecond value, or a boolean. It no longer will take a
  string/closure and `Timer.delayUnits` has been removed. This has been changed to enhance the
  functionality and make it consistent with its client-side counterpart in hoist-react.

[Commit Log](https://github.com/xh/hoist-core/compare/v6.6.0...v6.7.0)

## 6.6.0 - 2020-03-27

### 🎁 New Features

* New `xhEnableLogViewer` config available to fully disable the log viewer built into the Admin
  console. Intended for scenarios where the UI server logs are not material/helpful, or potentially
  for cases where they are too chatty/large to be effectively viewed in the Admin UI.

[Commit Log](https://github.com/xh/hoist-core/compare/v6.5.0...v6.6.0)

## 6.5.0 - 2020-03-16

### 🎁 New Features

* Added support for setting custom logging layouts. Applications can use this to further customize
  built-in Hoist logging, including changing it to use alternative file formats such as JSON.
* Also includes enhanced documentation and an example of how to configure logging in Hoist.

[Commit Log](https://github.com/xh/hoist-core/compare/v6.4.4...v6.5.0)

## 6.4.4 - 2020-03-05

### 🐞 Bug Fixes

* Fixed issue where attempting to read very large log files would overly stress server processor and
  memory resources. [#115](https://github.com/xh/hoist-core/issues/115)

### ⚙️ Technical

* Add ability to configure WebSocketService resource limits using soft configuration.
* Note intermediate builds 6.4.2/6.4.3 not for use.

[Commit Log](https://github.com/xh/hoist-core/compare/v6.4.1...v6.4.4)

## 6.4.1 - 2020-02-29

### 🐞 Bug Fixes

* Fixed an issue where GORM validation exceptions would trigger MethodNotFoundException

### ⚙️ Technical

* Switch to using [nanoJson](https://github.com/mmastrac/nanojson) for JSON validation, which
  ensures stricter adherence to the JSON spec.

[Commit Log](https://github.com/xh/hoist-core/compare/v6.4.0...v6.4.1)

## 6.4.0 - 2020-01-21

### 🎁 New Features

* Added a new `xhEnableImpersonation` config for enabling or disabling impersonation app-wide. Note
  that this config will be defaulted to false if not yet defined - set to true after upgrade to
  continue supporting impersonation for your application.
* The `xhMonitorConfig` config supports a new property `monitorTimeoutSecs` to control the max
  runtime for any individual monitor check.
* Any `appBuild` tag is now included in the output of `xh/version`, allowing for client-side version
  checking to take the particular build into account when running on a SNAPSHOT.

### ⚙️ Technical

* All exceptions are now rendered as JSON. HTML exception rendering is no longer supported.
* Exceptions in GORM validation will now be treated as routine and will not be logged.
  ([#95](https://github.com/xh/hoist-core/issues/95))
* GORM validation exceptions are now handled by `BaseController` rather than `RestController`, so
  all endpoints will be handled consistently. ([#68](https://github.com/xh/hoist-core/issues/68))

[Commit Log](https://github.com/xh/hoist-core/compare/v6.3.1...v6.4.0)

## 6.3.1 - 2019-11-12

### 🐞 Bug Fixes

* JSON preferences accept any valid `JSONElement` for their value, not just a `JSONObject`.
* Default `TrackLog.severity` to `INFO` vs. non-standard `OK`.
* Bootstrapped `xhEmailSupport` config now properly `clientVisible`.

[Commit Log](https://github.com/xh/hoist-core/compare/v6.3.0...v6.3.1)

## 6.3.0 - 2019-09-04

### 🎁 New Features

* Grid exports to Excel now support setting an export format on a per-cell basis. Requires an
  updated Hoist React build for client-side support, but is backwards compatible with existing API.

### ⚙️ Technical

* `JSONClient` can be constructed without providing a configured `ClosableHttpClient`. A default
  client will be created and used.
* When pointed to a directory, `InstanceConfigUtils` will first check to see if it contains a file
  named `[appCode].yml` and, if so, will load configs from that single file and return. Otherwise,
  individual files within that directory will be loaded as key/value pairs, as they were previously.
  This allows a single `-Dio.xh.hoist.instanceConfigFile` value to be baked into a container build
  and resolve to either single-file or directory-mode configs based on the deployment environment.

[Commit Log](https://github.com/xh/hoist-core/compare/v6.2.0...v6.3.0)

## 6.2.0 - 2019-08-13

### 🎁 New Features

* The `Timer` class has been enhanced to support intervals as low as 500ms. Previously, `Timer` had
  a minimum interval of 2 seconds.

[Commit Log](https://github.com/xh/hoist-core/compare/v6.1.0...v6.2.0)

## 6.1.0 - 2019-07-31

### 🎁 New Features

* **WebSocket support** has been added in the form of `WebSocketService`. The new service maintains
  and provides send/receive functionality to connected Hoist client apps, each associated with a
  unique channel identifier.
    * ⚠ **Note** this change requires that applications specify a new dependency in their
      `build.gradle` file on `compile "org.springframework:spring-websocket"`. If missing, apps will
      throw an exception on startup related to a failure instantiating `WebSocketService`. Apps
      should
      *not* need to make any changes to their own code / services aside from this new dep.
    * This service and its related endpoints integrate with client-side websocket support and admin
      tools added to Hoist React v26.
    * As per the included class-level documentation, applications must update their
      Application.groovy file to expose an endpoint for connections and wire up
      a `HoistWebSocketHandler` to relay connection events to the new service.

### 🐞 Bug Fixes

* Dedicated Jackson JSON serializer added for Groovy `GString` objects - outputs `toString()` as
  expected vs. obscure/unwanted object representation (#87).

[Commit Log](https://github.com/xh/hoist-core/compare/v6.0.2...v6.1.0)

## 6.0.2 - 2019-07-24

### 🐞 Bug Fixes

* Grid exports will no longer fail if any values fail to parse as per the specified data type.
  Previously a single unexpected value could spoil the export - now they will be passed through
  as-is to the generated worksheet.

[Commit Log](https://github.com/xh/hoist-core/compare/v6.0.1...v6.0.2)

## 6.0.1 - 2019-07-19

### 🐞 Bug Fixes

* Ensure JSON is rendered with `charset=UTF-8` vs. an unexpected ISO fallback we started getting
  once we stopped using the built-in Grails JSON converter in favor of rendering the String output
  from Jackson . Fixes issue with unicode characters getting munged in JSON responses.

[Commit Log](https://github.com/xh/hoist-core/compare/v6.0.0...v6.0.1)

## 6.0.0 - 2019-07-10

### 🎁 New Features

* A `RoutineException` interface has been added. Implement this interface to mark any exception that
  is a part of normal operations and should not necessarily be logged on the server as an error.
* The `DataNotAvailableException` has been added. This class implements `RoutineException` and is
  intended to be thrown when requested data is not currently available due to normal, expected
  business conditions (e.g. the business day has just rolled and new data is not yet ready).
* The [Jackson library](https://github.com/FasterXML/jackson) is now used for JSON Serialization.
  This provides a faster, more standardized approach to rendering JSON. Groovy Traits are also no
  longer used for Hoist's Cached JSON support, improving the ability to use this feature with Java.
* Added `/ping` endpoint for trivial server up / connectivity checks.

### 💥 Breaking Changes

* The `cacheJSON()` method on JSONFormat is no longer available for specifying cached JSON
  serialization. Extend the `JSONFormatCached` class instead.

[Commit Log](https://github.com/xh/hoist-core/compare/v5.5.5...v6.0.0)

## 5.5.5 - 2019-07-06

### ⚙️ Technical

* New default pref `xhShowVersionBar`, remove deco'd pref `xhForceEnvironmentFooter`.

[Commit Log](https://github.com/xh/hoist-core/compare/v5.5.4...v5.5.5)

## 5.5.4 - 2019-06-24

### ⚙️ Technical

* New default config + preference definitions added in Bootstrap to support client-side
  AutoRefreshService.
* Memory/processors available to JVM logged at startup.

[Commit Log](https://github.com/xh/hoist-core/compare/v5.5.3...v5.5.4)

## 5.5.3 - 2019-04-16

### ⚙️ Technical

* Throw new `SessionMismatchException` when client provides a `clientUsername` to /xh endpoints that
  does not match the current session user. (The dedicated exception class is new, not the behavior.)

[Commit Log](https://github.com/xh/hoist-core/compare/v5.5.2...v5.5.3)

## 5.5.2 - 2019-03-06

### ⚙️ Technical

* Admin endpoint to run log archiving routine on demand.

[Commit Log](https://github.com/xh/hoist-core/compare/v5.5.1...v5.5.2)

## 5.5.1 - 2019-01-30

### 🐞 Bug Fixes

* Further work to ensure admin log viewer endpoint is completely wrapped in try/catch to avoid
  throwing repeated stack traces if supplied incorrect parameters.

[Commit Log](https://github.com/xh/hoist-core/compare/v5.5.0...v5.5.1)

## 5.5.0 - 2019-01-24

### ⚙️ Technical

* Monitors will now log all activity to a daily dedicated log of the form `[appName]-monitor.log`.
  This behavior can be controlled with the option `writeToMonitorLog` in the `xhMonitorConfig`
  block.

[Commit Log](https://github.com/xh/hoist-core/compare/v5.4.2...v5.5.0)

## 5.4.2 - 2019-01-14

### ⚙️ Technical

* Activity tracking logs are now written to the database by default, even in local development mode.
  An optional `disableTrackLog` instance config value is now available to prevent them from being
  persisted (in any environment).

### 🐞 Bug Fixes

* Corrected auto-defaulted required config for the log file archive directory path.
* Avoid any attempt to evaluate thresholds for Status Monitor results that do not produce a metric.

[Commit Log](https://github.com/xh/hoist-core/compare/v5.4.1...v5.4.2)

## 5.4.1 - 2018-12-31

### 🐞 Bug Fixes

* Track log entries are now written correctly when an admin starts/stops impersonation.
* InstanceConfigUtils will warn via stdout if a config file is not found or cannot be parsed.

[Commit Log](https://github.com/xh/hoist-core/compare/v5.4.0...v5.4.1)

## 5.4.0 - 2018-12-18

### ⚙️ Technical

* Environment information now includes details on the primary database connection, including the
  JDBC connection string, user, and dbCreate setting. Note this additional info is only returned
  when the requesting user is a Hoist Admin (and is intended for display in the admin JS client).
* Additional `AppEnvironment` enums added for UAT and BCP.

[Commit Log](https://github.com/xh/hoist-core/compare/v5.3.1...v5.4.0)

## v5.3.1 - 2018-12-17

### 📚 Libraries

* Grails `3.3.8 → 3.3.9`
* GORM `6.1.10 → 6.1.11`
* Apache HttpClient `4.5.3 → 4.5.6`

[Commit Log](https://github.com/xh/hoist-core/compare/v5.3.0...v5.3.1)

## v5.3.0 - 2018-11-14

### ⚙️ Technical

* AppConfigs and Preferences now serialize their values / defaultValues with appropriate types in
  their formatForJSON serializations. (Previously values were all serialized as strings.) This
  allows for more direct binding with admin editor form controls of the appropriate type, and
  generally centralizes their serialization in a more consistent way.

[Commit Log](https://github.com/xh/hoist-core/compare/v5.2.0...v5.3.0)

## v5.2.0

### ⚙️ Technical

* Processing of uploaded grid data for Excel export modified to handle even larger export sets. ⚠️
  Note requires client-side toolkit updates (>= v16 for Hoist React).

[Commit Log](https://github.com/xh/hoist-core/compare/v5.1.0...v5.2.0)

## v5.1.0

### 🎁 New Features

* `InstanceConfigUtils` can now read bootstrap configuration values from a directory of files, each
  containing a single config, in addition to the previous support for yaml files. This supports
  reading low-level configuration from Docker/Kubernetes configs and secrets, which are mounted to
  the container filesystem as a directory.

### 🐞 Bug Fixes

* An admin client that happens to be polling for a non-existent log file (e.g. one that has just
  been archived) will no longer spam the logs with stack traces.

[Commit Log](https://github.com/xh/hoist-core/compare/v5.0.4...v5.1.0)

## v5.0.4

### 🐞 Bug Fixes

* Avoids the use of (sometimes) reserved SQL word `level` in the `LogLevel` config object. Remapped
  to `log_level` column.

⚠️ Note that this will require a schema update if Grails is not configured to do so automatically,
and will result in existing overrides having a null level (which is supported and means "no
override").

[Commit Log](https://github.com/xh/hoist-core/compare/release-5.0.3...v5.0.4)

## v5.0.3

### 💥 Breaking Changes

**This release includes several core API changes to how users and their roles (permissions) are
loaded.** (Note that the breaking changes below will typically be handled by updates to a custom
enterprise plugin and not require individual app changes.)

* Applications (or enterprise plugins) must implement a new `RoleService` extending from
  `BaseRoleService` to provide a map of users to their app-specific roles. Roles continue to be
  modelled as simple strings for use both on server and client.
* The `HoistUser` superclass no longer holds / caches its roles directly, but instead calls into the
  new required `RoleService` dynamically when asked.
* Boilerplate around auth whitelists and resources has been better consolidated into the plugin,
  helping to clean up some repeated application-level `AuthenticationService` code.
* Hoist implementation endpoints have moved from `/hoistImpl/ → /xh/` for brevity / clarity.
  Client-side plugins will be updated to use this new path. The implementation APIs used to
  login/logout and confirm auth / roles have changed, but again are handled by Hoist client plugin
  updates and do not require application-level changes.

[Commit Log](https://github.com/xh/hoist-core/compare/release-4.3.0...release-5.0.3)

## v4.3.0

### 🎁 New Features

* Server-side Excel export supports `LONG_TEXT` format with wrapped multi-line cells.

### 🐞 Bug Fixes

* Objects extending `JSONFormat` with `cacheJSON` enabled can be rendered at the top-level of a
  return.

[Commit Log](https://github.com/xh/hoist-core/compare/release-4.2.1...release-4.3.0)

## v4.2.1

* Added support for `activeOnly` argument to `UserAdminController` - required for xh/hoist-react#567

[Commit Log](https://github.com/xh/hoist-core/compare/release-4.2.0...release-4.2.1)

## v4.2.0

### 🎁 New Features

* Added support for PUT, PATCH, DELETE to BaseProxyService.

[Commit Log](https://github.com/xh/hoist-core/compare/release-4.1.0...release-4.2.0)

## v4.1.0

### 📚 Libraries

* Grails `3.3.5 → 3.3.8`

[Commit Log](https://github.com/xh/hoist-core/compare/release-4.0.0...release-4.1.0)

## v4.0.0

### 💥 Breaking Changes

* Relevant `HoistImplController` endpoints now require a `clientUsername` param to ensure the client
  and server are in sync re. the currently active user. This resolves edge-case bugs around
  impersonation and preference, dashboard changes flushing changes on unload to the wrong
  server-side user. (#46)

[Commit Log](https://github.com/xh/hoist-core/compare/release-3.1.2...release-4.0.0)

## v3.1.2

### 🐞 Bug Fixes

* The `xhEmailDefaultDomain` config no longer needs a leading (and confusing) `@` - EmailService
  will prepend this automatically.
    * ⚠️ Note app-level configs with a leading `@` in place will need to be adjusted. (#43)

[Commit Log](https://github.com/xh/hoist-core/compare/release-3.1.1...release-3.1.2)

## v3.1.1

### 🐞 Bug Fixes

+ IdentityService.getUser() should not throw when called outside context of a request -- just return
  null. Important when e.g. looking for a username within service calls that might be triggered by a
  controller-based web request or a timer-based thread. 4130a9add8dd8ba22376ea69cfa3a3d095bdf6b0

[Commit Log](https://github.com/xh/hoist-core/compare/release-3.1.0...release-3.1.1)

## v3.1.0

### 🎁 New Features

* Group field added to Preferences for better organization and consistency with AppConfigs.<br><br>
  ⚠️ **Note** schema update required:

```sql
--MySQL
ALTER TABLE xh_preference
    ADD group_name VARCHAR(255);
UPDATE xh_preference
SET group_name = 'Default'
WHERE group_name IS NULL;
ALTER TABLE xh_preference MODIFY group_name VARCHAR (255) NOT NULL;
```

```sql
--SQL Server
ALTER TABLE xh_preference
    ADD group_name VARCHAR(255);
UPDATE xh_preference
SET group_name = 'Default'
WHERE group_name IS NULL;
ALTER TABLE xh_preference ALTER COLUMN group_name varchar(255) NOT NULL
```

* ClientError tracking gets a `userAlerted` flag to record whether or not the user was shown a
  pop-up dialog (vs. an error being reported quietly in the background).<br><br> ⚠️ **Note** schema
  update required:

```sql
-- SQL Server
ALTER TABLE xh_client_error
    ADD user_alerted bit NOT NULL DEFAULT 0
-- MySQL
ALTER TABLE xh_client_error
    ADD user_alerted bit(1) NOT NULL DEFAULT 0
```

### 🐞 Bug Fixes

* Log archiving fixed for apps with a dash or underscore in their appCode.

## v.3.0.4

### 🐞 Bug Fixes

* Removed plugin grails-x-frame-options-plugin. It will be put into the hoist-sencha project. It is
  only needed in hoist-sencha apps. Hoist-react apps will get this header set by nginx.

## v.3.0.3

### 🎁 New Features

* Added plugin
  [grails-x-frame-options-plugin](https://github.com/mrhaki/grails-x-frame-options-plugin)
* This prevents XSS attacks by setting by default the most strict header setting `X-Frame-Options:
  DENY` on all responses from the grails server. You can relax this strict setting to `SAMEORIGIN`
  (and will probably want to) by adding `plugin.xframeoptions.sameOrigin = true` inside the grails
  clause of your application.groovy file (see piq-react for example).

## v3.0.2

### 📚 Libraries

* Gradle wrapper `4.8`

## v3.0.1

### 🎁 New Features

* Updates of following libraries:

```
grailsVersion=3.3.1 → 3.3.5
grailsAsyncVersion=3.3.1 → 3.3.2
gormVersion=6.1.7.RELEASE → 6.1.9.RELEASE
```

* Note Grails update fixes support for the pathJar which helps fix long class path issues on
  Windows.
* Default theme is now the 'light' theme.

## v3.0.0

### 💥 Breaking Changes

* This release unwinds the multi environment config concept. See #30 for the corresponding issue.
* To take this update, developers need to also migrate to v5.X.X of hoist-react or v2.X.X of
  hoist-sencha and follow these steps in each environment:

#### Step 1

If you are doing this migration in a lower environment (dev, stage, uat) you may want to keep that
environment's configs. For example, if you are migrating the dev env app to this new code, and there
are configs in the dev_value column that you would like to keep in the dev environment, you first
need to manually copy these values from the dev field to the prod field in the dev admin config UI.

#### Step 2

Turn off your grails server and your webpack server (if applicable). Add a new 'value' column with
allow null, allow null in the old 'prod_value' column, then copy prod_value values over to the new
value column:

##### For MySQL DB:

```
ALTER TABLE `xh_config` ADD `value` LONGTEXT;
ALTER TABLE `xh_config` MODIFY `prod_value` LONGTEXT;
```

##### For MS SQL Server DB:

```
ALTER TABLE xh_config
ADD value varchar(max) NULL
ALTER COLUMN prod_value varchar(max)
```

##### For MySQL DB:

```
UPDATE `xh_config` SET `value` = `prod_value`
```

##### For MS SQL Server DB:

```
UPDATE xh_config SET value = prod_value
```

#### Step 3

Update app code in environment to use hoist-core v3.0.0 and hoist-react v5.X.X or hoist-sencha
v2.0.0.

Remove

```
supportedEnvironments = ['Staging', 'Development']
```

from grails-app/conf/application.groovy in your app. (Note that this line might appear twice - once
near the top if an app has customized and once in the "hoistDefaults" section.)

#### Step 4

Set value to not accept NULL and drop old columns:

##### For MySQL DB:

```
ALTER TABLE `xh_config`
  MODIFY `value` LONGTEXT NOT NULL;

ALTER TABLE `xh_config`
  DROP COLUMN `beta_value`, `stage_value`, `dev_value`, `prod_value`;
```

##### For MS SQL Server DB:

```
ALTER TABLE xh_config
  ALTER COLUMN value varchar(max) NOT NULL

ALTER TABLE xh_config
  DROP COLUMN prod_value, dev_value, stage_value, beta_value

```

### 🎁 New Features

* None

### 🐞 Bug Fixes

* None

## v2.0.0

### 💥 Breaking Changes

* This release includes updates around how the key `appCode` and `appName` identifiers are read from
  application builds and what they represent. See #33 for the corresponding issue. This standardizes
  the meaning of these two identifiers on the client and server, and decouples the server-side
  appCode from the Gradle project name.
* To take this update, applications must ensure their `build.gradle` file populates these variables
  within a grails.build.info file created by Grails itself during the build. See e.g.
  [this commit to the Toolbox app](https://github.com/xh/toolbox/commit/073376eefba37ea0ffec073478bb628be447c77b)
  for an example of this change.
* Apps should audit their use of `Utils.appName` on the server-side and update to `Utils.appCode` if
  they need to continue accessing the shortname variant.

### 🎁 New Features

* None

### 🐞 Bug Fixes

* None

## v1.2.0

### 💥 Breaking Changes

* None

### 🎁 New Features

This release adds support for
[InstanceConfigUtils](https://github.com/xh/hoist-core/blob/1fa43564fb77e11a04dd075d969b300f38252579/src/main/groovy/io/xh/hoist/util/InstanceConfigUtils.groovy)
, a utility for loading configuration properties from an external YAML file once on startup and
exposing them to the application as a map.

* These are intended to be minimal, low-level configs that apply to a particular deployed instance
  of the application and therefore are better sourced from a local file/volume vs. source code,
  JavaOpts, or database-driven ConfigService entries.
* Examples include the AppEnvironment as well as common Bootstrap requirements such as database
  credentials.
* See the class-level doc comment for additional details. Use of InstanceUtils is _not_ required to
  take this release.

### 🐞 Bug Fixes

* Fix NPE breaking FeedbackService emailing. 8f07caf677dc0ed3a5ae6c8dd99dc59e2ffd8508
* Make LogLevel adjustments synchronous, so they reflect immediately in Admin console UI.
  dc387e885bea14b0443d5e984ccd74238fa6e7b7

------------------------------------------

Copyright © 2024 Extremely Heavy Industries Inc. - all rights reserved

------------------------------------------

📫☎️🌎 info@xh.io | https://xh.io<|MERGE_RESOLUTION|>--- conflicted
+++ resolved
@@ -4,22 +4,12 @@
 
 ### 💥 Breaking Changes (upgrade difficulty: 🟢 LOW - latest Hoist React + DB col additions)
 
-<<<<<<< HEAD
-* Requires `hoist-react >= 67.0.0` for client-side changes to accommodate updated `track`
-  and `submitError` APIs. See below for database column additions to support the same.
-
-* Requires `hoist-react >= 67.0` to use corresponding role delete bug fix.
-=======
 * Requires `hoist-react >= 67.0.0`.
 * Requires minor DB schema additions (see below).
->>>>>>> 86beab10
-
 * Deprecated config `xhAppVersionCheck` in favor of new `xhAppStatusCheck`. `Bootstrap` will
   migrate apps' existing `mode` value to this new config's `updateMode` property. Since status
   checks now include `instanceName`, `interval` should be set to a tighter value than before.
-  Default is 10s. Requires `hoist-react >= 67.0`.
-
-* Renamed `/xh/version` endpoint to `/xh/status` to better reflect its purpose.
+  Default is 10s.
 
 ### 🎁 New Features
 
