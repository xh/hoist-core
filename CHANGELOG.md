# Changelog

## 34.0-SNAPSHOT - unreleased

<<<<<<< HEAD
### 💥 Breaking Changes (upgrade difficulty: 🟢 Medium - upgrade to Grails/Gradle/Spring.New logging config)
=======
## 33.1.0 - 2025-10-24

### 🎁 New Features

* `EmailService.sendEmail` now supports `bcc` and `markImportant` properties.
*  New `CollectionUtils` with java utilities for efficient collection creation.
>>>>>>> 66510d21

### ⚙️ Technical
Hoist Core v34 is a major framework upgrade version, with underlying upgrades to Grails 7.0,
Spring Boot 3.5, Spring 6.2, Groovy 4.0, Gradle 8.14, Tomcat 10.1, and Java 21.   With this
release grails is officially part of the Apache Foundation.  The main required changes to
applications are the following:

  * Change to logging config to accommodate the latest version of Logback, and its removal of the groovy DSL.
    In order to allow hoist apps to continue to seamlessly provide configuration via groovy, we have replicated
    the functionality of the logback DSL in methods on LogConfig.groovy.  Any custom logback.groovy scripts
    should be moved to an override of `LogbackConfig` class. See `LogbackConfig.` for more details.
    Misc. updates and simplification to `build.gradle` and `gradle.properties` to adapt to Gradle 8.
    See toolbox for an example of these changes.
  * Changes of various core imports from `javax` to `jakarta`.
  * Java 17 and Java 21 are both now supported JDKs.

See the grails documentation at  https://docs.grails.org/7.0.0/guide/upgrading.html#upgrading60x
for more information.

### 🐞 Bug Fixes
* Restore display of Timers in Service AdminStats.


## 33.0.0 - 2025-09-26

### 💥 Breaking Changes (upgrade difficulty: 🟢 LOW - exception handling syntax )

### ⚙️ Technical

* Improvements to app lifecycle, including support of cleaner shutdown.  New property
  `ClusterService.instanceState` and enhancements to `ClusterService.shutdownInstance`.
* Improvement to exception handling to avoid throwing secondary exceptions during system
  shutdown.

## 32.0.0 - 2025-08-28

### 💥 Breaking Changes (upgrade difficulty: 🟢 LOW - removed methods unlikely to be used, requires hoist-react v76)

### 🎁 New Features

* Allow improved editing of Views visibility by hoist-react v76.
* Enhance JsonBlobService to allow creating blobs with specific `owner`
* Improved support for parsing browsers and devices by consulting the standard `Sec-Ch-UA` and
  `Sec-Ch-UA-Platform` HTTP headers as well as `User-Agent`.
* Removed an obsolete workaround for detecting iOS Homescreen apps.
* Added support for clearing basic view state via `restoreDefaultsAsync` in `hoist-react >= 76`.
* Improved performance of loading accessible `JsonBlob` objects for a user, including the common
  use case of loading available `ViewManager` views.

### 🐞 Bug Fixes

* Fixed issue with JsonBlobService when running with Sybase Database

## 31.1.0 - 2025-08-07

### ⚙️ Technical

* Improved `ViewManager` to remove deleted/archived views from user-specific lists of pinned views.
* Added support for recognizing the secure `Island` browser.

## 31.0.3 - 2025-06-27

### ⚙️ Technical

* Improved the performance of `Cache` lookups.

## 31.0.2 - 2025-06-09

### 🐞 Bug Fixes

* Fixed issue blocking email notifications of client errors.

## 31.0.1 - 2025-05-19

### 🐞 Bug Fixes

* Fixed issue blocking role membership updates when using the Hoist-provided `DefaultRoleService`.

## 31.0.0 - 2025-05-16

### 💥 Breaking Changes (upgrade difficulty: 🟢 LOW - requires Hoist React 73.x + possible event handling adjustment)

* Requires (and required by) `hoist-react >= 73` to support consolidation of client errors and
  feedback into activity tracking.
* Removed `xhFeedbackReceived` and `xhClientErrorReceived` events. Advanced usages that listen for
  either event should subscribe to `xhTrackReceived` instead and filter messages based on the
  `TrackLog.category` property.

### 🎁 New Features

* Consolidated client error reports and user feedback into the upgraded Activity Tracking module,
  enabling more integrated and powerful reporting on this data.

### ⚙️ Technical

* The `xh_feedback` and `xh_client_error` tables are obsolete and may be removed from
  the application database. Please note the content in these tables will no longer be available in
  your app - archive or migrate as appropriate if needed for historical queries.

## 30.0.0 - 2025-05-05

### 💥 Breaking Changes (upgrade difficulty: 🟢 LOW - DB column additions)

* Requires minor DB schema additions to support new `TrackLog` properties (see below).

### 🎁 New Features

* Added `tabId` and `loadId` properties to `TrackLog`. These new identifiers will be provided by
  clients running `hoist-react >= 73.0` and disambiguate tracking activity for users with multiple
  browser tabs and multiple full refreshes/restarts of a client app within the same tab.
    * ⚠ NOTE this requires two new columns in the `xh_track_log` table. Review and run the
      following SQL, modified as needed for the particular database you are using:
      ```sql
      ALTER TABLE `xh_track_log` ADD COLUMN `tab_id` VARCHAR(8) NULL;
      ALTER TABLE `xh_track_log` ADD COLUMN `load_id` VARCHAR(8) NULL;
      ```

### ⚙️ Technical

* Support for new consolidated clients tab in Hoist-react v73.
* Harden `ClusterObjectReport` against issues with serialization.

## 29.2.0 - 2025-04-14

### 🎁 New Features

* Added relay of `appBuild`, `tabId`, and `loadId` from client WebSocket sessions, for viewing
  in the Hoist Admin Console's "Clients > Connections" tab.

## 29.1.0 - 2025-04-08

### 🎁 New Features

* Added a new default status monitor to alert on any reported discrepancies across replicated
  objects within a cluster.
* Defined new `BaseController.renderSuccess()` method for convenient rendering of successful
  responses without content (HTTP 204). This method is intended as a replacement for the deprecated
  pattern of calling `renderJSON(success:true)`.
* Added support for reporting the client app version in the Admin Console > WebSockets tab.

### ⚙️ Technical

* Improved the implementation of `BaseController.renderClusterJSON`: if the underlying service
  method does not return a value, a no content response (Status Code 204) will now be returned to
  the client.
* Improved logging of activity tracking entries to account for client-side debouncing. The dedicated
  logs for these items (e.g. `app-xxxxxx-track.log`) now display the actual event time, rather
  than the time they were recorded on the server.

## 29.0.0 - 2025-03-13

### 💥 Breaking Changes (upgrade difficulty: 🟢 LOW - update to remote execution syntax)

### 🎁 New Features

* Hoist-Core v29 includes a much improved mechanism for running code on specific instances, or
  across all instances in the cluster. Most importantly, the new mechanism now provides the remote
  code with all identity and auth information about the user triggering the action. In addition,
  the syntax has been simplified substantially to avoid the need for creating extra inner classes
  and the need to capture all parameters explicitly.
* See the new methods for `ClusterUtils.runOnInstance`, `ClusterUtils.runOnPrimary` and
  `ClusterUtils.runOnAllInstances` for more information. In most cases, the transition to using this
  method should be mechanical, and a simplification from the use of the previous API.

### 🐞 Bug Fixes

* Fixed broken log file downloads from the Admin Console.

## 28.1.0 - 2025-02-13

### 🎁 New Features

* Added new endpoints to support searching the contents of `JSONBlob` entries, JSON-based user
  preferences, and JSON-based app configs. (A UI for this has been added to the Admin Console in
  `hoist-react >= 72.1`.)
* Added `xhLdapConfig.useMatchingRuleInChain` flag to enable use of `LDAP_MATCHING_RULE_IN_CHAIN`.

### ⚙️ Technical

* ⚠️Updated `LdapService` to no longer use `LDAP_MATCHING_RULE_IN_CHAIN` by default when resolving
  nested group memberships. The service now uses recursive lookups into child groups, which perform
  better under most conditions. A new `xhLdapConfig.useMatchingRuleInChain` config flag can be used
  to revert to the previous behavior.
* Generally improved the handling of system shutdown - in particular, ensure that if an app's
  Hazelcast instance unexpectedly terminates, the entire app shuts down with it.

### 📚 Libraries

* json-patch `added @ 1.13`
* json-path `added @ 2.9`

## 28.0.0 - 2025-01-27

### 💥 Breaking Changes (upgrade difficulty: 🟢 LOW - requires Java 17 and Hoist React 72.x)

* Requires Java 17.
* Requires `hoist-react >= 72`
* Minor/patch updates to Groovy, Grails, and Hazelcast (see versions below).

### 🎁 New Features

* Added support for conditional persisting of activity tracking messages based on `TrackSeverity`.
  By default, all messages continue to have severity `INFO`, which is the default active level.
  Make tracking more or less verbose by adding an entry to the new `levels` property of the
  `xhActivityTrackingConfig` app config. See `TrackService.groovy` for more info.

### 🐞 Bug Fixes

* Fixed unique name validation for `JSONBlob` (and therefore saved View Manager views).

### 📚 Libraries

* Grails + Grails Gradle plugin `6.2.0 → 6.2.3`
* GORM `8.1.0 → 8.1.2`
* Groovy `3.0.21 → 3.0.23`
* Hazelcast `5.3.7 → 5.5.0`

## 27.0.0 - 2025-01-08

### 💥 Breaking Changes (upgrade difficulty: 🟢 LOW - Hoist React update)

* Requires (and required by) `hoist-react >= 71` to support enhanced cluster state monitoring and
  view management features.

### 🎁 New Features

* Added server-side APIs for the new Hoist React `ViewManager` component.
* Improved support for easily comparing state of objects (Hoist and Hazelcast native) across members
  of a cluster. Provided a new `AdminState` interface to support this functionality.

## 26.0.0 - 2024-12-02

### 💥 Breaking Changes (upgrade difficulty: 🟢 TRIVIAL - change to runOnInstance signature.)

* Optimized `BaseController.runOnInstance()` and `runOnPrimary()` to perform JSON serialization
  on the target instance. This allows lighter-weight remote endpoint executions that do not require
  object serialization. Note apps must provide a `ClusterJsonRequest` when calling these methods.

### ⚙️ Technical

* Updated built-in logs to follow a consistent format for their filenames:
  `[appCode]-[instanceName]-[app|track|monitor].log`.

## 25.0.0 - 2024-11-15

### 💥 Breaking Changes (upgrade difficulty: 🟢 LOW)

* Removed support for dynamic configuration of distributed Hazelcast objects. All configuration
  must be in place before an instance is started, per Hazelcast documentation.
    * Removed `ClusterService.configureXXX` methods, replaced by support for specifying a static
      `ClusterService.configureCluster` closure.
    * Not expected to impact any existing applications.

### 🐞 Bug Fixes

* Fixed issue where a `Timer` interval specified as an App Config name failed to update dynamically.

### ⚙️ Technical

* Increased max length of `Role.category` string to 100 chars.
* Requires column modification to `xh_role` table with the following SQL or equivalent:

```mysql
-- MySQL
ALTER TABLE `xh_role`
    CHANGE COLUMN `category` `category` VARCHAR(100) null
```

```sql
-- SQL Server
ALTER TABLE xh_role ALTER COLUMN category VARCHAR(100) null
```

## 24.0.0 - 2024-10-17

### 💥 Breaking Changes (upgrade difficulty: 🟢 LOW - Hoist React update)

* Requires `hoist-react >= 69` to support revised API for Activity Tracking and User Preference
  POSTs from client.

### 🎁 New Features

* Updated Activity Tracking endpoint to support client POSTing multiple track logs in a single
  request, helping to reduce network overhead for chatty apps.
* Improved the handling of track log timestamps - these can now be supplied by the client and are no
  longer bound to insert time of DB record. Latest Hoist React uses *start* of the tracked activity.
* Support for persisting of memory monitoring results
* New built-in monitor `xhClientErrorsMonitor`
* New methods `MonitorResult.getParam` and `MonitorResult.getRequiredParam`

### ⚙️ Technical

* Updated behavior of `withInfo` and `withDebug` log utils to print a "started" message if logging
  enabled at `DEBUG` or `TRACE`, respectively. Allows admins to see start messages for more
  important `withInfo` logs, without necessarily printing both lines for all `withDebug` calls.

## 23.0.0 - 2024-09-27

### 💥 Breaking Changes (upgrade difficulty: 🟢 LOW)

* Improvements to the efficiency of `CachedValue` for sharing of large objects. This included
  moving to its own package `io.xh.hoist.cachedvalue` for clarity.
* New dynamic configuration for all distributed hazelcast objects. See methods
  `ClusterService.configureXXX`. These methods replace the static map `BaseService.clusterConfigs`.

### 🎁 New Features

* Misc. improvements to logging and performance of `Cache` and `Timer`.
* New configuration property `hoist.sensitiveParamTerms` allows customization of environment
  variables to be obscured in the admin client.

## 22.0.0 - 2024-09-18

### 💥 Breaking Changes (upgrade difficulty: 🟢 LOW)

* Updated `Timer`, `Cache`, and `CachedValue` objects to require a `name` property. Names are now
  mandatory to better support new cluster features, logging, and Admin Console tooling.
* Migrated `BaseService` methods `getIMap()`, `getReplicatedMap()` and `getISet()` to
  `createIMap()`, `createReplicatedMap()` and `createISet()`, respectively. Not expected to impact
  most apps, as these APIs are new and only used for distributed, multi-instance data.

### 🎁 New Features

* Added new `BaseService` factories to create `Cache` and `CachedValue` objects. This streamlined
  interface reduces boilerplate and is consistent with `Timer` creation.
* Improved `Timer` to maintain consistent execution timing across primary instance changes.
* Improved `RestController` to support domain objects linked to a non-primary `DataSource`.

### ⚙️ Technical

* Enhanced the `xh/environmentPoll` payload to include any active Alert Banner spec. Clients running
  `hoist-react >= 68` will leverage this to avoid an extra polling request.
* Exposed `/xh/ping` as whitelisted route for basic uptime/reachability checks. Retained legacy
  `/ping` alias, but prefer this new path going forward.
* Improved handling + rendering of exceptions during authentication and authorization requests.
* Updated `ClusterService` to use Hoist's `InstanceNotFoundException`, ensuring that common errors
  thrown due to instance changes are marked as routine and don't spam error reporting.
* Added new `BaseService.resources` property to track and provide access to `Cache` objects and
  `Timer`s by name, replacing `BaseService.timers`.

## 21.0.1 - 2024-09-05

### 🐞 Bug Fixes

* Resolved issue where connected clients would not display the upgrade prompt banner when an app was
  first released with an update to `hoist-core >= 21.0.0`.

### ⚙️ Technical

* Improved serialization efficiency of replicated `Cache` and `CachedValue`.

## 21.0.0 - 2024-09-03

### 💥 Breaking Changes (upgrade difficulty: 🟢 LOW - latest Hoist React + DB column additions)

* Requires `hoist-react >= 67.0.0`.
* Requires minor DB schema additions (see below).
* `ReplicatedValue` has been replaced with the enhanced `CachedValue`. This new object provides
  all the functionality of the old, plus additional features from the `Cache` API such as expiry,
  `getOrCreate()`, event support, and blocking support for non-primary nodes.
* Migrated previous `xhAppVersionCheck` to new `xhEnvPollConfig`, which now governs a single polling
  interval on the client to check for app version and connected instance changes. The previous
  config's `mode` value will be automatically migrated to the new `onVersionChange` key. A shorter
  default interval of 10s will be set in all cases, to ensure timely detection of instance changes.
* The `/xh/environment` endpoint is no longer whitelisted and requires / will trigger
  authentication flow.

### 🎁 New Features

* Client error reports include new `correlationId` field.
    * ⚠ NOTE - this requires a new column in the `xh_client_error` table. Review and run the
      following SQL, or an equivalent suitable for the particular database you are using:
      ```sql
      ALTER TABLE `xh_client_error` ADD COLUMN `correlation_id` VARCHAR(100) NULL;
      ```
* Activity tracking logs include new `correlationId` field.
    * ⚠ NOTE - this requires a new column in the `xh_track_log` table. Review and run the following
      SQL, or an equivalent suitable for the particular database you are using:
      ```sql
      ALTER TABLE `xh_track_log` ADD COLUMN `correlation_id` VARCHAR(100) NULL;
      ```
* `Cache` and the (new) `CachedValue` provide a new common API for (potentially replicated) state
  in services. In particular the following new features are included with common API:
    * Dynamic expiry of values via fluid api
    * New event handling via `addChangeHandler`
    * Improved trace logging of value serialization
    * Offers both replicated and non-replicated modes
* New instance aware methods on `BaseController`: `runOnInstance`, `runOnPrimary` and
  `runOnAllInstances`. These were formerly on `BaseClusterController`, which has been removed.
* New `LdapService.authenticate()` API supports a new way to validate a domain user's credentials by
  confirming they can be used to bind to a configured LDAP server.

### 🐞 Bug Fixes

* Fixed bug where a role with a dot in its name could not be deleted.

### ⚙️ Technical

* `LdapService` now binds to configured servers with TLS and supports new `skipTlsCertVerification`
  flag in its config to allow for self-signed or otherwise untrusted certificates.

## 20.4.0 - 2024-07-31

### 🐞 Bug Fixes

* Fixed sporadic serialization errors on status monitor results with an attached exception.
* Added configurable table name to `xhDbConnectionMonitor` status check to support edge case where
  XH tables are in a custom schema.

### ⚙️ Technical

* Support for bulk updating of Role categories.

## 20.3.1 - 2024-07-23

### 🐞 Bug Fixes

* Simplified the `xhDbConnectionMonitor` query to work with more SQL dialects.

## 20.3.0 - 2024-07-16

### ⚙️ Technical

* Improvements to the ability to configure Hibernate 2nd-level caches. See `ClusterConfig` for more
  information.

## 20.2.1 - 2024-07-09

### ⚙️ Technical

* Remove obsolete, non-functioning GSP support from `EmailService`.

### 🐞 Bug Fixes

* Fix to regression with `LdapObject` subclasses not fully populating all keys/properties.

## 20.2.0 - 2024-06-26

### ⚙️ Technical

* Common LDAP attributes `cn`, `displayname`, `mail`, and `name` moved to `LdapObject` class.
* Websockets are now enabled by default. To disable, add `hoist.enableWebSockets = false` to your
  project's `application.groovy` file (note the lowercase "a" to ensure you have the correct one).

## 20.1.0 - 2024-06-21

### 🎁 New Features

* `LdapService.searchOne` and `searchMany` methods have been made public.
* `LdapPerson` class now includes `displayName`, `givenname`, and `sn` fields.

### 🐞 Bug Fixes

* `LdapPerson` class `email` field changed to `mail` to match LDAP attribute.

## 20.0.2 - 2024-06-05

### 🐞 Bug Fixes

* `BaseProxyService` now correctly handles responses without content.
* `BaseProxyService` now properly supports caching the underlying `HttpClient` between requests.
  This defaults to `false` to reflect current behavior, but may be overridden to enable.

### ⚙️ Technical

* Removed obsolete `BaseAuthenticationService.whitelistFileExtensions`

## 20.0.1 - 2024-05-21

### 🐞 Bug Fixes

* Restored routing of status monitor logging to dedicated file.

## 20.0.0 - 2024-05-17

### 🎁 New Features

#### Hoist now fully supports multi-instance, clustered deployments!

Hoist Core v20 provides support for running multi-instance clusters of Hoist application servers.
Cluster management is powered by [Hazelcast](https://hazelcast.com), an open-source library
providing embedded Java support for inter-server communication, co-ordination, and data sharing.

See the new `ClusterService.groovy` service, which provides the clustering implementation and main
API entry point for accessing the cluster.

Many apps will *not* need to implement significant changes to run with multiple instances. Hoist
will setup the cluster, elect a primary instance, provide cluster-aware Hibernate caching and
logging, and ensure cross-server consistency for its own APIs.

However, complex applications -- notably those that maintain significant server-side state or use
their server to interact within external systems -- should take care to ensure the app is safe to
run in multi-instance mode. Distributed data structures (e.g. Hazelcast Maps) should be used as
needed, as well as limiting certain actions to the "primary" server.

Please contact XH to review your app's readiness for multi-instance operation!

#### Other new features

* New support for reporting service statistics for troubleshooting/monitoring. Implement
  `BaseService.getAdminStats()` to provide diagnostic metadata about the state of your service.
  Output (in JSON format) can be easily viewed in the Hoist Admin Console.
* New `DefaultMonitorDefinitionService` provides default implementations of several new status
  monitors to track core app health metrics. Extend this new superclass in your
  app's `MonitorDefinitionService` to enable support for these new monitors.
* Includes new support for dynamic configuration of client-side authentication libraries. See new
  method `Authentication.getClientConfig()`.

### 💥 Breaking Changes (upgrade difficulty: 🟠 MEDIUM / 🟢 LOW for apps with minimal custom server-side functionality)

* Requires `hoist-react >= 64.0` for essential Admin Console upgrades.
* Requires updated `gradle.properties` to specify `hazelcast.version=5.3.x`. Check hoist-core or
  Toolbox at time of upgrade to confirm exact recommended version.
* Requires column additions to three `xh_` tables with the following SQL or equivalent:
    ```sql
        ALTER TABLE `xh_client_error` ADD COLUMN `instance` VARCHAR(50) NULL;
        ALTER TABLE `xh_track_log` ADD COLUMN `instance` VARCHAR(50) NULL;
        ALTER TABLE `xh_monitor` ADD COLUMN `primary_only` BIT NOT NULL DEFAULT 0;
    ```

  On MSSQL, the last column can be added with:
    ```sql
        ALTER TABLE xh_monitor ADD COLUMN primary_only BIT DEFAULT 0 NOT NULL;
    ```
* Apps can configure their HZ cluster by defining a `ClusterConfig` class:
    * This should extend `io.xh.hoist.ClusterConfig` and be within your primary application
      package (`xhAppPackage` in `gradle.properties` - e.g. `io.xh.toolbox.ClusterConfig`).
    * We recommend placing it under `/grails-app/init/` - see Toolbox for an example.
    * Note XH clients with enterprise ("mycompany-hoist") plugins may have their own superclass
      which should be extended instead to provide appropriate defaults for their environment. Note
      that an app-level class is *required* in this case to pick up those defaults, although it will
      commonly not require any additional app-level overrides.
* Apps that intend to run with more than one server *must* enable sticky sessions when routing
  clients to servers. This is critical for the correct operation of authentication and websocket
  communications. Check with XH or your networking team to ensure this is correctly configured.
* Server-side events raised by Hoist are now implemented as cluster-wide Hazelcast messages rather
  than single-server Grails events. Any app code that listens to these events
  via `BaseService.subscribe` must update to `BaseService.subscribeToTopic`. Check for:
    * `xhConfigChanged`
    * `xhTrackLogReceived`
    * `xhMonitorStatusReport`
* The `exceptionRenderer` singleton has been simplified and renamed as `xhExceptionHandler`. This
  change was needed to better support cross-cluster exception handling. This object is used by
  Hoist internally for catching uncaught exceptions and this change is not expected to impact
  most applications.
* `Utils.dataSource` now returns a reference to the actual `javax.sql.DataSource.DataSource`.
  Use `Utils.dataSourceConfig` to access the previous return of this method (DS config, as a map).
* Apps must replace the `buildProperties.doLast` block at the bottom of their `build.gradle` with:
  ```groovy
  tasks.war.doFirst {
     File infoFile = layout.buildDirectory.file('resources/main/META-INF/grails.build.info').get().asFile
     Properties properties = new Properties()
     infoFile.withInputStream {properties.load(it)}
     properties.putAll(hoistMetaData)
     infoFile.withOutputStream {properties.store(it, null)}
  }
  ```

### 🐞 Bug Fixes

* Calls to URLs with the correct controller but a non-existent action were incorrectly returning
  raw `500` errors. They now return a properly JSON-formatted `404` error, as expected.

### ⚙️ Technical

* All `Throwable`s are now serialized to JSON using Hoist's standard customization of Jackson.

### 📚 Libraries

Please ensure you review and update your `gradle.properties` and `gradle-wrapper.properties` files.

In `gradle.properties` (partial contents of this file, with updated libraries only):

```properties
groovyVersion=3.0.21
grailsVersion=6.2.0
grailsGradlePluginVersion=6.2.0
gormVersion=8.1.0
grailsHibernatePluginVersion=8.1.0
hazelcast.version=5.3.7
```

In `/gradle/wrapper/gradle-wrapper.properties` (note your app might have an internal artifact repo
in place of services.gradle.org - leave that as-is, updating the version only to 7.6.4):

```properties
distributionUrl=https\://services.gradle.org/distributions/gradle-7.6.4-bin.zip
```

## 19.0.0 - 2024-04-04

### 💥 Breaking Changes (upgrade difficulty: 🟢 LOW - latest Hoist React + DB col additions)

* Requires `hoist-react >= 63.0` for client-side changes to accommodate updated `track`
  and `submitError` APIs. See below for database column additions to support the same.
* Implementations of `DefaultRoleService.doLoadUsersForDirectoryGroups` will need to handle a new
  `strictMode` flag provided as a second argument.

### 🎁 New Features

* Client error reports include a new `impersonating` field for additional troubleshooting context.
    * ⚠ NOTE - this requires a new column in the `xh_client_error` table. Review and run the
      following SQL, or an equivalent suitable for the particular database you are using:
      ```sql
      ALTER TABLE `xh_client_error` ADD COLUMN `impersonating` VARCHAR(50) NULL;
      ```
* Activity tracking logs include new `appVersion`, `appEnvironment` and `url` fields.
    * ⚠ NOTE - this requires new columns in the `xh_track_log` table. Review and run the following
      SQL, or an equivalent suitable for the particular database you are using:
      ```sql
      ALTER TABLE `xh_track_log` ADD COLUMN `app_version` VARCHAR(100) NULL;
      ALTER TABLE `xh_track_log` ADD COLUMN `app_environment` VARCHAR(100) NULL;
      ALTER TABLE `xh_track_log` ADD COLUMN `url` VARCHAR(500) NULL;
      ```

### ⚙️ Technical

* `DefaultRoleService` has improved error handling for failed directory group lookups.
* `LdapService` bulk lookup methods now provide a `strict` option to throw if a query fails rather
  than quietly returning an empty result.
* New `TrackLogAdminService` and `ClientErrorAdminService` services provide improved APIs for
  querying `TrackLog` and `ClientError` records. Leveraged by updated Hoist Admin Console to post
  selected filters to the server and return more relevant data within configured row limits.

## 18.5.2 - 2024-04-03

### 🐞 Bug Fixes

* Fixed bug in `DefaultRoleService.doLoadUsersForDirectoryGroups` where LDAP members with `null`
  samAccountNames were not being filtered out, causing `NullPointerExceptions`.

## 18.5.1 - 2024-03-08

### ⚙️ Technical

* Quiet log warnings from `LdapNetworkConnection` in `LdapService` by setting
  the `LdapNetworkConnection` log level to `ERROR`.

## 18.5.0 - 2024-03-08

### 💥 Breaking Changes (upgrade difficulty: 🟢 TRIVIAL)

* Method `DefaultRoleService.ensureUserHasRoles` has been renamed to `assignRole`.
  The new name more clearly describes that the code will actually grant an additional
  role to the user.

### 🐞 Bug Fixes

* Fixed `LdapService` bug where querying multiple servers with same host yielded incomplete results.

## 18.4.0 - 2024-02-13

### 🎁 New Features

* `InstanceConfigUtils` - used to read low-level configuration values such as database credentials -
  will now search for an environment variable with a matching name and return that value if it
  exists.
    * This can either override or entirely replace the use of a yaml file or Kubernetes secrets to
      specify this kind of configuration.
    * To help namespace app-specific environment variables while also maintaining the conventions of
      instance configs having `camelCase` identifiers and environment variables
      having `UPPER_SNAKE_CASE` identifiers, `InstanceConfigUtils` will convert and
      prepend `APP_[APP_CODE]_` to the requested key when looking for an environment variable. For
      example, in our Toolbox demo app `InstanceConfigUtils.getInstanceConfig('dbUrl')` will check
      if an environment variable named `APP_TOOLBOX_DB_URL` exists, and return its value if so.
* `ConfigService` methods now return override values from an instance config, if one exists with
  the same name as an app config.
    * Allows an instance-specific value specified via a yaml file or environment variable to
      override the config value saved to the app's database, including configs used by Hoist itself.
    * Update to `hoist-react >= 60.2` for an Admin Console upgrade that checks for and clearly
      indicates any overridden values in the Config editor tab.
* `EnvAdminController` now obfuscates environment variables ending with `password` and similarly
  sensitive strings.

## 18.3.2 - 2024-02-01

### 🐞 Bug Fixes

* Fixed bug in `LdapService.lookupUser` where queries were not being formed correctly.

## 18.3.1 - 2024-01-30

### 🐞 Bug Fixes

* Fixed bug in `DefaultRoleService` where not all effective roles were being returned for a user.

## 18.3.0 - 2024-01-29

### 🎁 New Features

* `DefaultRoleService` now includes support for out-of-the-box LDAP groups.

### ⚙️ Technical

* Refactor `DefaultRoleService` for more efficient and straightforward role/user resolution
* Normalize role member usernames to lowercase and generally tighten up case-insensitive handling.

## 18.2.1 - 2024-01-25

### 🐞 Bug Fixes

* Fixed `DefaultRoleService` unintended case-sensitive handling of usernames.

## 18.2.0 - 2024-01-24

### 🎁 New Features

* Added new `LdapService` to provide out-of-the-box support for querying LDAP groups and users via
  the [Apache Directory](https://directory.apache.org/) library.
* Ådded `ConfigService.hasConfig()` method to check if a config exists.

## 18.1.0 - 2024-01-18

### 🎁 New Features

* Improved handling of requests during application initialization. HTTP requests received
  during App startup will now yield clean "App Initializing" Exceptions. This is an improvement over
  the current behavior where attempting to service requests prematurely can cause arbitrary and
  misleading exceptions.

* Misc. Improvements to `DefaultRoleService` API and documentation.

## 18.0.1 - 2024-01-16

### 🐞 Bug Fixes

* Fixed an issue preventing the creation of new roles.

## 18.0.0 - 2024-01-12

### 🎁 New Features

* New support for Role Management.
    * Hoist now supports an out-of-the-box, database-driven system for maintaining a hierarchical
      set of roles and associating them with individual users.
    * New system supports app and plug-in specific integrations to AD and other enterprise systems.
    * Hoist-react `v60` is now required and will provide an administrative UI to visualize and
      manage the new role system.
    * See `DefaultRoleService` for more information.

### ⚙️ Technical

* Add `xh/echoHeaders` utility endpoint. Useful for verifying headers (e.g. `jespa_connection_id`)
  that are installed by or must pass through multiple ingresses/load balancers.
* Remove HTML tag escaping when parsing alert banner create/update request JSON.

### 💥 Breaking Changes

* Applications will typically need to adjust their implementation of `BaseRoleService`. Most
  applications are expected to adopt the new provided `DefaultRoleService`, and may be required to
  migrate existing code/data to the new API. Applications that wish to continue to use a completely
  custom `BaseRoleService` will need to implement one additional method: `getUsersForRole`.

## 17.4.0 - 2023-11-09

### ⚙️ Technical

* Improvement to `BaseProxyService` to better handle exceptions during streaming.
* Optimization to `WebSocketService` to remove an extra layer of async task wrapping when pushing to
  a single channel.

### 🐞 Bug Fixes

* Workaround for GORM issue with unconstrained findAll() and list() breaking eager fetching.
  See https://github.com/grails/gorm-hibernate5/issues/750.

## 17.3.0 - 2023-09-18

### ⚙️ Technical

* New `ConfigService.setValue()` API supports programmatic updates to existing app configs.

## 17.2.0 - 2023-08-17

### 🎁 New Features

* Lightweight monitoring collection of JDBC connection pool statistics, including counters for
  active vs idle connections. Viewable in Hoist Admin Console for apps on `hoist-react >= 59.0`.

## 17.1.0 - 2023-08-08

### ⚙️ Technical

* Additional improvements to support hot-reloading.

## 17.0.0 - 2023-07-27

This release upgrades Hoist to the latest 6.0.0 version of Grails and upgrades related libraries.
It should be fully compatible with Java 11 and Java 17.

### 🎁 New Features

* This version of Hoist restores the ability to do development-time reloading via the java hotswap
  agent. [See the readme](https://github.com/xh/hoist-core/blob/develop/README.md#hot-reloading) for
  more information.

### ⚙️ Technical

* The implementation of the `LogSupport` trait has been simplified, such that it no longer requires
  an @SLF4J annotation, or `log` property to be provided. Undocumented and problematic methods
  `logXXXInBase` were removed.

### 📚 Libraries

* grails `5.3.2 → 6.0.0`
* gorm `7.3.2` → `8.0.0`
* groovy `3.0.9` → `3.0.11`

## 16.4.4 - 2023-08-03

### 🐞 Bug Fixes

* Replace bullet points with hyphens in default `xhAppVersionCheck` config.

## 16.4.3 - 2023-08-02

### 🐞 Bug Fixes

* Remove one remaining smart quote to make default notes in default config safer for all DBs.

## 16.4.2 - 2023-07-31

### 🐞 Bug Fixes

* Make default notes in default config safer for all DBs by removing smart quotes.

## 16.4.1 - 2023-07-13

### 🐞 Bug Fixes

* Make impersonation service more robust for applications with dynamic/lazy user generation.
* Additional validation of parameters to '/userAdmin/users' endpoint.

## 16.4.0 - 2023-07-07

### 🎁 New Features

* Added new `logData` option to `TrackService.track()` - allows applications to request that
  key/value pairs provided within the `data` block of a track statement be logged along with the
  standard output. Client-side support for this feature on a per-call basis added
  in `hoist-react >= 57.1`, can also be defaulted within the `xhActivityTrackingConfig` app config.
* Deprecated config `xhAppVersionCheckEnabled` in favor of object based `xhAppVersionCheck`. Apps
  will migrate the existing value to this new config's `mode` flag. This supports the new
  `forceRefresh` mode introduced in hoist-react v58.

## 16.3.0 - 2023-06-20

### 🎁 New Features

* Added support for saving alert banner presets (requires `hoist-react >= 57.0.0` to use this new
  functionality, but backwards compatible with earlier hoist-react releases).
* Defined new `HOIST_IMPERSONATOR` role to control access to Hoist's user-impersonation feature.
    * This new role is inherited by `HOIST_ADMIN` (the role previously required) by default,
      although applications can override `BaseUserService.getRolesForUser()` to customize.
    * Applications that have already overridden this method will need to re-implement this role
      inheritance, or assign the new role to appropriate users directly.
* Exposed new `BaseUserService.impersonationTargetsForUser()` template method to allow apps to
  customize the list of users that an admin can impersonate.
* Added support for OWASP-encoding user submitted strings to `BaseController` via a
  new `safeEncode()` method and a new `safeEncode` option to `parseRequestJSON()`
  and `parseRequestJSONArray()`.
    * Apps are encouraged to run any user-provided inputs through this method to prevent XSS
      attacks.

## 16.2.0 - 2023-05-26

### 🎁 New Features

* Added new `BaseController` methods `parseRequestJSON()` and `parseRequestJSONArray()`.
    * These methods are the recommended way to parse JSON from a request body - they will use
      Hoist's optimized, Jackson-based `JSONParser`.
* Created new `xhExpectedServerTimeZone` app config, now read at startup to validate that the server
  is running in a particular, application-configured time zone.
    * Default value of `*` will skip validation but log a warning that no zone is configured.
    * If a zone is configured, Hoist will throw a fatal exception if it does not match the zone
      reported by Java.
    * Most applications should ensure that this config and the runtime JVM are set to the same time
      zone as their primary database.
* Added `h2Config` method to `RuntimeConfig` class to give apps the option of starting up with an H2
  in-memory DB. This is intended for projects in their earliest, "just checked out, first run"
  stage, when a developer wants to get started before having set up an external database.
* Updated `AlertBannerService` to append the environment name when creating/updating the `JsonBlob`
  used to persist banner state in a non-production environment. This better supports apps where
  e.g. `Beta` and `Production` environments share a database, but should display distinct banners.
* Added support for the `caseSensitive` flag in log filtering endpoint.

### 🐞 Bug Fixes

* Fixed a regression preventing the culling of snapshots in the memory monitoring service.

## 16.1.0 - 2023-04-14

* Enhance MemoryMonitoringService.
    * Produce and use more appropriate usage metric (used/max)
    * Produce GC statistics
    * Support for taking a heap dump

## 16.0.1 - 2023-03-29

### 🐞 Bug Fixes

* Fixed a regression with 404 errors being incorrectly handled and not serialized as JSON.

## 16.0.0 - 2023-03-24

### 🎁 New Features

* `EmailService.sendEmail()` now supports the `attachments` argument, for attaching one or more
  files to the email.
* A new `xhActivityTrackingConfig` soft-configuration entry will be automatically created to control
  the behavior of built-in Activity Tracking (via `TrackService`).
    * Most notably, the size of any `data` objects included with track log entries will be
      constrained by this config, primarily to constrain memory usage when querying and serializing
      large numbers of log entries for the Admin Console.
    * Any track requests with data objects exceeding this length will be persisted, but without the
      requested data.

### 💥 Breaking Changes

* Removed support for "local" preferences - any existing prefs previously marked as local will now
  work like all others, with their values persisted on the server.
    * Apps upgrading to this Core release should simultaneously upgrade to Hoist React v56, which
      will automatically post any existing local preference *values* to the server.
    * Alternatively, update client-side code to use browser local storage for persisting user state
      that should remain tightly bound to a particular computer.
    * Update the schema to set `xh_preference` table's `local` column to allow nulls. If this is
      not done, a Hibernate error (`local` column cannot be null) will be thrown when an admin
      tries to add a new preference to the app.
        ```sql
        alter table xh_preference alter column local bit null
        ```
    * Once they are sure no rollback is needed, apps can safely delete the `xh_preference` table's
      `local` column.
      ```sql
      alter table xh_preference drop column local
      ```

* Grails has been updated to `5.3.2`. While this change did not itself introduce any breaking
  changes, applications should update their Grails version within `gradle.properties` to match.

### 🐞 Bug Fixes

* Client Error timestamps will now correctly reflect the exact time the error was received on the
  server rather than the time the error was bulk processed by the server.

### 📚 Libraries

* grails `5.2.1 → 5.3.2`

## 15.0.0 - 2022-12-5

### 🎁 New Features

Version 15 includes changes to support more flexible logging of structured data:

* The bulk of Hoist conventions around log formatting have been moved from `LogSupport` to a new
  log converter -- `LogSupportConverter`. This allows applications to more easily and fully
  customize their log formats by specifying custom converters.
* `LogSupport` should still be the main entry point for most application logging. This class
  provides the support for enhanced meta data-handling as well as some important APIs -
  e.g. `withDebug()` and `withInfo()`.
* Applications are now encouraged to provide `LogSupport` methods with data in `Map` form. Provided
  converters will serialize these maps as appropriate for target logs.
* Hoist's `LogSupportConverter` is intended for easy reading by humans, allows specifying
  keys that should disappear in the final output with an `_` prefix. This is useful for keys that
  are obvious, e.g. `[_status: 'completed', rows: 100]` logs as `'completed' | rows=100`.
* Alternatively, applications may now specify custom converters that preserve all keys and are
  more appropriate for automatic processing (e.g. splunk). An example of such a converter is
  `CustomLogSupportConverter` which can be found in
  the [Toolbox project](https://github.com/xh/toolbox).
* By default, Hoist now also logs the time in millis when a log message occurred.

## 14.4.2 - 2022-11-14

### ⚙️ Technical

* Improved the signatures of `LogSupport` methods `withInfo` (and similar) to pass through the
  return type of their closure argument.

## 14.4.1 - 2022-10-24

### 🐞 Bug Fixes

* Allow database connection info to viewed by users with role: `HOIST_ADMIN_READER` and higher.

## 14.4.0 - 2022-10-19

### 🎁 New Features

* The Hoist Admin Console is now accessible in a read-only capacity to users assigned the
  new `HOIST_ADMIN_READER` role.
* The pre-existing `HOIST_ADMIN` role inherits this new role, and is still required to take any
  actions that modify data.
* Requires `hoist-react >= 53.0` for client-side support of this new readonly role.

## 14.3.1 - 2022-10-10

### ⚙️ Technical

* Status monitor now prepends its generated message to any more specific message provided by
  app-level status check code when the result is ERROR, FAIL, or WARN. Previously any app-specific
  messages were overridden entirely.

### 🐞 Bug Fixes

* Correct type specified for `notFoundValue` arg in `ConfigService.getLong()` and `getDouble()`
  method signatures.

## 14.3.0 - 2022-09-23

* Excel exports now support per-cell data types and long values for `int` types.

## 14.2.1 - 2022-09-06

### 🐞 Bug Fixes

* Fix to minor regression in client error emails.

## 14.2.0 - 2022-08-19

* Activity tracking enhancements. Tracking can now be done without the context of a web request and
  an explicit specification of a username is allowed.

## 14.1.2 - 2022-08-05

### ⚙️ Technical

* Relaxed character limit on subject length for emails sent via `emailService` from `70` to `255`

## 14.1.1 - 2022-08-03

### ⚙️ Technical

* Revert groovy version to `3.0.9` to support java/groovy compilation.

### 📚 Libraries

* groovy `3.0.11 → 3.0.9`

## 14.1.0 - 2022-07-29

⚠ Note - applications should add `logback.version=1.2.7` as a new line to their `gradle.properties`
file to fix logback on a version that remains compatible with Hoist's Groovy-based configuration.

### ⚙️ Technical

* `PrefService.getClientConfig()` has been optimized to reduce the number of database calls.
  Previously one select was issued per non-local preference when the second-level query cache was
  cold for a given user. Now only a single select is required.
* `DateTimeUtils` app/server timezone conversion utils default to current day/date if called without
  arguments.
* Standard JSON serialization/deserialization of newer Java date classes added with registration of
  the JSR310 module.
* `LogSupport` methods `withInfo`, `withDebug`, and  `withTrace` will now output a pre-work "
  Starting" message whenever logging is at level 'debug' or above. Previously level 'trace' was
  required.
* Additional logging added to `MemoryMonitoringService`.

### 📚 Libraries

* grails `5.1.1 → 5.2.1`
* groovy `3.0.9 → 3.0.11`
* gorm `7.1.2 → 7.3.2`
* hibernate `5.6.3 → 5.6.10`
* org.grails.plugins:hibernate `7.2.0 → 7.3.0`
* httpclient `5.1.2` → `5.1.3`

[Commit Log](https://github.com/xh/hoist-core/compare/v14.0.0..v14.1.0)

## 14.0.0 - 2022-07-12

### 🎁 New Features

* New method on `BaseController` `runAsync` provides support for asynchronous controllers

### 🐞 Bug Fixes

* Fixed exporting to Excel file erroneously coercing certain strings (like "1e10") into numbers.

### 💥 Breaking Changes

* Requires `hoist-react >= 50.0`. Exporting to Excel defaults to using column FieldType.

[Commit Log](https://github.com/xh/hoist-core/compare/v13.2.2..v14.0.0)

## 13.2.2 - 2022-06-14

### 🐞 Bug Fixes

* Fixed a bug with JSON Blob diffing.

[Commit Log](https://github.com/xh/hoist-core/compare/v13.2.1...v13.2.2)

## 13.2.1 - 2022-05-27

### 🐞 Bug Fixes

* Fixed a bug with impersonation not ending cleanly, causing the ex-impersonator's session to break
  upon server restart.
* Fixed a bug in implementation of `clearCachesConfigs`

[Commit Log](https://github.com/xh/hoist-core/compare/v13.2.0...v13.2.1)

## 13.2.0 - 2022-04-28

### 🎁 New Features

* Admin log file listing includes size and last modified date, visible with optional upgrade
  to `hoist-react >= 48.0`.

[Commit Log](https://github.com/xh/hoist-core/compare/v13.1.0...v13.2.0)

## 13.1.0 - 2022-02-03

### ⚙️ Technical

* Support for reporting configuration state of Web Sockets
* New property `Utils.appPackage` for DRY configuration.

### 🐞 Bug Fixes

* Fix to regressions in Excel exports and logging due to changes in Groovy `list()` API.

[Commit Log](https://github.com/xh/hoist-core/compare/v13.0.6...v13.1.0)

## 13.0.6 - 2022-01-13

### ⚙️ Technical

* `LocalDate`s are now serialized in the more fully ISO standard "YYYY-MM-DD" format, rather than
  "YYYYMMDD". Note that this is consistent with similar changes to `LocalDate` serialization in
  Hoist React v46.
* Although this format will be accepted client-side by `hoist-react >= 45.0`, apps that are parsing
  these strings directly on the client may need to be updated accordingly.

### 🐞 Bug Fixes

* Fix to Regressions in JsonBlobService/AlertBannerService

[Commit Log](https://github.com/xh/hoist-core/compare/v13.0.5...v13.0.6)

## 13.0.5 - 2022-01-11

This version includes a major upgrade of several underlying libraries, especially grails (5.1),
spring (5.3), spring-boot (2.6), groovy (3.0), and gradle (7.3). With this version, Hoist can now be
run on Java versions 11 - 17. We have also cleaned up and enhanced some core APIs around Exception
Handling, JSON parsing and configuration.

Please see
the [Grails5 Toolbox update commit](https://github.com/xh/toolbox/commit/2e75cb44f5c600384334406724bb63e3abc98dcc)
for the application-level changes to core configuration files and dependencies.

### 💥 Breaking Changes

* The trait `AsyncSupport` with its single method `asyncTask` has been removed. Use the equivalent
  method `task` from `grails.async.Promises` instead.
* The method `subscribeWithSession` on `BaseService` has been removed. Use `subscribe` instead.
* Application Tomcat Dockerfiles must be updated to use a new `xh-tomcat` base image on JDK 11/17.
* Groovy Language:  `list` methods changed:
    * `push()` now prepends an item to the start of the List. To append to the end, use `add()`.
    * `pop()` now removes the first item from the List. To remove the last item, use `removeLast()`.

### ⚙️ Technical

* This release upgrades the major version of grails from 3.3.9 to 5.1. This major release includes
  the following upgrades of related libraries:
    * spring boot `1.x → 2.6`
    * groovy `2.4 → 3.0`
    * gradle `4.10 → 7.3`
    * gorm `6.1 → 7.1`
    * hibernate `5.1 → 5.6`
    * org.grails.plugins:mail `2.0 → 3.0`
    * apache poi  `3.1` → `4.1`
* Default application configuration is now better bundled within hoist-core. See new
  classes `ApplicationConfig`, `LogbackConfig`, and `RuntimeConfig`. Please consult the grails docs
  as well as the Toolbox update linked above for more information on required changes to config and
  dependency files.
* Options for hot reloading have changed, as `spring-loaded` is now longer supported for java
  versions > jdk 8. As such, options for hot reloading of individual classes are more limited, and
  may require additional tools such as JRebel. See the grails upgrade guide for more info.
* Applications will be required to add the `@Transactional` or `@ReadOnly` annotations to service
  and controller methods that update data or read data from Hibernate/GORM.
* HttpClient has been upgraded from `4.5 → 5.1`. Package names have changed, and applications using
  this API (e.g. with `JSONClient`) will need to update their imports statements to reflect the new
  locations @ `org.apache.hc.client5.http` and `org.apache.hc.core5.http`. See Toolbox for examples.
* WebSocket Support has been simplified. To enable WebSockets, simply set the application config
  `hoist.enableWebSockets = true` in `application.groovy`. This can replace the custom annotation /
  enhancement of the Application class used in earlier versions of Hoist.
* Hoist JSON Validation now uses the same Jackson configuration used by `JSONParser`.
* The optional `withHibernate` argument to `Timer` is obsolete and no longer needed.

[Commit Log](https://github.com/xh/hoist-core/compare/v11.0.3...v13.0.5)

## 11.0.3 - 2021-12-10

### 🐞 Bug Fixes

* Fix to Regression in v11 preventing proper display of stacktraces in log.

* [Commit Log](https://github.com/xh/hoist-core/compare/v11.0.2...v13.0.5)

## 11.0.2 - 2021-12-06

### ⚙️ Technical

* Minor tweak to allow nested lists and arrays in `LogSupport` statements. Improved documentation.

[Commit Log](https://github.com/xh/hoist-core/compare/v11.0.1...v11.0.2)

## 11.0.1 - 2021-12-03

### 🎁 New Features

* Enhancement to `LogSupport` to help standardize logging across all Service and Controllers. New
  methods `logInfo`, `logDebug`, `logTrace`, `logWarn`, and `logError` now provide consistent
  formatting of log messages plus log-level aware output of any throwables passed to these methods.
  See LogSupport for more info.

### 💥 Breaking Changes

* The methods `LogSupport.logErrorCompact` and `LogSupport.logDebugCompact` have been removed. Use
  `logError` and `logDebug` instead, passing your `Throwable` as the last argument to these methods.

### 🐞 Bug Fixes

* The `lastUpdatedBy` column found in various Admin grid now tracks the authenticated user's
  username, indicating if an update was made while impersonating a user.
* Fix to bug causing 'Edge' browser to be incorrectly identified.

[Commit Log](https://github.com/xh/hoist-core/compare/v10.1.0...v11.0.1)

## 10.1.0 - 2021-11-03

### 🎁 New Features

* New Admin endpoint to output environment variables and JVM system properties.
    * Take (optional) update to `hoist-react >= 44.1.0` for corresponding Hoist Admin Console UI.

[Commit Log](https://github.com/xh/hoist-core/compare/v10.0.0...v10.1.0)

## 10.0.0 - 2021-10-26

⚠ NOTE - apps *must* update to `hoist-react >= 44.0.0` when taking this hoist-core update.

### 🎁 New Features

* Log Levels now include information on when the custom config was last updated and by whom. Note
  required database modifications in Breaking Changes below.
* Client Error messages are now saved and sent in bulk on a timer. This allows Hoist to bundle
  multiple error reports into a single alert email and generally improves how a potential storm of
  error reports is handled.
* Improved `JsonBlob` editing now supports setting null values for relevant fields.

### 💥 Breaking Changes

* Update required to `hoist-react >= 44.0.0` due to changes in `JsonBlobService` APIs and the
  addition of new, dedicated endpoints for Alert Banner management.
* Public methods on `JsonBlobService` have been updated - input parameters have changed in some
  cases, and they now return `JsonBlob` instances (instead of pre-formatted Maps).
* Two new columns should be added to the `xh_log_level` table in your app's database: a datetime
  column and a nullable varchar(50) column. Review and run the SQL below, or an equivalent suitable
  for your app's database. (Note that both columns are marked as nullable to allow the schema change
  to be applied to a database in advance of the upgraded deployment.)

  ```sql
  ALTER TABLE `xh_log_level` ADD `last_updated` DATETIME NULL;
  ALTER TABLE `xh_log_level` ADD`last_updated_by` VARCHAR(50) NULL;
  ```

### ⚙️ Technical

* Dedicated admin endpoints added for Alert Banner management, backed by a new `AlertBannerService`.

[Commit Log](https://github.com/xh/hoist-core/compare/v9.4.0...v10.0.0)

## 9.4.0 - 2021-10-15

### 🎁 New Features

* Log Viewer now supports downloading log files.

[Commit Log](https://github.com/xh/hoist-core/compare/v9.3.1...v9.4.0)

### ⚙️ Technical

* Applications will no longer default to "development" environment in server deployments. A
  recognized environment must be explicitly provided.

## 9.3.2 - 2021-10-01

* `EmailService` now requires an override or filter config before sending any mails in local
  development mode.
* `ClientErrorEmailService` now relays any client URL captured with the error.

[Commit Log](https://github.com/xh/hoist-core/compare/v9.3.1...v9.3.2)

## 9.3.1 - 2021-08-20

* Bootstrap new `xhSizingMode` core preference.

[Commit Log](https://github.com/xh/hoist-core/compare/v9.3.0...v9.3.1)

## 9.3.0 - 2021-08-11

### 🎁 New Features

* Excel cell styles with grouped colors are now cached for re-use, avoiding previously common file
  error that limits Excel tables to 64,000 total styles.
* Client error reports now include the full URL for additional troubleshooting context.
    * ⚠ NOTE - this requires a new, nullable varchar(500) column be added to the xh_client_error
      table in your app's configuration database. Review and run the following SQL, or an equivalent
      suitable for the particular database you are using:

      ```sql
      ALTER TABLE `xh_client_error` ADD COLUMN `url` VARCHAR(500) NULL;
      ```

[Commit Log](https://github.com/xh/hoist-core/compare/v9.2.3...v9.3.0)

## 9.2.3 - 2021-06-24

### ⚙️ Technical

* Parsing of `AppEnvironment` from a string provided via instance config / JVM opts is now
  case-insensitive.

[Commit Log](https://github.com/xh/hoist-core/compare/v9.2.2...v9.2.3)

## 9.2.2 - 2021-06-07

### ⚙️ Technical

* Replaced obsolete jcenter dependency (see https://blog.gradle.org/jcenter-shutdown).

[Commit Log](https://github.com/xh/hoist-core/compare/v9.2.1...v9.2.2)

## 9.2.1 - 2021-04-14

### 🐞 Bug Fixes

* `GridExportImplService` now handles Excel table exports containing no data rows. Previously, the
  Excel file required repair, during which all table and column header formatting was lost.
* Status Monitors no longer evaluate metric-based thresholds if an app-level check implementation
  has already set marked the result with a `FAIL` or `INACTIVE` status, allowing an app to fail or
  dynamically disable a check regardless of its metric.
* Fix incorrect formatting pattern strings on `DateTimeUtils`.

[Commit Log](https://github.com/xh/hoist-core/compare/v9.2.0...v9.2.1)

## 9.2.0 - 2021-03-25

### 🐞 Bug Fixes

* Restore JSON Serialization of `NaN` and `Infinity` as `null`. This had long been the standard
  Hoist JSON serialization for `Double`s and `Float`s but was regressed in v7.0 with the move to
  Jackson-based JSON serialization.

[Commit Log](https://github.com/xh/hoist-core/compare/v9.1.1...v9.2.0)

## 9.1.1 - 2021-01-27

### ⚙️ Technical

* Improvements to the tracking / logging of admin impersonation sessions.

[Commit Log](https://github.com/xh/hoist-core/compare/v9.1.0...v9.1.1)

## 9.1.0 - 2020-12-22

### 🎁 New Features

* Built-in logging utils `withDebug`, `withInfo`, `compactErrorLog` and `compactDebugLog` will log
  username when called in the context of a user request.
* New method `IdentityService.getUsername()` for efficient access to username when no additional
  details about current user are needed.

### ⚙️ Technical

* Improve consistency of exception descriptions in logs.
* Remove repeated exception descriptions in logs: `withDebug` and `withInfo` will no longer print
  exception details.
* TrackService will now log to a dedicated daily log file.

[Commit Log](https://github.com/xh/hoist-core/compare/v9.0.0...v9.1.0)

## 9.0.0 - 2020-12-17

### 💥 Breaking Changes

* `LogSupport` API enhancements:
    * `logErrorCompact()` and `logDebugCompact()` now only show stacktraces on `TRACE`
    * `withInfo()` and `withDebug()` now log only once _after_ execution has completed. Raising the
      log level of the relevant class or package to `TRACE` will cause these utils to also log a
      line
      _before_ execution, as they did before. (As always, log levels can be adjusted dynamically at
      runtime via the Admin Console.)
    * The upgrade to these two utils mean that they **completely replace** `withShortInfo()` and
      `withShortDebug()`, which have both been **removed** as part of this change.
    * Additional stacktraces have been removed from default logging.

### ⚙️ Technical

* `RoutineException`s are now returned with HttpStatus `400` to client, rather than `500`

[Commit Log](https://github.com/xh/hoist-core/compare/v8.7.3...v9.0.0)

## 8.7.3 - 2020-12-15

* Default exception logging in `ExceptionRender` will no longer include stacktraces, but will
  instead use `LogSupport.logErrorCompact()`. To see stacktraces for any given logger, set the
  logging level to `DEBUG`.

[Commit Log](https://github.com/xh/hoist-core/compare/v8.7.2...v8.7.3)

## 8.7.2 - 2020-12-15

### 🐞 Bug Fixes

* Fixed bug preventing cleanup of MemoryMonitoringService snapshots.

[Commit Log](https://github.com/xh/hoist-core/compare/v8.7.1...v8.7.2)

## 8.7.1 - 2020-12-11

### ⚙️ Technical

* Minor enhancements to `JsonBlobService` API.

### 📚 Libraries

* org.apache.httpcomponents:httpclient `4.5.6 → 4.5.13`

[Commit Log](https://github.com/xh/hoist-core/compare/v8.7.0...v8.7.1)

## 8.7.0 - 2020-12-01

### 🎁 New Features

* Added new `MemoryMonitoringService` to sample and return simple statistics on heap (memory) usage
  from the JVM runtime. Stores a rolling, in-memory history of snapshots on a configurable interval.

### 🔒 Security

* HTML-encode certain user-provided params to XhController endpoints (e.g. track, clientErrors,
  feedback) to sanitize before storing / emailing.

### ⚙️ Technical

* Removed verbose stacktraces appended to the primary app log by the built-in Grails 'StackTrace'
  logger. This logger has now been set to level *OFF* by default. To re-enable these stacktraces,
  raise the log level of this logger in either logback.groovy or dynamically at runtime in the Hoist
  Admin Console.

[Commit Log](https://github.com/xh/hoist-core/compare/v8.6.1...v8.7.0)

## 8.6.1 - 2020-10-28

* `JsonBlobService` - complete support for metadata with additional `meta` property. Requires an
  additional column on blob table, e.g:

  ```sql
  alter table xh_json_blob add meta varchar(max) go
  ```
* Introduce new `AppEnvironment.TEST` enumeration value.

[Commit Log](https://github.com/xh/hoist-core/compare/v8.6.0...v8.6.1)

## 8.6.0 - 2020-10-25

* `JsonBlobService`: Enhancements to archiving, new columns and new unique key constraint.
    - Apps will need to modify the `xh_json_blob` table with new `archived_date` column and related
      unique constraint. SAMPLE migration SQL below:

      ```sql
      alter table xh_json_blob add archived_date bigint not null go
      alter table xh_json_blob drop column archived go
      alter table xh_json_blob add constraint idx_xh_json_blob_unique_key unique (archived_date, type, owner, name)
      ```

    - Apps should update to `hoist-react >= 36.6.0`.

[Commit Log](https://github.com/xh/hoist-core/compare/v8.5.0...v8.6.0)

## 8.5.0 - 2020-10-07

* `JsonBlobService`: Use more scalable token-based access; support archiving. Requires additional
  columns on blob table, e.g:

  ```sql
  alter table xh_json_blob add token varchar(255) not null go
  alter table xh_json_blob add archived boolean default false go
  ```

  Note that the `archived` column is dropped in subsequent versions, and thus need not be added
  unless you are using 8.5.0 specifically.

[Commit Log](https://github.com/xh/hoist-core/compare/v8.4.0...v8.5.0)

## 8.4.0 - 2020-09-25

* `JsonBlobService`: Security enhancements and finalization of API.
* Server Support for Bulk editing of Configs and Preferences.

[Commit Log](https://github.com/xh/hoist-core/compare/v8.3.0...v8.4.0)

## 8.3.0 - 2020-09-21

⚠ NOTE - apps should update to `hoist-react >= 36.1.0` when taking this hoist-core update. This is
required to support the updates to Admin Activity and Client Error tracking described below.

### 🎁 New Features

* Adds support for storing and retrieving `JsonBlob`s - chunks of arbitrary JSON data used by the
  corresponding `JsonBlobService` introduced in hoist-react v36.1.0.

### 🐞 Bug Fixes

* Improved time zone handling in the Admin Console "Activity Tracking" and "Client Errors" tabs.
    * Users will now see consistent bucketing of activity into an "App Day" that corresponds to the
      LocalDate when the event occurred in the application's timezone.
    * This day will be reported consistently regardless of the time zones of the local browser or
      deployment server.

[Commit Log](https://github.com/xh/hoist-core/compare/v8.2.0...v8.3.0)

## 8.2.0 - 2020-09-04

### 🎁 New Features

* Add new `RoutineRuntimeException`

### 🐞 Bug Fixes

* Pref and Config Differ now record the admin user applying any changes via these tools.
* Fix bug with monitoring when monitor script times out.

### ⚙️ Technical

* Specify default DB indices on a small number of bundled domain classes.

[Commit Log](https://github.com/xh/hoist-core/compare/v8.1.0...v8.2.0)

## 8.1.0 - 2020-07-16

### 🎁 New Features

* Add support for Preference Diffing in the Hoist React Admin console.

[Commit Log](https://github.com/xh/hoist-core/compare/v8.0.1...v8.1.0)

## 8.0.1 - 2020-06-29

### 🐞 Bug Fixes

* Fix minor regression to reporting of hoist-core version.

[Commit Log](https://github.com/xh/hoist-core/compare/v8.0.0...v8.0.1)

## 8.0.0 - 2020-06-29

### ⚖️ Licensing Change

As of this release, Hoist is [now licensed](LICENSE.md) under the popular and permissive
[Apache 2.0 open source license](https://www.apache.org/licenses/LICENSE-2.0). Previously, Hoist was
"source available" via our public GitHub repository but still covered by a proprietary license.

We are making this change to align Hoist's licensing with our ongoing commitment to openness,
transparency and ease-of-use, and to clarify and emphasize the suitability of Hoist for use within a
wide variety of enterprise software projects. For any questions regarding this change, please
[contact us](https://xh.io/).

### 🎁 New Features

* New support for `appTimeZone` and `serverTimeZone` in `EnvironmentService`.
* New support for eliding long strings: `StringUtils.elide()`.
* New support for the enhanced Admin Activity Tracking tab shipping in hoist-react v35.

[Commit Log](https://github.com/xh/hoist-core/compare/v7.0.1...v8.0.0)

## 7.0.1 - 2020-06-04

### ⚙ Technical

* Improvements to formatting of monitoring and error emails.
* Bootstrap `xhEnableMonitoring` config
* Add Grails Quartz plugin (v2.0.13)

### 🐞 Bug Fixes

* Fixed a regression to TrackService, preventing persisting lists in the `data` property.

[Commit Log](https://github.com/xh/hoist-core/compare/v7.0.0...v7.0.1)

## 7.0.0 - 2020-05-08

### 🎁 New Features

* Exception Handling has been improved in the newly enhanced `exceptionRenderer` bean. This bean
  will catch uncaught exceptions from all Controllers and Timers and has been newly configured to
  limit the logging of unnecessary stack traces.

* New exception classes for `HttpException` and `ExternalHttpException` have been added.

* JSON parsing in Hoist has been reworked to simplify and standardize based on the high-performance
  Jackson library. (https://github.com/FasterXML/jackson). Benchmarking shows a speedup in parsing
  times of 10x to 20x over the `grails.converter.JSON` library currently used by Hoist. In
  particular, this change includes:
    * A new `JSONParser` API in the `io.xh.hoist.json` package that provides JSON parsing of text
      and input streams. This API is designed to be symmetrical with the existing `JSONFormatter.`
    * All core hoist classes now rely on the API above. Of special note are `JSONClient`, and
      `RestController`.
    * Cleanups to the APIs for `JSONClient`, `ConfigService`, and `PrefService`. These methods now
      return java object representations using the standard java `Map` and `List` interfaces rather
      than the confusing `JSONObject`, `JSONArray` and `JSONElement` objects.

### 🎁 Breaking Changes

* The `getJSONObject()`, `getJSONArray()`, and `getJSON()` methods on `ConfigService` and
  `PrefService` have been replaced with `getMap()` and `getList()`.
* The `executeAsJSONObject()` and `executeAsJSONArray()` methods on `JSONClient` have been replaced
  with `executeAsMap()` and `executeAsList()`.
* The method `RestController.preprocessSubmit()` now takes a `Map` as its single input, rather than
  a `JSONObject`.

[Commit Log](https://github.com/xh/hoist-core/compare/v6.7.0...v7.0.0)

## 6.7.0 - 2020-04-22

### 💥 Breaking Changes

* `Timer.delay` now expects either a millisecond value, or a boolean. It no longer will take a
  string/closure and `Timer.delayUnits` has been removed. This has been changed to enhance the
  functionality and make it consistent with its client-side counterpart in hoist-react.

[Commit Log](https://github.com/xh/hoist-core/compare/v6.6.0...v6.7.0)

## 6.6.0 - 2020-03-27

### 🎁 New Features

* New `xhEnableLogViewer` config available to fully disable the log viewer built into the Admin
  console. Intended for scenarios where the UI server logs are not material/helpful, or potentially
  for cases where they are too chatty/large to be effectively viewed in the Admin UI.

[Commit Log](https://github.com/xh/hoist-core/compare/v6.5.0...v6.6.0)

## 6.5.0 - 2020-03-16

### 🎁 New Features

* Added support for setting custom logging layouts. Applications can use this to further customize
  built-in Hoist logging, including changing it to use alternative file formats such as JSON.
* Also includes enhanced documentation and an example of how to configure logging in Hoist.

[Commit Log](https://github.com/xh/hoist-core/compare/v6.4.4...v6.5.0)

## 6.4.4 - 2020-03-05

### 🐞 Bug Fixes

* Fixed issue where attempting to read very large log files would overly stress server processor and
  memory resources. [#115](https://github.com/xh/hoist-core/issues/115)

### ⚙️ Technical

* Add ability to configure WebSocketService resource limits using soft configuration.
* Note intermediate builds 6.4.2/6.4.3 not for use.

[Commit Log](https://github.com/xh/hoist-core/compare/v6.4.1...v6.4.4)

## 6.4.1 - 2020-02-29

### 🐞 Bug Fixes

* Fixed an issue where GORM validation exceptions would trigger MethodNotFoundException

### ⚙️ Technical

* Switch to using [nanoJson](https://github.com/mmastrac/nanojson) for JSON validation, which
  ensures stricter adherence to the JSON spec.

[Commit Log](https://github.com/xh/hoist-core/compare/v6.4.0...v6.4.1)

## 6.4.0 - 2020-01-21

### 🎁 New Features

* Added a new `xhEnableImpersonation` config for enabling or disabling impersonation app-wide. Note
  that this config will be defaulted to false if not yet defined - set to true after upgrade to
  continue supporting impersonation for your application.
* The `xhMonitorConfig` config supports a new property `monitorTimeoutSecs` to control the max
  runtime for any individual monitor check.
* Any `appBuild` tag is now included in the output of `xh/version`, allowing for client-side version
  checking to take the particular build into account when running on a SNAPSHOT.

### ⚙️ Technical

* All exceptions are now rendered as JSON. HTML exception rendering is no longer supported.
* Exceptions in GORM validation will now be treated as routine and will not be logged.
  ([#95](https://github.com/xh/hoist-core/issues/95))
* GORM validation exceptions are now handled by `BaseController` rather than `RestController`, so
  all endpoints will be handled consistently. ([#68](https://github.com/xh/hoist-core/issues/68))

[Commit Log](https://github.com/xh/hoist-core/compare/v6.3.1...v6.4.0)

## 6.3.1 - 2019-11-12

### 🐞 Bug Fixes

* JSON preferences accept any valid `JSONElement` for their value, not just a `JSONObject`.
* Default `TrackLog.severity` to `INFO` vs. non-standard `OK`.
* Bootstrapped `xhEmailSupport` config now properly `clientVisible`.

[Commit Log](https://github.com/xh/hoist-core/compare/v6.3.0...v6.3.1)

## 6.3.0 - 2019-09-04

### 🎁 New Features

* Grid exports to Excel now support setting an export format on a per-cell basis. Requires an
  updated Hoist React build for client-side support, but is backwards compatible with existing API.

### ⚙️ Technical

* `JSONClient` can be constructed without providing a configured `ClosableHttpClient`. A default
  client will be created and used.
* When pointed to a directory, `InstanceConfigUtils` will first check to see if it contains a file
  named `[appCode].yml` and, if so, will load configs from that single file and return. Otherwise,
  individual files within that directory will be loaded as key/value pairs, as they were previously.
  This allows a single `-Dio.xh.hoist.instanceConfigFile` value to be baked into a container build
  and resolve to either single-file or directory-mode configs based on the deployment environment.

[Commit Log](https://github.com/xh/hoist-core/compare/v6.2.0...v6.3.0)

## 6.2.0 - 2019-08-13

### 🎁 New Features

* The `Timer` class has been enhanced to support intervals as low as 500ms. Previously, `Timer` had
  a minimum interval of 2 seconds.

[Commit Log](https://github.com/xh/hoist-core/compare/v6.1.0...v6.2.0)

## 6.1.0 - 2019-07-31

### 🎁 New Features

* **WebSocket support** has been added in the form of `WebSocketService`. The new service maintains
  and provides send/receive functionality to connected Hoist client apps, each associated with a
  unique channel identifier.
    * ⚠ **Note** this change requires that applications specify a new dependency in their
      `build.gradle` file on `compile "org.springframework:spring-websocket"`. If missing, apps will
      throw an exception on startup related to a failure instantiating `WebSocketService`. Apps
      should
      *not* need to make any changes to their own code / services aside from this new dep.
    * This service and its related endpoints integrate with client-side websocket support and admin
      tools added to Hoist React v26.
    * As per the included class-level documentation, applications must update their
      Application.groovy file to expose an endpoint for connections and wire up
      a `HoistWebSocketHandler` to relay connection events to the new service.

### 🐞 Bug Fixes

* Dedicated Jackson JSON serializer added for Groovy `GString` objects - outputs `toString()` as
  expected vs. obscure/unwanted object representation (#87).

[Commit Log](https://github.com/xh/hoist-core/compare/v6.0.2...v6.1.0)

## 6.0.2 - 2019-07-24

### 🐞 Bug Fixes

* Grid exports will no longer fail if any values fail to parse as per the specified data type.
  Previously a single unexpected value could spoil the export - now they will be passed through
  as-is to the generated worksheet.

[Commit Log](https://github.com/xh/hoist-core/compare/v6.0.1...v6.0.2)

## 6.0.1 - 2019-07-19

### 🐞 Bug Fixes

* Ensure JSON is rendered with `charset=UTF-8` vs. an unexpected ISO fallback we started getting
  once we stopped using the built-in Grails JSON converter in favor of rendering the String output
  from Jackson . Fixes issue with unicode characters getting munged in JSON responses.

[Commit Log](https://github.com/xh/hoist-core/compare/v6.0.0...v6.0.1)

## 6.0.0 - 2019-07-10

### 🎁 New Features

* A `RoutineException` interface has been added. Implement this interface to mark any exception that
  is a part of normal operations and should not necessarily be logged on the server as an error.
* The `DataNotAvailableException` has been added. This class implements `RoutineException` and is
  intended to be thrown when requested data is not currently available due to normal, expected
  business conditions (e.g. the business day has just rolled and new data is not yet ready).
* The [Jackson library](https://github.com/FasterXML/jackson) is now used for JSON Serialization.
  This provides a faster, more standardized approach to rendering JSON. Groovy Traits are also no
  longer used for Hoist's Cached JSON support, improving the ability to use this feature with Java.
* Added `/ping` endpoint for trivial server up / connectivity checks.

### 💥 Breaking Changes

* The `cacheJSON()` method on JSONFormat is no longer available for specifying cached JSON
  serialization. Extend the `JSONFormatCached` class instead.

[Commit Log](https://github.com/xh/hoist-core/compare/v5.5.5...v6.0.0)

## 5.5.5 - 2019-07-06

### ⚙️ Technical

* New default pref `xhShowVersionBar`, remove deco'd pref `xhForceEnvironmentFooter`.

[Commit Log](https://github.com/xh/hoist-core/compare/v5.5.4...v5.5.5)

## 5.5.4 - 2019-06-24

### ⚙️ Technical

* New default config + preference definitions added in Bootstrap to support client-side
  AutoRefreshService.
* Memory/processors available to JVM logged at startup.

[Commit Log](https://github.com/xh/hoist-core/compare/v5.5.3...v5.5.4)

## 5.5.3 - 2019-04-16

### ⚙️ Technical

* Throw new `SessionMismatchException` when client provides a `clientUsername` to /xh endpoints that
  does not match the current session user. (The dedicated exception class is new, not the behavior.)

[Commit Log](https://github.com/xh/hoist-core/compare/v5.5.2...v5.5.3)

## 5.5.2 - 2019-03-06

### ⚙️ Technical

* Admin endpoint to run log archiving routine on demand.

[Commit Log](https://github.com/xh/hoist-core/compare/v5.5.1...v5.5.2)

## 5.5.1 - 2019-01-30

### 🐞 Bug Fixes

* Further work to ensure admin log viewer endpoint is completely wrapped in try/catch to avoid
  throwing repeated stack traces if supplied incorrect parameters.

[Commit Log](https://github.com/xh/hoist-core/compare/v5.5.0...v5.5.1)

## 5.5.0 - 2019-01-24

### ⚙️ Technical

* Monitors will now log all activity to a daily dedicated log of the form `[appName]-monitor.log`.
  This behavior can be controlled with the option `writeToMonitorLog` in the `xhMonitorConfig`
  block.

[Commit Log](https://github.com/xh/hoist-core/compare/v5.4.2...v5.5.0)

## 5.4.2 - 2019-01-14

### ⚙️ Technical

* Activity tracking logs are now written to the database by default, even in local development mode.
  An optional `disableTrackLog` instance config value is now available to prevent them from being
  persisted (in any environment).

### 🐞 Bug Fixes

* Corrected auto-defaulted required config for the log file archive directory path.
* Avoid any attempt to evaluate thresholds for Status Monitor results that do not produce a metric.

[Commit Log](https://github.com/xh/hoist-core/compare/v5.4.1...v5.4.2)

## 5.4.1 - 2018-12-31

### 🐞 Bug Fixes

* Track log entries are now written correctly when an admin starts/stops impersonation.
* InstanceConfigUtils will warn via stdout if a config file is not found or cannot be parsed.

[Commit Log](https://github.com/xh/hoist-core/compare/v5.4.0...v5.4.1)

## 5.4.0 - 2018-12-18

### ⚙️ Technical

* Environment information now includes details on the primary database connection, including the
  JDBC connection string, user, and dbCreate setting. Note this additional info is only returned
  when the requesting user is a Hoist Admin (and is intended for display in the admin JS client).
* Additional `AppEnvironment` enums added for UAT and BCP.

[Commit Log](https://github.com/xh/hoist-core/compare/v5.3.1...v5.4.0)

## v5.3.1 - 2018-12-17

### 📚 Libraries

* Grails `3.3.8 → 3.3.9`
* GORM `6.1.10 → 6.1.11`
* Apache HttpClient `4.5.3 → 4.5.6`

[Commit Log](https://github.com/xh/hoist-core/compare/v5.3.0...v5.3.1)

## v5.3.0 - 2018-11-14

### ⚙️ Technical

* AppConfigs and Preferences now serialize their values / defaultValues with appropriate types in
  their formatForJSON serializations. (Previously values were all serialized as strings.) This
  allows for more direct binding with admin editor form controls of the appropriate type, and
  generally centralizes their serialization in a more consistent way.

[Commit Log](https://github.com/xh/hoist-core/compare/v5.2.0...v5.3.0)

## v5.2.0

### ⚙️ Technical

* Processing of uploaded grid data for Excel export modified to handle even larger export sets. ⚠️
  Note requires client-side toolkit updates (>= v16 for Hoist React).

[Commit Log](https://github.com/xh/hoist-core/compare/v5.1.0...v5.2.0)

## v5.1.0

### 🎁 New Features

* `InstanceConfigUtils` can now read bootstrap configuration values from a directory of files, each
  containing a single config, in addition to the previous support for yaml files. This supports
  reading low-level configuration from Docker/Kubernetes configs and secrets, which are mounted to
  the container filesystem as a directory.

### 🐞 Bug Fixes

* An admin client that happens to be polling for a non-existent log file (e.g. one that has just
  been archived) will no longer spam the logs with stack traces.

[Commit Log](https://github.com/xh/hoist-core/compare/v5.0.4...v5.1.0)

## v5.0.4

### 🐞 Bug Fixes

* Avoids the use of (sometimes) reserved SQL word `level` in the `LogLevel` config object. Remapped
  to `log_level` column.

⚠️ Note that this will require a schema update if Grails is not configured to do so automatically,
and will result in existing overrides having a null level (which is supported and means "no
override").

[Commit Log](https://github.com/xh/hoist-core/compare/release-5.0.3...v5.0.4)

## v5.0.3

### 💥 Breaking Changes

**This release includes several core API changes to how users and their roles (permissions) are
loaded.** (Note that the breaking changes below will typically be handled by updates to a custom
enterprise plugin and not require individual app changes.)

* Applications (or enterprise plugins) must implement a new `RoleService` extending from
  `BaseRoleService` to provide a map of users to their app-specific roles. Roles continue to be
  modelled as simple strings for use both on server and client.
* The `HoistUser` superclass no longer holds / caches its roles directly, but instead calls into the
  new required `RoleService` dynamically when asked.
* Boilerplate around auth whitelists and resources has been better consolidated into the plugin,
  helping to clean up some repeated application-level `AuthenticationService` code.
* Hoist implementation endpoints have moved from `/hoistImpl/ → /xh/` for brevity / clarity.
  Client-side plugins will be updated to use this new path. The implementation APIs used to
  login/logout and confirm auth / roles have changed, but again are handled by Hoist client plugin
  updates and do not require application-level changes.

[Commit Log](https://github.com/xh/hoist-core/compare/release-4.3.0...release-5.0.3)

## v4.3.0

### 🎁 New Features

* Server-side Excel export supports `LONG_TEXT` format with wrapped multi-line cells.

### 🐞 Bug Fixes

* Objects extending `JSONFormat` with `cacheJSON` enabled can be rendered at the top-level of a
  return.

[Commit Log](https://github.com/xh/hoist-core/compare/release-4.2.1...release-4.3.0)

## v4.2.1

* Added support for `activeOnly` argument to `UserAdminController` - required for xh/hoist-react#567

[Commit Log](https://github.com/xh/hoist-core/compare/release-4.2.0...release-4.2.1)

## v4.2.0

### 🎁 New Features

* Added support for PUT, PATCH, DELETE to BaseProxyService.

[Commit Log](https://github.com/xh/hoist-core/compare/release-4.1.0...release-4.2.0)

## v4.1.0

### 📚 Libraries

* Grails `3.3.5 → 3.3.8`

[Commit Log](https://github.com/xh/hoist-core/compare/release-4.0.0...release-4.1.0)

## v4.0.0

### 💥 Breaking Changes

* Relevant `HoistImplController` endpoints now require a `clientUsername` param to ensure the client
  and server are in sync re. the currently active user. This resolves edge-case bugs around
  impersonation and preference, dashboard changes flushing changes on unload to the wrong
  server-side user. (#46)

[Commit Log](https://github.com/xh/hoist-core/compare/release-3.1.2...release-4.0.0)

## v3.1.2

### 🐞 Bug Fixes

* The `xhEmailDefaultDomain` config no longer needs a leading (and confusing) `@` - EmailService
  will prepend this automatically.
    * ⚠️ Note app-level configs with a leading `@` in place will need to be adjusted. (#43)

[Commit Log](https://github.com/xh/hoist-core/compare/release-3.1.1...release-3.1.2)

## v3.1.1

### 🐞 Bug Fixes

+ IdentityService.getUser() should not throw when called outside context of a request -- just return
  null. Important when e.g. looking for a username within service calls that might be triggered by a
  controller-based web request or a timer-based thread. 4130a9add8dd8ba22376ea69cfa3a3d095bdf6b0

[Commit Log](https://github.com/xh/hoist-core/compare/release-3.1.0...release-3.1.1)

## v3.1.0

### 🎁 New Features

* Group field added to Preferences for better organization and consistency with AppConfigs.<br><br>
  ⚠️ **Note** schema update required:

```sql
--MySQL
ALTER TABLE xh_preference
    ADD group_name VARCHAR(255);
UPDATE xh_preference
SET group_name = 'Default'
WHERE group_name IS NULL;
ALTER TABLE xh_preference MODIFY group_name VARCHAR (255) NOT NULL;
```

```sql
--SQL Server
ALTER TABLE xh_preference
    ADD group_name VARCHAR(255);
UPDATE xh_preference
SET group_name = 'Default'
WHERE group_name IS NULL;
ALTER TABLE xh_preference ALTER COLUMN group_name varchar(255) NOT NULL
```

* ClientError tracking gets a `userAlerted` flag to record whether or not the user was shown a
  pop-up dialog (vs. an error being reported quietly in the background).<br><br> ⚠️ **Note** schema
  update required:

```sql
-- SQL Server
ALTER TABLE xh_client_error
    ADD user_alerted bit NOT NULL DEFAULT 0
-- MySQL
ALTER TABLE xh_client_error
    ADD user_alerted bit(1) NOT NULL DEFAULT 0
```

### 🐞 Bug Fixes

* Log archiving fixed for apps with a dash or underscore in their appCode.

## v.3.0.4

### 🐞 Bug Fixes

* Removed plugin grails-x-frame-options-plugin. It will be put into the hoist-sencha project. It is
  only needed in hoist-sencha apps. Hoist-react apps will get this header set by nginx.

## v.3.0.3

### 🎁 New Features

* Added plugin
  [grails-x-frame-options-plugin](https://github.com/mrhaki/grails-x-frame-options-plugin)
* This prevents XSS attacks by setting by default the most strict header setting `X-Frame-Options:
  DENY` on all responses from the grails server. You can relax this strict setting to `SAMEORIGIN`
  (and will probably want to) by adding `plugin.xframeoptions.sameOrigin = true` inside the grails
  clause of your application.groovy file (see piq-react for example).

## v3.0.2

### 📚 Libraries

* Gradle wrapper `4.8`

## v3.0.1

### 🎁 New Features

* Updates of following libraries:

```
grailsVersion=3.3.1 → 3.3.5
grailsAsyncVersion=3.3.1 → 3.3.2
gormVersion=6.1.7.RELEASE → 6.1.9.RELEASE
```

* Note Grails update fixes support for the pathJar which helps fix long class path issues on
  Windows.
* Default theme is now the 'light' theme.

## v3.0.0

### 💥 Breaking Changes

* This release unwinds the multi environment config concept. See #30 for the corresponding issue.
* To take this update, developers need to also migrate to v5.X.X of hoist-react or v2.X.X of
  hoist-sencha and follow these steps in each environment:

#### Step 1

If you are doing this migration in a lower environment (dev, stage, uat) you may want to keep that
environment's configs. For example, if you are migrating the dev env app to this new code, and there
are configs in the dev_value column that you would like to keep in the dev environment, you first
need to manually copy these values from the dev field to the prod field in the dev admin config UI.

#### Step 2

Turn off your grails server and your webpack server (if applicable). Add a new 'value' column with
allow null, allow null in the old 'prod_value' column, then copy prod_value values over to the new
value column:

##### For MySQL DB:

```
ALTER TABLE `xh_config` ADD `value` LONGTEXT;
ALTER TABLE `xh_config` MODIFY `prod_value` LONGTEXT;
```

##### For MS SQL Server DB:

```
ALTER TABLE xh_config
ADD value varchar(max) NULL
ALTER COLUMN prod_value varchar(max)
```

##### For MySQL DB:

```
UPDATE `xh_config` SET `value` = `prod_value`
```

##### For MS SQL Server DB:

```
UPDATE xh_config SET value = prod_value
```

#### Step 3

Update app code in environment to use hoist-core v3.0.0 and hoist-react v5.X.X or hoist-sencha
v2.0.0.

Remove

```
supportedEnvironments = ['Staging', 'Development']
```

from grails-app/conf/application.groovy in your app. (Note that this line might appear twice - once
near the top if an app has customized and once in the "hoistDefaults" section.)

#### Step 4

Set value to not accept NULL and drop old columns:

##### For MySQL DB:

```
ALTER TABLE `xh_config`
  MODIFY `value` LONGTEXT NOT NULL;

ALTER TABLE `xh_config`
  DROP COLUMN `beta_value`, `stage_value`, `dev_value`, `prod_value`;
```

##### For MS SQL Server DB:

```
ALTER TABLE xh_config
  ALTER COLUMN value varchar(max) NOT NULL

ALTER TABLE xh_config
  DROP COLUMN prod_value, dev_value, stage_value, beta_value

```

### 🎁 New Features

* None

### 🐞 Bug Fixes

* None

## v2.0.0

### 💥 Breaking Changes

* This release includes updates around how the key `appCode` and `appName` identifiers are read from
  application builds and what they represent. See #33 for the corresponding issue. This standardizes
  the meaning of these two identifiers on the client and server, and decouples the server-side
  appCode from the Gradle project name.
* To take this update, applications must ensure their `build.gradle` file populates these variables
  within a grails.build.info file created by Grails itself during the build. See e.g.
  [this commit to the Toolbox app](https://github.com/xh/toolbox/commit/073376eefba37ea0ffec073478bb628be447c77b)
  for an example of this change.
* Apps should audit their use of `Utils.appName` on the server-side and update to `Utils.appCode` if
  they need to continue accessing the shortname variant.

### 🎁 New Features

* None

### 🐞 Bug Fixes

* None

## v1.2.0

### 💥 Breaking Changes

* None

### 🎁 New Features

This release adds support for
[InstanceConfigUtils](https://github.com/xh/hoist-core/blob/1fa43564fb77e11a04dd075d969b300f38252579/src/main/groovy/io/xh/hoist/util/InstanceConfigUtils.groovy)
, a utility for loading configuration properties from an external YAML file once on startup and
exposing them to the application as a map.

* These are intended to be minimal, low-level configs that apply to a particular deployed instance
  of the application and therefore are better sourced from a local file/volume vs. source code,
  JavaOpts, or database-driven ConfigService entries.
* Examples include the AppEnvironment as well as common Bootstrap requirements such as database
  credentials.
* See the class-level doc comment for additional details. Use of InstanceUtils is _not_ required to
  take this release.

### 🐞 Bug Fixes

* Fix NPE breaking FeedbackService emailing. 8f07caf677dc0ed3a5ae6c8dd99dc59e2ffd8508
* Make LogLevel adjustments synchronous, so they reflect immediately in Admin console UI.
  dc387e885bea14b0443d5e984ccd74238fa6e7b7

------------------------------------------

📫☎️🌎 info@xh.io | https://xh.io

Copyright © 2025 Extremely Heavy Industries Inc.<|MERGE_RESOLUTION|>--- conflicted
+++ resolved
@@ -2,16 +2,7 @@
 
 ## 34.0-SNAPSHOT - unreleased
 
-<<<<<<< HEAD
 ### 💥 Breaking Changes (upgrade difficulty: 🟢 Medium - upgrade to Grails/Gradle/Spring.New logging config)
-=======
-## 33.1.0 - 2025-10-24
-
-### 🎁 New Features
-
-* `EmailService.sendEmail` now supports `bcc` and `markImportant` properties.
-*  New `CollectionUtils` with java utilities for efficient collection creation.
->>>>>>> 66510d21
 
 ### ⚙️ Technical
 Hoist Core v34 is a major framework upgrade version, with underlying upgrades to Grails 7.0,
@@ -19,21 +10,29 @@
 release grails is officially part of the Apache Foundation.  The main required changes to
 applications are the following:
 
-  * Change to logging config to accommodate the latest version of Logback, and its removal of the groovy DSL.
-    In order to allow hoist apps to continue to seamlessly provide configuration via groovy, we have replicated
-    the functionality of the logback DSL in methods on LogConfig.groovy.  Any custom logback.groovy scripts
-    should be moved to an override of `LogbackConfig` class. See `LogbackConfig.` for more details.
-    Misc. updates and simplification to `build.gradle` and `gradle.properties` to adapt to Gradle 8.
-    See toolbox for an example of these changes.
-  * Changes of various core imports from `javax` to `jakarta`.
-  * Java 17 and Java 21 are both now supported JDKs.
+* Change to logging config to accommodate the latest version of Logback, and its removal of the groovy DSL.
+  In order to allow hoist apps to continue to seamlessly provide configuration via groovy, we have replicated
+  the functionality of the logback DSL in methods on LogConfig.groovy.  Any custom logback.groovy scripts
+  should be moved to an override of `LogbackConfig` class. See `LogbackConfig.` for more details.
+  Misc. updates and simplification to `build.gradle` and `gradle.properties` to adapt to Gradle 8.
+  See toolbox for an example of these changes.
+* Changes of various core imports from `javax` to `jakarta`.
+* Java 17 and Java 21 are both now supported JDKs.
 
 See the grails documentation at  https://docs.grails.org/7.0.0/guide/upgrading.html#upgrading60x
 for more information.
 
-### 🐞 Bug Fixes
+
+## 33.1.0 - 2025-10-24
+
+### 🎁 New Features
+
+* `EmailService.sendEmail` now supports `bcc` and `markImportant` properties.
+*  New `CollectionUtils` with java utilities for efficient collection creation.
+
+### 🐞 Bug Fixes
+
 * Restore display of Timers in Service AdminStats.
-
 
 ## 33.0.0 - 2025-09-26
 
