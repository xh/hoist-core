--- conflicted
+++ resolved
@@ -2,9 +2,6 @@
 
 ## 29.0-SNAPSHOT - unreleased
 
-<<<<<<< HEAD
-* Enhance exception handling in `JSONClient` to capture messages returned as raw strings.
-=======
 ### 💥 Breaking Changes (upgrade difficulty: 🟢 LOW - update to remote execution syntax)
 
 ### 🎁 New Features
@@ -18,7 +15,9 @@
 See the new methods for `ClusterUtils.runOnInstance`, `ClusterUtils.runOnPrimary` and
 `ClusterUtils.runOnAllInstances` for more information.  In most cases, the transition to using this
 method should be mechanical, and a simplification from the use of the previous API.
->>>>>>> d7c80305
+
+* Enhance exception handling in `JSONClient` to capture messages returned as raw strings.
+
 
 ## 28.1.0 - 2025-02-13
 
