--- conflicted
+++ resolved
@@ -6,16 +6,13 @@
 
 * Requires `hoist-react >= 67.0.0`.
 * Requires minor DB schema additions (see below).
-<<<<<<< HEAD
+* `ReplicatedValue` has been replaced with the enhanced `CachedValue`. This new object provides
+  all the functionality of the old, plus additional features from the `Cache` API such as expiry,
+  `getOrCreate()`, event support, and blocking support for non-primary nodes.
 * Migrated previous `xhAppVersionCheck` to new `xhEnvPollingConfig`, which now governs a single
   polling interval on the client to check for both app version and instance changes. The previous
   config's `mode` value will be automatically migrated to the new `onVersionChange` key. A shorter
   default interval of 10s will be set in all cases, to ensure timely detection of instance changes.
-=======
-* `ReplicatedValue` has been replaced with the enhanced `CachedValue`. This new object provides
-  all the functionality of the old, plus additional features from the `Cache` API such as expiry,
-  `getOrCreate()`, event support, and blocking support for non-primary nodes.
->>>>>>> 6abc9d6a
 
 ### 🎁 New Features
 
