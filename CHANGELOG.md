# Changelog

<<<<<<< HEAD
## 9.0-SNAPSHOT - unreleased
Version 7.0 includes a major upgrade of several underlying libraries, especially grails (v4.03) and spring-boot (2.1.13)
With this version, Hoist can now be run on Java versions 8 - 11.  We have also cleaned up and enhanced some core
APIs around Exception Handling and JSON parsing and configuration.
=======
## 9.1.0 - 2020-12-22

### 🎁 New Features
* Built-in logging utils -- `withDebug`, `withInfo`, `compactErrorLog` and `compactDebugLog`  will log
 username for logging done in the context of a user request. 
* New method `IdentityService.getUsername()` for efficient access to username when no additional details about
current user are needed.

### ⚙️ Technical
* Improve consistency of exception descriptions in logs.
* Remove repeated exception descriptions in logs -- `withDebug` and `withInfo` will no longer print exception 
details.
* TrackService will now log to a dedicated daily log

[Commit Log](https://github.com/xh/hoist-core/compare/v9.0.0...v9.1.0)

## 9.0.0 - 2020-12-17

### 💥 Breaking Changes

* `LogSupport` API enhancements:
  * `logErrorCompact()` and `logDebugCompact()` now only show stacktraces on `TRACE`
  *  `withInfo()` and  `withDebug()` now log only once _after_ execution has completed. Raising the log level of the 
     relevant class or package to `TRACE` will cause these utils to also log a line _before_ execution, as they did 
     before. (As always, log levels can be adjusted dynamically at runtime via the Admin Console.)
  * The upgrade to these two utils mean that they **completely replace** `withShortInfo()` and `withShortDebug()`, 
     which have both been **removed** as part of this change. 
  *  Additional stacktraces have been removed from default logging.
 
 ### ⚙️ Technical
* `RoutineException`s are now returned with HttpStatus `400` to client, rather than `500` 

[Commit Log](https://github.com/xh/hoist-core/compare/v8.7.3...v9.0.0)

## 8.7.3 - 2020-12-15

* Default exception logging in `ExceptionRender` will no longer include stacktraces,
but will instead use `LogSupport.logErrorCompact()`.  To see stacktraces for 
any given logger, set the logging level to `DEBUG`.

[Commit Log](https://github.com/xh/hoist-core/compare/v8.7.2...v8.7.3)

## 8.7.2 - 2020-12-15

### 🐞 Bug Fixes

* Fixed bug preventing cleanup of MemoryMonitoringService snapshots.

[Commit Log](https://github.com/xh/hoist-core/compare/v8.7.1...v8.7.2)

## 8.7.1 - 2020-12-11

### ⚙️ Technical

* Minor enhancements to `JSONBlobService` API.

### 📚 Libraries

* org.apache.httpcomponents:httpclient `4.5.6 -> 4.5.13`

[Commit Log](https://github.com/xh/hoist-core/compare/v8.7.0...v8.7.1)

## 8.7.0 - 2020-12-01

### 🎁 New Features

* Added new `MemoryMonitoringService` to sample and return simple statistics on heap (memory) usage
  from the JVM runtime. Stores a rolling, in-memory history of snapshots on a configurable interval.

### 🔒 Security

* HTML-encode certain user-provided params to XhController endpoints (e.g. track, clientErrors,
  feedback) to sanitize before storing / emailing.

### ⚙️ Technical

* Removed verbose stacktraces appended to the primary app log by the built-in Grails 'StackTrace'
  logger. This logger has now been set to level *OFF* by default. To re-enable these stacktraces,
  raise the log level of this logger in either logback.groovy or dynamically at runtime in the Hoist
  Admin Console.

[Commit Log](https://github.com/xh/hoist-core/compare/v8.6.1...v8.7.0)


## 8.6.1 - 2020-10-28

* `JsonBlobService` - complete support for metadata with additional `meta` property. Requires an
  additional column on blob table, e.g. ```sql alter table xh_json_blob add meta varchar(max) go ```
* Introduce new `AppEnvironment.TEST` enumeration value.

[Commit Log](https://github.com/xh/hoist-core/compare/v8.6.0...v8.6.1)


## 8.6.0 - 2020-10-25

* `JsonBlobService`: Enhancements to archiving, new columns and new unique key constraint.
  - Apps will need to modify the `xh_json_blob` table with new `meta` and `archived_date` columns
    and related unique constraint. SAMPLE migration SQL below:

    ```sql
    alter table xh_json_blob add archived_date bigint not null go
    alter table xh_json_blob drop column archived go
    alter table xh_json_blob add constraint idx_xh_json_blob_unique_key unique (archived_date, type, owner, name)
    ```

  - Apps should update to `hoist-react >= 36.6.0`.

[Commit Log](https://github.com/xh/hoist-core/compare/v8.5.0...v8.6.0)


## 8.5.0 - 2020-10-07

* `JsonBlobService`: Use more scalable token-based access; support archiving.

[Commit Log](https://github.com/xh/hoist-core/compare/v8.4.0...v8.5.0)


## 8.4.0 - 2020-09-25

* `JsonBlobService`: Security enhancements and finalization of API.
* Server Support for Bulk editing of Configs and Preferences.

[Commit Log](https://github.com/xh/hoist-core/compare/v8.3.0...v8.4.0)


## 8.3.0 - 2020-09-21

⚠ NOTE - apps should update to `hoist-react >= 36.1.0` when taking this hoist-core update. This is
required to support the updates to Admin Activity and Client Error tracking described below.

### 🎁 New Features

* Adds support for storing and retrieving `JsonBlob`s - chunks of arbitrary JSON data used by the
  corresponding `JsonBlobService` introduced in hoist-react v36.1.0.

### 🐞 Bug Fixes

* Improved time zone handling in the Admin Console "Activity Tracking" and "Client Errors" tabs.
  * Users will now see consistent bucketing of activity into an "App Day" that corresponds to the
    LocalDate when the event occurred in the application's timezone.
  * This day will be reported consistently regardless of the time zones of the local browser or
    deployment server.

[Commit Log](https://github.com/xh/hoist-core/compare/v8.2.0...v8.3.0)


## 8.2.0 - 2020-09-04
>>>>>>> 57d3df06

### 🎁 New Features

* Add new `RoutineRuntimeException`

### 🐞 Bug Fixes

* Pref and Config Differ now record the admin user applying any changes via these tools.
* Fix bug with monitoring when monitor script times out.

### ⚙️ Technical

* Specify default DB indices on a small number of bundled domain classes.

[Commit Log](https://github.com/xh/hoist-core/compare/v8.1.0...v8.2.0)


## 8.1.0 - 2020-07-16

### 🎁 New Features

* Add support for Preference Diffing in the Hoist React Admin console.

[Commit Log](https://github.com/xh/hoist-core/compare/v8.0.1...v8.1.0)

### 🎁 Breaking Changes
* The trait `AsyncSupport` with its single method `asyncTask` has been removed.  Use the equivalent method `task` 
from `grails.async.Promises` instead.

* The method `subscribeWithSession` on `BaseService` has been removed.  Use `subscribe` instead.

### ⚙️ Technical
* This release upgrades the major version of grails from 3.3.9 to 4.0.3.  This major release
includes the following upgrades of related libraries:
    * spring boot `1.x -> 2.1.13` 
    * groovy `2.4.15 -> 2.5.6`
    * gradle `4.10.3 -> 5.6.4`
    * gorm `6.1.11 -> 7.0.4`
    * hibernate `5.1.10 -> 5.4.14`
    * org.grails.plugins:mail `2.0.0 -> 3.0.0`
    * apache poi  `3.1.7` -> `4.1.2`
    
* HttpClient has been upgraded from `4.5.6` -> `5.5.0`.  Package names have changed, and applications using
this API (e.g. with `JSONClient`) will need to update their imports statements to reflect the new locations @
`org.apache.hc.client5.http`  and `org.apache.hc.core5.http`.  See toolbox for examples.
  
* Please see the grails docs as well as the associated toolbox branch for more information
on required changes to config and dependency files.

* Applications will be required to add the `@Transactional` or `@ReadOnly` annotations to service and controller
methods that update data with GORM. 

[Commit Log](https://github.com/xh/hoist-core/compare/v8.0.1...develop)


## 8.0.1 - 2020-06-29

### 🐞 Bug Fixes

* Fix minor regression to reporting of hoist-core version.

[Commit Log](https://github.com/xh/hoist-core/compare/v8.0.0...v8.0.1)


## 8.0.0 - 2020-06-29

### ⚖️ Licensing Change

As of this release, Hoist is [now licensed](LICENSE.md) under the popular and permissive
[Apache 2.0 open source license](https://www.apache.org/licenses/LICENSE-2.0). Previously, Hoist was
"source available" via our public GitHub repository but still covered by a proprietary license.

We are making this change to align Hoist's licensing with our ongoing commitment to openness,
transparency and ease-of-use, and to clarify and emphasize the suitability of Hoist for use within a
wide variety of enterprise software projects. For any questions regarding this change, please
[contact us](https://xh.io/contact/).

### 🎁 New Features

* New support for `appTimeZone` and `serverTimeZone` in `EnvironmentService`.
* New support for eliding long strings: `StringUtils.elide()`.
* New support for the enhanced Admin Activity Tracking tab shipping in hoist-react v35.

[Commit Log](https://github.com/xh/hoist-core/compare/v7.0.1...v8.0.0)

## 7.0.1 - 2020-06-04

### ⚙ Technical

* Improvements to formatting of monitoring and error emails.
* Bootstrap `xhEnableMonitoring` config
* Add Grails Quartz plugin (v2.0.13)

### 🐞 Bug Fixes

* Fixed a regression to TrackService, preventing persisting lists in the `data` property.

[Commit Log](https://github.com/xh/hoist-core/compare/v7.0.0...v7.0.1)

## 7.0.0 - 2020-05-08

### 🎁 New Features

* Exception Handling has been improved in the newly enhanced `exceptionRenderer` bean. This bean
  will catch uncaught exceptions from all Controllers and Timers and has been newly configured to
  limit the logging of unnecessary stack traces.

* New exception classes for `HttpException` and `ExternalHttpException` have been added.

* JSON parsing in Hoist has been reworked to simplify and standardize based on the high-performance
  Jackson library. (https://github.com/FasterXML/jackson). Benchmarking shows a speedup in parsing
  times of 10x to 20x over the `grails.converter.JSON` library currently used by Hoist. In
  particular, this change includes:
  * A new `JSONParser` API in the `io.xh.hoist.json` package that provides JSON parsing of text and
    input streams. This API is designed to be symmetrical with the existing `JSONFormatter.`
  * All core hoist classes now rely on the API above. Of special note are `JSONClient`, and
    `RestController`.
  * Cleanups to the APIs for `JSONClient`, `ConfigService`, and `PrefService`. These methods now
    return java object representations using the standard java `Map` and `List` interfaces rather
    than the confusing `JSONObject`, `JSONArray` and `JSONElement` objects.

### 🎁 Breaking Changes

* The `getJSONObject()`, `getJSONArray()`, and `getJSON()` methods on `ConfigService` and
  `PrefService` have been replaced with `getMap()` and `getList()`.
* The `executeAsJSONObject()` and `executeAsJSONArray()` methods on `JSONClient` have been replaced
  with `executeAsMap()` and `executeAsList()`.
* The method `RestController.preprocessSubmit()` now takes a `Map` as its single input, rather than
  a `JSONObject`.

[Commit Log](https://github.com/xh/hoist-core/compare/v6.7.0...v7.0.0)

## 6.7.0 - 2020-04-22

### 💥 Breaking Changes

* `Timer.delay` now expects either a millisecond value, or a boolean. It no longer will take a
  string/closure and `Timer.delayUnits` has been removed. This has been changed to enhance the
  functionality and make it consistent with its client-side counterpart in hoist-react.

[Commit Log](https://github.com/xh/hoist-core/compare/v6.6.0...v6.7.0)

## 6.6.0 - 2020-03-27

### 🎁 New Features

* New `xhEnableLogViewer` config available to fully disable the log viewer built into the Admin
  console. Intended for scenarios where the UI server logs are not material/helpful, or potentially
  for cases where they are too chatty/large to be effectively viewed in the Admin UI.

[Commit Log](https://github.com/xh/hoist-core/compare/v6.5.0...v6.6.0)

## 6.5.0 - 2020-03-16

### 🎁 New Features

* Added support for setting custom logging layouts. Applications can use this to further customize
  built-in Hoist logging, including changing it to use alternative file formats such as JSON.
* Also includes enhanced documentation and an example of how to configure logging in Hoist.

[Commit Log](https://github.com/xh/hoist-core/compare/v6.4.4...v6.5.0)

## 6.4.4 - 2020-03-05

### 🐞 Bug Fixes

* Fixed issue where attempting to read very large log files would overly stress server processor and
  memory resources. [#115](https://github.com/xh/hoist-core/issues/115)

### ⚙️ Technical

* Add ability to configure WebSocketService resource limits using soft configuration.
* Note intermediate builds 6.4.2/6.4.3 not for use.

[Commit Log](https://github.com/xh/hoist-core/compare/v6.4.1...v6.4.4)

## 6.4.1 - 2020-02-29

### 🐞 Bug Fixes

* Fixed an issue where GORM validation exceptions would trigger MethodNotFoundException

### ⚙️ Technical

* Switch to using [nanoJson](https://github.com/mmastrac/nanojson) for JSON validation, which
  ensures stricter adherence to the JSON spec.

[Commit Log](https://github.com/xh/hoist-core/compare/v6.4.0...v6.4.1)

## 6.4.0 - 2020-01-21

### 🎁 New Features

* Added a new `xhEnableImpersonation` config for enabling or disabling impersonation app-wide. Note
  that this config will be defaulted to false if not yet defined - set to true after upgrade to
  continue supporting impersonation for your application.
* The `xhMonitorConfig` config supports a new property `monitorTimeoutSecs` to control the max
  runtime for any individual monitor check.
* Any `appBuild` tag is now included in the output of `xh/version`, allowing for client-side version
  checking to take the particular build into account when running on a SNAPSHOT.

### ⚙️ Technical

* All exceptions are now rendered as JSON. HTML exception rendering is no longer supported.
* Exceptions in GORM validation will now be treated as routine and will not be logged.
  ([#95](https://github.com/xh/hoist-core/issues/95))
* GORM validation exceptions are now handled by `BaseController` rather than `RestController`, so
  all endpoints will be handled consistently. ([#68](https://github.com/xh/hoist-core/issues/68))

[Commit Log](https://github.com/xh/hoist-core/compare/v6.3.1...v6.4.0)

## 6.3.1 - 2019-11-12

### 🐞 Bug Fixes

* JSON preferences accept any valid `JSONElement` for their value, not just a `JSONObject`.
* Default `TrackLog.severity` to `INFO` vs. non-standard `OK`.
* Bootstrapped `xhEmailSupport` config now properly `clientVisible`.

[Commit Log](https://github.com/xh/hoist-core/compare/v6.3.0...v6.3.1)

## 6.3.0 - 2019-09-04

### 🎁 New Features

* Grid exports to Excel now support setting an export format on a per-cell basis. Requires an
  updated Hoist React build for client-side support, but is backwards compatible with existing API.

### ⚙️ Technical

* `JSONClient` can be constructed without providing a configured `ClosableHttpClient`. A default
  client will be created and used.
* When pointed to a directory, `InstanceConfigUtils` will first check to see if it contains a file
  named `[appCode].yml` and, if so, will load configs from that single file and return. Otherwise,
  individual files within that directory will be loaded as key/value pairs, as they were previously.
  This allows a single `-Dio.xh.hoist.instanceConfigFile` value to be baked into a container build
  and resolve to either single-file or directory-mode configs based on the deployment environment.

[Commit Log](https://github.com/xh/hoist-core/compare/v6.2.0...v6.3.0)

## 6.2.0 - 2019-08-13

### 🎁 New Features

* The `Timer` class has been enhanced to support intervals as low as 500ms. Previously, `Timer` had
  a minimum interval of 2 seconds.

[Commit Log](https://github.com/xh/hoist-core/compare/v6.1.0...v6.2.0)

## 6.1.0 - 2019-07-31

### 🎁 New Features

* **WebSocket support** has been added in the form of `WebSocketService`. The new service maintains
  and provides send/receive functionality to connected Hoist client apps, each associated with a
  unique channel identifier.
  * ⚠ **Note** this change requires that applications specify a new dependency in their
    `build.gradle` file on `compile "org.springframework:spring-websocket"`. If missing, apps will
    throw an exception on startup related to a failure instantiating `WebSocketService`. Apps should
    *not* need to make any changes to their own code / services aside from this new dep.
  * This service and its related endpoints integrate with client-side websocket support and admin
    tools added to Hoist React v26.
  * As per the included class-level documentation, applications must update their Application.groovy
    file to expose an endpoint for connections and wire up a `HoistWebSocketHandler` to relay
    connection events to the new service.

### 🐞 Bug Fixes

* Dedicated Jackson JSON serializer added for Groovy `GString` objects - outputs `toString()` as
  expected vs. obscure/unwanted object representation (#87).

[Commit Log](https://github.com/xh/hoist-core/compare/v6.0.2...v6.1.0)

## 6.0.2 - 2019-07-24

### 🐞 Bug Fixes

* Grid exports will no longer fail if any values fail to parse as per the specified data type.
  Previously a single unexpected value could spoil the export - now they will be passed through
  as-is to the generated worksheet.

[Commit Log](https://github.com/xh/hoist-core/compare/v6.0.1...v6.0.2)

## 6.0.1 - 2019-07-19

### 🐞 Bug Fixes

* Ensure JSON is rendered with `charset=UTF-8` vs. an unexpected ISO fallback we started getting
  once we stopped using the built-in Grails JSON converter in favor of rendering the String output
  from Jackson . Fixes issue with unicode characters getting munged in JSON responses.

[Commit Log](https://github.com/xh/hoist-core/compare/v6.0.0...v6.0.1)

## 6.0.0 - 2019-07-10

### 🎁 New Features

* A `RoutineException` interface has been added. Implement this interface to mark any exception that
  is a part of normal operations and should not necessarily be logged on the server as an error.
* The `DataNotAvailableException` has been added. This class implements `RoutineException` and is
  intended to be thrown when requested data is not currently available due to normal, expected
  business conditions (e.g. the business day has just rolled and new data is not yet ready).
* The [Jackson library](https://github.com/FasterXML/jackson) is now used for JSON Serialization.
  This provides a faster, more standardized approach to rendering JSON. Groovy Traits are also no
  longer used for Hoist's Cached JSON support, improving the ability to use this feature with Java.
* Added `/ping` endpoint for trivial server up / connectivity checks.

### 💥 Breaking Changes

* The `cacheJSON()` method on JSONFormat is no longer available for specifying cached JSON
  serialization. Extend the `JSONFormatCached` class instead.

[Commit Log](https://github.com/xh/hoist-core/compare/v5.5.5...v6.0.0)

## 5.5.5 - 2019-07-06

### ⚙️ Technical

* New default pref `xhShowVersionBar`, remove deco'd pref `xhForceEnvironmentFooter`.

[Commit Log](https://github.com/xh/hoist-core/compare/v5.5.4...v5.5.5)

## 5.5.4 - 2019-06-24

### ⚙️ Technical

* New default config + preference definitions added in Bootstrap to support client-side
  AutoRefreshService.
* Memory/processors available to JVM logged at startup.

[Commit Log](https://github.com/xh/hoist-core/compare/v5.5.3...v5.5.4)

## 5.5.3 - 2019-04-16

### ⚙️ Technical

* Throw new `SessionMismatchException` when client provides a `clientUsername` to /xh endpoints that
  does not match the current session user. (The dedicated exception class is new, not the behavior.)

[Commit Log](https://github.com/xh/hoist-core/compare/v5.5.2...v5.5.3)

## 5.5.2 - 2019-03-06

### ⚙️ Technical

* Admin endpoint to run log archiving routine on demand.

[Commit Log](https://github.com/xh/hoist-core/compare/v5.5.1...v5.5.2)

## 5.5.1 - 2019-01-30

### 🐞 Bug Fixes

* Further work to ensure admin log viewer endpoint is completely wrapped in try/catch to avoid
  throwing repeated stack traces if supplied incorrect parameters.

[Commit Log](https://github.com/xh/hoist-core/compare/v5.5.0...v5.5.1)

## 5.5.0 - 2019-01-24

### ⚙️ Technical

* Monitors will now log all activity to a daily dedicated log of the form `[appName]-monitor.log`.
  This behavior can be controlled with the option `writeToMonitorLog` in the `xhMonitorConfig`
  block.

[Commit Log](https://github.com/xh/hoist-core/compare/v5.4.2...v5.5.0)

## 5.4.2 - 2019-01-14

### ⚙️ Technical

* Activity tracking logs are now written to the database by default, even in local development mode.
  An optional `disableTrackLog` instance config value is now available to prevent them from being
  persisted (in any environment).

### 🐞 Bug Fixes

* Corrected auto-defaulted required config for the log file archive directory path.
* Avoid any attempt to evaluate thresholds for Status Monitor results that do not produce a metric.

[Commit Log](https://github.com/xh/hoist-core/compare/v5.4.1...v5.4.2)

## 5.4.1 - 2018-12-31

### 🐞 Bug Fixes

* Track log entries are now written correctly when an admin starts/stops impersonation.
* InstanceConfigUtils will warn via stdout if a config file is not found or cannot be parsed.

[Commit Log](https://github.com/xh/hoist-core/compare/v5.4.0...v5.4.1)

## 5.4.0 - 2018-12-18

### ⚙️ Technical

* Environment information now includes details on the primary database connection, including the
  JDBC connection string, user, and dbCreate setting. Note this additional info is only returned
  when the requesting user is a Hoist Admin (and is intended for display in the admin JS client).
* Additional `AppEnvironment` enums added for UAT and BCP.

[Commit Log](https://github.com/xh/hoist-core/compare/v5.3.1...v5.4.0)

## v5.3.1 - 2018-12-17

### 📚 Libraries

* Grails `3.3.8 -> 3.3.9`
* GORM `6.1.10 -> 6.1.11`
* Apache HttpClient `4.5.3 -> 4.5.6`

[Commit Log](https://github.com/xh/hoist-core/compare/v5.3.0...v5.3.1)

## v5.3.0 - 2018-11-14

### ⚙️ Technical

* AppConfigs and Preferences now serialize their values / defaultValues with appropriate types in
  their formatForJSON serializations. (Previously values were all serialized as strings.) This
  allows for more direct binding with admin editor form controls of the appropriate type, and
  generally centralizes their serialization in a more consistent way.

[Commit Log](https://github.com/xh/hoist-core/compare/v5.2.0...v5.3.0)

## v5.2.0

### ⚙️ Technical

* Processing of uploaded grid data for Excel export modified to handle even larger export sets. ⚠️
  Note requires client-side toolkit updates (>= v16 for Hoist React).

[Commit Log](https://github.com/xh/hoist-core/compare/v5.1.0...v5.2.0)

## v5.1.0

### 🎁 New Features

* `InstanceConfigUtils` can now read bootstrap configuration values from a directory of files, each
  containing a single config, in addition to the previous support for yaml files. This supports
  reading low-level configuration from Docker/Kubernetes configs and secrets, which are mounted to
  the container filesystem as a directory.

### 🐞 Bug Fixes

* An admin client that happens to be polling for a non-existent log file (e.g. one that has just
  been archived) will no longer spam the logs with stack traces.

[Commit Log](https://github.com/xh/hoist-core/compare/v5.0.4...v5.1.0)

## v5.0.4

### 🐞 Bug Fixes

* Avoids the use of (sometimes) reserved SQL word `level` in the `LogLevel` config object. Remapped
  to `log_level` column.

⚠️ Note that this will require a schema update if Grails is not configured to do so automatically,
and will result in existing overrides having a null level (which is supported and means "no
override").

[Commit Log](https://github.com/xh/hoist-core/compare/release-5.0.3...v5.0.4)

## v5.0.3

### 💥 Breaking Changes

**This release includes several core API changes to how users and their roles (permissions) are
loaded.** (Note that the breaking changes below will typically be handled by updates to a custom
enterprise plugin and not require individual app changes.)
* Applications (or enterprise plugins) must implement a new `RoleService` extending from
  `BaseRoleService` to provide a map of users to their app-specific roles. Roles continue to be
  modelled as simple strings for use both on server and client.
* The `HoistUser` superclass no longer holds / caches its roles directly, but instead calls into the
  new required `RoleService` dynamically when asked.
* Boilerplate around auth whitelists and resources has been better consolidated into the plugin,
  helping to clean up some repeated application-level `AuthenticationService` code.
* Hoist implementation endpoints have moved from `/hoistImpl/ -> /xh/` for brevity / clarity.
  Client-side plugins will be updated to use this new path. The implementation APIs used to
  login/logout and confirm auth / roles have changed, but again are handled by Hoist client plugin
  updates and do not require application-level changes.

[Commit Log](https://github.com/xh/hoist-core/compare/release-4.3.0...release-5.0.3)

## v4.3.0

### 🎁 New Features

* Server-side Excel export supports `LONG_TEXT` format with wrapped multi-line cells.

### 🐞 Bug Fixes

* Objects extending `JSONFormat` with `cacheJSON` enabled can be rendered at the top-level of a
  return.

[Commit Log](https://github.com/xh/hoist-core/compare/release-4.2.1...release-4.3.0)

## v4.2.1

* Added support for `activeOnly` argument to `UserAdminController` - required for xh/hoist-react#567

[Commit Log](https://github.com/xh/hoist-core/compare/release-4.2.0...release-4.2.1)

## v4.2.0

### 🎁  New Features

* Added support for PUT, PATCH, DELETE to BaseProxyService.

[Commit Log](https://github.com/xh/hoist-core/compare/release-4.1.0...release-4.2.0)

## v4.1.0

### 📚 Libraries

* Grails `3.3.5 -> 3.3.8`

[Commit Log](https://github.com/xh/hoist-core/compare/release-4.0.0...release-4.1.0)

## v4.0.0

### 💥 Breaking Changes

* Relevant `HoistImplController` endpoints now require a `clientUsername` param to ensure the client
  and server are in sync re. the currently active user. This resolves edge-case bugs around
  impersonation and preference, dashboard changes flushing changes on unload to the wrong
  server-side user. (#46)

[Commit Log](https://github.com/xh/hoist-core/compare/release-3.1.2...release-4.0.0)

## v3.1.2

### 🐞 Bug Fixes

* The `xhEmailDefaultDomain` config no longer needs a leading (and confusing) `@` - EmailService
  will prepend this automatically.
  * ⚠️ Note app-level configs with a leading `@` in place will need to be adjusted. (#43)

[Commit Log](https://github.com/xh/hoist-core/compare/release-3.1.1...release-3.1.2)

## v3.1.1

### 🐞 Bug Fixes

+ IdentityService.getUser() should not throw when called outside context of a request -- just return
  null. Important when e.g. looking for a username within service calls that might be triggered by a
  controller-based web request or a timer-based thread. 4130a9add8dd8ba22376ea69cfa3a3d095bdf6b0

[Commit Log](https://github.com/xh/hoist-core/compare/release-3.1.0...release-3.1.1)

## v3.1.0

### 🎁 New Features

* Group field added to Preferences for better organization and consistency with AppConfigs.<br><br>
  ⚠️ **Note** schema update required:

```sql
--MySQL
ALTER TABLE xh_preference ADD group_name VARCHAR(255);
UPDATE xh_preference SET group_name = 'Default' WHERE group_name IS NULL;
ALTER TABLE xh_preference MODIFY group_name VARCHAR(255) NOT NULL;
```

```sql
--SQL Server
ALTER TABLE xh_preference ADD group_name VARCHAR(255);
UPDATE xh_preference SET group_name = 'Default' WHERE group_name IS NULL;
ALTER TABLE xh_preference ALTER COLUMN group_name varchar(255) NOT NULL
```


* ClientError tracking gets a `userAlerted` flag to record whether or not the user was shown a
  pop-up dialog (vs. an error being reported quietly in the background).<br><br> ⚠️ **Note** schema
  update required:

```sql
-- SQL Server
ALTER TABLE xh_client_error ADD user_alerted bit NOT NULL DEFAULT 0
-- MySQL
ALTER TABLE xh_client_error ADD user_alerted bit(1) NOT NULL DEFAULT 0
```

### 🐞 Bug Fixes

* Log archiving fixed for apps with a dash or underscore in their appCode.

## v.3.0.4

### 🐞 Bugfixes

* Removed plugin grails-x-frame-options-plugin. It will be put into the hoist-sencha project. It is
  only needed in hoist-sencha apps. Hoist-react apps will get this header set by nginx.

## v.3.0.3

### 🎁 New Features

* Added plugin
  [grails-x-frame-options-plugin](https://github.com/mrhaki/grails-x-frame-options-plugin)
* This prevents XSS attacks by setting by default the most strict header setting `X-Frame-Options:
  DENY` on all responses from the grails server. You can relax this strict setting to `SAMEORIGIN`
  (and will probably want to) by adding `plugin.xframeoptions.sameOrigin = true` inside the grails
  clause of your application.groovy file (see piq-react for example).

## v3.0.2

### 📚 Libraries

* Gradle wrapper `4.8`

## v3.0.1

### 🎁 New Features

* Updates of following libraries:

```
grailsVersion=3.3.1 -> 3.3.5
grailsAsyncVersion=3.3.1 -> 3.3.2
gormVersion=6.1.7.RELEASE -> 6.1.9.RELEASE
```

* Note Grails update fixes support for the pathJar which helps fix long class path issues on
  Windows.
* Default theme is now the 'light' theme.

## v3.0.0

### 💥 Breaking Changes

* This release unwinds the multi environment config concept. See #30 for the corresponding issue.
* To take this update, developers need to also migrate to v5.X.X of hoist-react or v2.X.X of
  hoist-sencha and follow these steps in each environment:

#### Step 1

If you are doing this migration in a lower environment (dev, stage, uat) you may want to keep that
environment's configs. For example, if you are migrating the dev env app to this new code, and there
are configs in the dev_value column that you would like to keep in the dev environment, you first
need to manually copy these values from the dev field to the prod field in the dev admin config UI.

#### Step 2

Turn off your grails server and your webpack server (if applicable). Add a new 'value' column with
allow null, allow null in the old 'prod_value' column, then copy prod_value values over to the new
value column:

##### For MySQL DB:

```
ALTER TABLE `xh_config` ADD `value` LONGTEXT; 
ALTER TABLE `xh_config` MODIFY `prod_value` LONGTEXT;
```

##### For MS SQL Server DB:

```
ALTER TABLE xh_config 
ADD value varchar(max) NULL
ALTER COLUMN prod_value varchar(max)
```

##### For MySQL DB:

```
UPDATE `xh_config` SET `value` = `prod_value`
```

##### For MS SQL Server DB:

```
UPDATE xh_config SET value = prod_value
```


#### Step 3

Update app code in environment to use hoist-core v3.0.0 and hoist-react v5.X.X or hoist-sencha
v2.0.0.

Remove

```
supportedEnvironments = ['Staging', 'Development']
```

from grails-app/conf/application.groovy in your app. (Note that this line might appear twice - once
near the top if an app has customized and once in the "hoistDefaults" section.)


#### Step 4

Set value to not accept NULL and drop old columns:

##### For MySQL DB:

```
ALTER TABLE `xh_config` 
  MODIFY `value` LONGTEXT NOT NULL;

ALTER TABLE `xh_config` 
  DROP COLUMN `beta_value`, `stage_value`, `dev_value`, `prod_value`;
```

##### For MS SQL Server DB:

```
ALTER TABLE xh_config
  ALTER COLUMN value varchar(max) NOT NULL

ALTER TABLE xh_config
  DROP COLUMN prod_value, dev_value, stage_value, beta_value

```


### 🎁 New Features

* None

### 🐞 Bugfixes

* None

## v2.0.0

### 💥 Breaking Changes

* This release includes updates around how the key `appCode` and `appName` identifiers are read from
  application builds and what they represent. See #33 for the corresponding issue. This standardizes
  the meaning of these two identifiers on the client and server, and decouples the server-side
  appCode from the Gradle project name.
* To take this update, applications must ensure their `build.gradle` file populates these variables
  within a grails.build.info file created by Grails itself during the build. See e.g.
  [this commit to the Toolbox app](https://github.com/xh/toolbox/commit/073376eefba37ea0ffec073478bb628be447c77b)
  for an example of this change.
* Apps should audit their use of `Utils.appName` on the server-side and update to `Utils.appCode` if
  they need to continue accessing the shortname variant.

### 🎁 New Features

* None

### 🐞 Bugfixes

* None

## v1.2.0

### 💥 Breaking Changes

* None

### 🎁 New Features

This release adds support for
[InstanceConfigUtils](https://github.com/xh/hoist-core/blob/1fa43564fb77e11a04dd075d969b300f38252579/src/main/groovy/io/xh/hoist/util/InstanceConfigUtils.groovy),
a utility for loading configuration properties from an external YAML file once on startup and
exposing them to the application as a map.
* These are intended to be minimal, low-level configs that apply to a particular deployed instance
  of the application and therefore are better sourced from a local file/volume vs. source code,
  JavaOpts, or database-driven ConfigService entries.
* Examples include the AppEnvironment as well as common Bootstrap requirements such as database
  credentials.
* See the class-level doc comment for additional details. Use of InstanceUtils is _not_ required to
  take this release.

### 🐞 Bugfixes

* Fix NPE breaking FeedbackService emailing. 8f07caf677dc0ed3a5ae6c8dd99dc59e2ffd8508
* Make LogLevel adjustments synchronous, so they reflect immediately in Admin console UI.
  dc387e885bea14b0443d5e984ccd74238fa6e7b7

------------------------------------------

Copyright © 2020 Extremely Heavy Industries Inc. - all rights reserved

------------------------------------------

📫☎️🌎 info@xh.io | https://xh.io/contact<|MERGE_RESOLUTION|>--- conflicted
+++ resolved
@@ -1,183 +1,12 @@
 # Changelog
 
-<<<<<<< HEAD
-## 9.0-SNAPSHOT - unreleased
-Version 7.0 includes a major upgrade of several underlying libraries, especially grails (v4.03) and spring-boot (2.1.13)
+## 10.0-SNAPSHOT - unreleased
+Version 7.0 includes a major upgrade of several underlying libraries, especially grails (v4.0.6) and spring-boot (2.1.13)
 With this version, Hoist can now be run on Java versions 8 - 11.  We have also cleaned up and enhanced some core
 APIs around Exception Handling and JSON parsing and configuration.
-=======
-## 9.1.0 - 2020-12-22
-
-### 🎁 New Features
-* Built-in logging utils -- `withDebug`, `withInfo`, `compactErrorLog` and `compactDebugLog`  will log
- username for logging done in the context of a user request. 
-* New method `IdentityService.getUsername()` for efficient access to username when no additional details about
-current user are needed.
-
-### ⚙️ Technical
-* Improve consistency of exception descriptions in logs.
-* Remove repeated exception descriptions in logs -- `withDebug` and `withInfo` will no longer print exception 
-details.
-* TrackService will now log to a dedicated daily log
-
-[Commit Log](https://github.com/xh/hoist-core/compare/v9.0.0...v9.1.0)
-
-## 9.0.0 - 2020-12-17
-
-### 💥 Breaking Changes
-
-* `LogSupport` API enhancements:
-  * `logErrorCompact()` and `logDebugCompact()` now only show stacktraces on `TRACE`
-  *  `withInfo()` and  `withDebug()` now log only once _after_ execution has completed. Raising the log level of the 
-     relevant class or package to `TRACE` will cause these utils to also log a line _before_ execution, as they did 
-     before. (As always, log levels can be adjusted dynamically at runtime via the Admin Console.)
-  * The upgrade to these two utils mean that they **completely replace** `withShortInfo()` and `withShortDebug()`, 
-     which have both been **removed** as part of this change. 
-  *  Additional stacktraces have been removed from default logging.
- 
- ### ⚙️ Technical
-* `RoutineException`s are now returned with HttpStatus `400` to client, rather than `500` 
-
-[Commit Log](https://github.com/xh/hoist-core/compare/v8.7.3...v9.0.0)
-
-## 8.7.3 - 2020-12-15
-
-* Default exception logging in `ExceptionRender` will no longer include stacktraces,
-but will instead use `LogSupport.logErrorCompact()`.  To see stacktraces for 
-any given logger, set the logging level to `DEBUG`.
-
-[Commit Log](https://github.com/xh/hoist-core/compare/v8.7.2...v8.7.3)
-
-## 8.7.2 - 2020-12-15
-
-### 🐞 Bug Fixes
-
-* Fixed bug preventing cleanup of MemoryMonitoringService snapshots.
-
-[Commit Log](https://github.com/xh/hoist-core/compare/v8.7.1...v8.7.2)
-
-## 8.7.1 - 2020-12-11
-
-### ⚙️ Technical
-
-* Minor enhancements to `JSONBlobService` API.
-
-### 📚 Libraries
-
-* org.apache.httpcomponents:httpclient `4.5.6 -> 4.5.13`
-
-[Commit Log](https://github.com/xh/hoist-core/compare/v8.7.0...v8.7.1)
-
-## 8.7.0 - 2020-12-01
-
-### 🎁 New Features
-
-* Added new `MemoryMonitoringService` to sample and return simple statistics on heap (memory) usage
-  from the JVM runtime. Stores a rolling, in-memory history of snapshots on a configurable interval.
-
-### 🔒 Security
-
-* HTML-encode certain user-provided params to XhController endpoints (e.g. track, clientErrors,
-  feedback) to sanitize before storing / emailing.
-
-### ⚙️ Technical
-
-* Removed verbose stacktraces appended to the primary app log by the built-in Grails 'StackTrace'
-  logger. This logger has now been set to level *OFF* by default. To re-enable these stacktraces,
-  raise the log level of this logger in either logback.groovy or dynamically at runtime in the Hoist
-  Admin Console.
-
-[Commit Log](https://github.com/xh/hoist-core/compare/v8.6.1...v8.7.0)
-
-
-## 8.6.1 - 2020-10-28
-
-* `JsonBlobService` - complete support for metadata with additional `meta` property. Requires an
-  additional column on blob table, e.g. ```sql alter table xh_json_blob add meta varchar(max) go ```
-* Introduce new `AppEnvironment.TEST` enumeration value.
-
-[Commit Log](https://github.com/xh/hoist-core/compare/v8.6.0...v8.6.1)
-
-
-## 8.6.0 - 2020-10-25
-
-* `JsonBlobService`: Enhancements to archiving, new columns and new unique key constraint.
-  - Apps will need to modify the `xh_json_blob` table with new `meta` and `archived_date` columns
-    and related unique constraint. SAMPLE migration SQL below:
-
-    ```sql
-    alter table xh_json_blob add archived_date bigint not null go
-    alter table xh_json_blob drop column archived go
-    alter table xh_json_blob add constraint idx_xh_json_blob_unique_key unique (archived_date, type, owner, name)
-    ```
-
-  - Apps should update to `hoist-react >= 36.6.0`.
-
-[Commit Log](https://github.com/xh/hoist-core/compare/v8.5.0...v8.6.0)
-
-
-## 8.5.0 - 2020-10-07
-
-* `JsonBlobService`: Use more scalable token-based access; support archiving.
-
-[Commit Log](https://github.com/xh/hoist-core/compare/v8.4.0...v8.5.0)
-
-
-## 8.4.0 - 2020-09-25
-
-* `JsonBlobService`: Security enhancements and finalization of API.
-* Server Support for Bulk editing of Configs and Preferences.
-
-[Commit Log](https://github.com/xh/hoist-core/compare/v8.3.0...v8.4.0)
-
-
-## 8.3.0 - 2020-09-21
-
-⚠ NOTE - apps should update to `hoist-react >= 36.1.0` when taking this hoist-core update. This is
-required to support the updates to Admin Activity and Client Error tracking described below.
-
-### 🎁 New Features
-
-* Adds support for storing and retrieving `JsonBlob`s - chunks of arbitrary JSON data used by the
-  corresponding `JsonBlobService` introduced in hoist-react v36.1.0.
-
-### 🐞 Bug Fixes
-
-* Improved time zone handling in the Admin Console "Activity Tracking" and "Client Errors" tabs.
-  * Users will now see consistent bucketing of activity into an "App Day" that corresponds to the
-    LocalDate when the event occurred in the application's timezone.
-  * This day will be reported consistently regardless of the time zones of the local browser or
-    deployment server.
-
-[Commit Log](https://github.com/xh/hoist-core/compare/v8.2.0...v8.3.0)
-
-
-## 8.2.0 - 2020-09-04
->>>>>>> 57d3df06
-
-### 🎁 New Features
-
-* Add new `RoutineRuntimeException`
-
-### 🐞 Bug Fixes
-
-* Pref and Config Differ now record the admin user applying any changes via these tools.
-* Fix bug with monitoring when monitor script times out.
-
-### ⚙️ Technical
-
-* Specify default DB indices on a small number of bundled domain classes.
-
-[Commit Log](https://github.com/xh/hoist-core/compare/v8.1.0...v8.2.0)
-
-
-## 8.1.0 - 2020-07-16
-
-### 🎁 New Features
-
-* Add support for Preference Diffing in the Hoist React Admin console.
-
-[Commit Log](https://github.com/xh/hoist-core/compare/v8.0.1...v8.1.0)
+
+### 🎁 New Features
+* Add support for Preference Diffing in the hoist-react admin tool.
 
 ### 🎁 Breaking Changes
 * The trait `AsyncSupport` with its single method `asyncTask` has been removed.  Use the equivalent method `task` 
@@ -206,7 +35,181 @@
 * Applications will be required to add the `@Transactional` or `@ReadOnly` annotations to service and controller
 methods that update data with GORM. 
 
-[Commit Log](https://github.com/xh/hoist-core/compare/v8.0.1...develop)
+[Commit Log](https://github.com/xh/hoist-core/compare/v9.1.0...develop)
+
+
+
+## 9.1.0 - 2020-12-22
+
+### 🎁 New Features
+* Built-in logging utils -- `withDebug`, `withInfo`, `compactErrorLog` and `compactDebugLog`  will log
+ username for logging done in the context of a user request. 
+* New method `IdentityService.getUsername()` for efficient access to username when no additional details about
+current user are needed.
+
+### ⚙️ Technical
+* Improve consistency of exception descriptions in logs.
+* Remove repeated exception descriptions in logs -- `withDebug` and `withInfo` will no longer print exception 
+details.
+* TrackService will now log to a dedicated daily log
+
+[Commit Log](https://github.com/xh/hoist-core/compare/v9.0.0...v9.1.0)
+
+## 9.0.0 - 2020-12-17
+
+### 💥 Breaking Changes
+
+* `LogSupport` API enhancements:
+  * `logErrorCompact()` and `logDebugCompact()` now only show stacktraces on `TRACE`
+  *  `withInfo()` and  `withDebug()` now log only once _after_ execution has completed. Raising the log level of the 
+     relevant class or package to `TRACE` will cause these utils to also log a line _before_ execution, as they did 
+     before. (As always, log levels can be adjusted dynamically at runtime via the Admin Console.)
+  * The upgrade to these two utils mean that they **completely replace** `withShortInfo()` and `withShortDebug()`, 
+     which have both been **removed** as part of this change. 
+  *  Additional stacktraces have been removed from default logging.
+ 
+ ### ⚙️ Technical
+* `RoutineException`s are now returned with HttpStatus `400` to client, rather than `500` 
+
+[Commit Log](https://github.com/xh/hoist-core/compare/v8.7.3...v9.0.0)
+
+## 8.7.3 - 2020-12-15
+
+* Default exception logging in `ExceptionRender` will no longer include stacktraces,
+but will instead use `LogSupport.logErrorCompact()`.  To see stacktraces for 
+any given logger, set the logging level to `DEBUG`.
+
+[Commit Log](https://github.com/xh/hoist-core/compare/v8.7.2...v8.7.3)
+
+## 8.7.2 - 2020-12-15
+
+### 🐞 Bug Fixes
+
+* Fixed bug preventing cleanup of MemoryMonitoringService snapshots.
+
+[Commit Log](https://github.com/xh/hoist-core/compare/v8.7.1...v8.7.2)
+
+## 8.7.1 - 2020-12-11
+
+### ⚙️ Technical
+
+* Minor enhancements to `JSONBlobService` API.
+
+### 📚 Libraries
+
+* org.apache.httpcomponents:httpclient `4.5.6 -> 4.5.13`
+
+[Commit Log](https://github.com/xh/hoist-core/compare/v8.7.0...v8.7.1)
+
+## 8.7.0 - 2020-12-01
+
+### 🎁 New Features
+
+* Added new `MemoryMonitoringService` to sample and return simple statistics on heap (memory) usage
+  from the JVM runtime. Stores a rolling, in-memory history of snapshots on a configurable interval.
+
+### 🔒 Security
+
+* HTML-encode certain user-provided params to XhController endpoints (e.g. track, clientErrors,
+  feedback) to sanitize before storing / emailing.
+
+### ⚙️ Technical
+
+* Removed verbose stacktraces appended to the primary app log by the built-in Grails 'StackTrace'
+  logger. This logger has now been set to level *OFF* by default. To re-enable these stacktraces,
+  raise the log level of this logger in either logback.groovy or dynamically at runtime in the Hoist
+  Admin Console.
+
+[Commit Log](https://github.com/xh/hoist-core/compare/v8.6.1...v8.7.0)
+
+
+## 8.6.1 - 2020-10-28
+
+* `JsonBlobService` - complete support for metadata with additional `meta` property. Requires an
+  additional column on blob table, e.g. ```sql alter table xh_json_blob add meta varchar(max) go ```
+* Introduce new `AppEnvironment.TEST` enumeration value.
+
+[Commit Log](https://github.com/xh/hoist-core/compare/v8.6.0...v8.6.1)
+
+
+## 8.6.0 - 2020-10-25
+
+* `JsonBlobService`: Enhancements to archiving, new columns and new unique key constraint.
+  - Apps will need to modify the `xh_json_blob` table with new `meta` and `archived_date` columns
+    and related unique constraint. SAMPLE migration SQL below:
+
+    ```sql
+    alter table xh_json_blob add archived_date bigint not null go
+    alter table xh_json_blob drop column archived go
+    alter table xh_json_blob add constraint idx_xh_json_blob_unique_key unique (archived_date, type, owner, name)
+    ```
+
+  - Apps should update to `hoist-react >= 36.6.0`.
+
+[Commit Log](https://github.com/xh/hoist-core/compare/v8.5.0...v8.6.0)
+
+
+## 8.5.0 - 2020-10-07
+
+* `JsonBlobService`: Use more scalable token-based access; support archiving.
+
+[Commit Log](https://github.com/xh/hoist-core/compare/v8.4.0...v8.5.0)
+
+
+## 8.4.0 - 2020-09-25
+
+* `JsonBlobService`: Security enhancements and finalization of API.
+* Server Support for Bulk editing of Configs and Preferences.
+
+[Commit Log](https://github.com/xh/hoist-core/compare/v8.3.0...v8.4.0)
+
+
+## 8.3.0 - 2020-09-21
+
+⚠ NOTE - apps should update to `hoist-react >= 36.1.0` when taking this hoist-core update. This is
+required to support the updates to Admin Activity and Client Error tracking described below.
+
+### 🎁 New Features
+
+* Adds support for storing and retrieving `JsonBlob`s - chunks of arbitrary JSON data used by the
+  corresponding `JsonBlobService` introduced in hoist-react v36.1.0.
+
+### 🐞 Bug Fixes
+
+* Improved time zone handling in the Admin Console "Activity Tracking" and "Client Errors" tabs.
+  * Users will now see consistent bucketing of activity into an "App Day" that corresponds to the
+    LocalDate when the event occurred in the application's timezone.
+  * This day will be reported consistently regardless of the time zones of the local browser or
+    deployment server.
+
+[Commit Log](https://github.com/xh/hoist-core/compare/v8.2.0...v8.3.0)
+
+
+## 8.2.0 - 2020-09-04
+
+### 🎁 New Features
+
+* Add new `RoutineRuntimeException`
+
+### 🐞 Bug Fixes
+
+* Pref and Config Differ now record the admin user applying any changes via these tools.
+* Fix bug with monitoring when monitor script times out.
+
+### ⚙️ Technical
+
+* Specify default DB indices on a small number of bundled domain classes.
+
+[Commit Log](https://github.com/xh/hoist-core/compare/v8.1.0...v8.2.0)
+
+
+## 8.1.0 - 2020-07-16
+
+### 🎁 New Features
+
+* Add support for Preference Diffing in the Hoist React Admin console.
+
+[Commit Log](https://github.com/xh/hoist-core/compare/v8.0.1...v8.1.0)
 
 
 ## 8.0.1 - 2020-06-29
