--- conflicted
+++ resolved
@@ -2,20 +2,17 @@
 
 ## 21.0-SNAPSHOT - unreleased
 
-<<<<<<< HEAD
-### 🎁 New Features
-
-### 🐞 Bug Fixes
+### 🐞 Bug Fixes
+
 * BaseProxyService now correctly handles responses without content.
 * BaseProxyService now properly supports caching the underlying HttpClient between
   requests. This defaults to `false` to reflect current behavior, but may be
   overridden to `true`.
-=======
+  
 ### ⚙️ Technical
 
 * Removed obsolete `BaseAuthenticationService.whitelistFileExtensions`
 
->>>>>>> 1a226f23
 
 ## 20.0.1 - 2024-05-21
 
