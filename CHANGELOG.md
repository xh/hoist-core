--- conflicted
+++ resolved
@@ -2,16 +2,6 @@
 
 ## 19.0-SNAPSHOT - unreleased
 
-<<<<<<< HEAD
-### ⚙️ Technical
-
-* `DefaultRoleService` has improved error handling for failed directory group lookups.
-
-### 💥 Breaking Changes
-
-* `LdapService` now throws if a query fails rather than returning an empty result. This is not
-  expected to affect most applications, but may require some to adjust their error handling.
-=======
 ### 🎁 New Features
 
 * New `TrackLogAdminService` and `ClientErrorAdminService` services provide a more bespoke set of methods
@@ -46,11 +36,15 @@
   `JSON` object posted in the `body`. This is pattern is preferred over using a `fetchJSON` request with
   `params` posted in the request header.
 
+* `DefaultRoleService` has improved error handling for failed directory group lookups.
+* `LdapService` now optionally throws if a query fails rather than returning an empty result. This is not
+  expected to affect most applications, but may require some to adjust their error handling.
+
+
 ### 💥 Breaking Changes
 
 * Requires `hoist-react >= 63.0` for client-side support of the new `track` and `submitError` endpoints.
 
->>>>>>> a373055b
 
 ## 18.5.1 - 2024-03-08
 
