--- conflicted
+++ resolved
@@ -7,12 +7,9 @@
 * `GridExportImplService` now handles Excel table exports containing no data rows. Previously, the
   Excel file required repair, during which process all table and column header formatting was
   removed.
-<<<<<<< HEAD
 * Status Monitors no longer evaluate metric-based thresholds if an app-level check implementation
   has already set marked the result with a `FAIL` or `INACTIVE` status.
-=======
 * Fix incorrect formatting pattern strings on `DateTimeUtils`.
->>>>>>> 1d7ee00f
 
 [Commit Log](https://github.com/xh/hoist-core/compare/v9.2.0...develop)
 
