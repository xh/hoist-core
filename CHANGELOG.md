--- conflicted
+++ resolved
@@ -4,18 +4,14 @@
 
 ### 🎁 New Features
 
-<<<<<<< HEAD
 * Add support for the `caseSensitive` flag in log filtering endpoint.
 * Add `h2Config` method to `RuntimeConfig` class to give apps the option of starting
   up with an H2 in memory DB.  This is intended for projects in their earliest,
   "just checked out, first run" stage, when a developer wants to get started before
   having set up a MySQL or SQL server database.
-=======
-* Added support for the `caseSensitive` flag in log filtering endpoint.
 * Added new `DateTimeUtils.ensureServerTimeZoneIs()` utility method to validate that the server is
   set to run in a given timezone. Applications requiring a specific timezone can call this method in
   their `Bootstrap.groovy` file to ensure that the server is configured correctly.
->>>>>>> 5635edb9
 
 ## 16.1.0 - 2023-04-14
 
