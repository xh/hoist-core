# Changelog

<<<<<<< HEAD
## 18.0-SNAPSHOT - under development

### 🎁 New Features

* Hoist Core v18 provides support for running multi-instance clusters of Hoist application servers.
  Cluster management is provided by the use of Hazelcast (www.hazelcast.com), an open-source library
  providing embedded java support for inter-server communication, co-ordination, and data sharing.
  See the new `ClusterService.groovy` service, which provides the clustering implementation and main
  API entry point for accessing the cluster.
  ** Applications/client plugins upgrading to v18 will need to provide a cluster configuration class
   with the name `ClusterConfig.groovy`.  See toolbox for an example of this file.
  ** Applications should fix their Hazelcast version with the following line in their gradle.properties:
        `hazelcast.version=5.3.2`
  ** Applications that intend to run with more than one server *must* enable sticky sessions when
  routing clients to servers.  This is critical for the correct operation of authentication
  and web socket communications.
  ** Many applications will *not* need to implement additional changes beyond the above to
  run with multi-instances; Hoist will setup the cluster, elect a master instance,  provide
  cluster-aware hibernate caching and logging, and ensure cross-server consistency for its own
  APIs.
  ** However, complex applications -- especially applications with state, workflow, or business
  logic -- should take care to ensure the app is safe to run in multi-instance mode. Distributed
  data structures (e.g. Hazelcast  Maps) should be used as needed, as well as limiting certain
  actions to the "master" server.  See toolbox, or Hoist for help.
  ** `hoist-react >= 61.0` is required.
* New support for reporting of service statistics for trobuleshooting/monitoring.  Implement
 `BaseService.getAdminStats()` to provide diagnostic metadata about the state of your service that
  will then be displayed in the admin client.
* All `Throwable`s are now serialized to JSON by default using Hoist's standard customization of
  Jackson.

### Breaking Changes
* The following server-side Hoist events are now implemented as cluster-wide Hazelcast messages
  rather than single-server Grails events:
  ** 'xhFeedbackReceived', 'xhClientErrorReceived', 'xhConfigChanged', and 'xhMonitorStatusReport'
  Any applications that are listening to these events with `BaseService.subscribe` should instead use
  the new cluster aware method `BaseService.subscribeToTopic`.
* The `exceptionRenderer` singleton has been simplified and renamed as `xhExceptionHandler`. This
  change was needed to better support cross-cluster exception handling. This object is used by
  Hoist internally for catching uncaught exceptions and this change is not expected to impact
  most applications.

### 📚 Libraries
* hazelcast `5.3.2`
=======
## 17.4.0 - 2023-11-09

### ⚙️ Technical

* Improvement to `BaseProxyService` to better handle exceptions during streaming.
* Optimization to `WebSocketService` to remove an extra layer of async task wrapping when pushing to
  a single channel.

### 🐞 Bug Fixes

* Workaround for GORM issue with unconstrained findAll() and list() breaking eager fetching.
  See https://github.com/grails/gorm-hibernate5/issues/750.
>>>>>>> 07986f96

## 17.3.0 - 2023-09-18

### ⚙️ Technical

* New `ConfigService.setValue()` API supports programmatic updates to existing app configs.

## 17.2.0 - 2023-08-17

### 🎁 New Features

* Lightweight monitoring collection of JDBC connection pool statistics, including counters for
  active vs idle connections. Viewable in Hoist Admin Console for apps on `hoist-react >= 59.0`.

## 17.1.0 - 2023-08-08

### ⚙️ Technical

* Additional improvements to support hot-reloading.

## 17.0.0 - 2023-07-27

This release upgrades Hoist to the latest 6.0.0 version of Grails and upgrades related libraries.
It should be fully compatible with Java 11 and Java 17.

### 🎁 New Features

* This version of Hoist restores the ability to do development-time reloading via the java hotswap
  agent. [See the readme](https://github.com/xh/hoist-core/blob/develop/README.md#hot-reloading) for
  more information.

### ⚙️ Technical

* The implementation of the `LogSupport` trait has been simplified, such that it no longer requires
  an @SLF4J annotation, or `log` property to be provided. Undocumented and problematic methods
  `logXXXInBase` were removed.

### 📚 Libraries

* grails `5.3.2 -> 6.0.0`
* gorm `7.3.2` -> `8.0.0`
* groovy `3.0.9` -> `3.0.11`

## 16.4.4 - 2023-08-03

### 🐞 Bug Fixes

* Replace bullet points with hyphens in default `xhAppVersionCheck` config.

## 16.4.3 - 2023-08-02

### 🐞 Bug Fixes

* Remove one remaining smart quote to make default notes in default config safer for all DBs.

## 16.4.2 - 2023-07-31

### 🐞 Bug Fixes

* Make default notes in default config safer for all DBs by removing smart quotes.

## 16.4.1 - 2023-07-13

### 🐞 Bug Fixes

* Make impersonation service more robust for applications with dynamic/lazy user generation.
* Additional validation of parameters to '/userAdmin/users' endpoint.

## 16.4.0 - 2023-07-07

### 🎁 New Features

* Added new `logData` option to `TrackService.track()` - allows applications to request that
  key/value pairs provided within the `data` block of a track statement be logged along with the
  standard output. Client-side support for this feature on a per-call basis added
  in `hoist-react >= 57.1`, can also be defaulted within the `xhActivityTrackingConfig` app config.
* Deprecated config `xhAppVersionCheckEnabled` in favor of object based `xhAppVersionCheck`. Apps
  will migrate the existing value to this new config's `mode` flag. This supports the new
  `forceRefresh` mode introduced in hoist-react v58.

## 16.3.0 - 2023-06-20

### 🎁 New Features

* Added support for saving alert banner presets (requires `hoist-react >= 57.0.0` to use this new
  functionality, but backwards compatible with earlier hoist-react releases).
* Defined new `HOIST_IMPERSONATOR` role to control access to Hoist's user-impersonation feature.
    * This new role is inherited by `HOIST_ADMIN` (the role previously required) by default,
      although applications can override `BaseUserService.getRolesForUser()` to customize.
    * Applications that have already overridden this method will need to re-implement this role
      inheritance, or assign the new role to appropriate users directly.
* Exposed new `BaseUserService.impersonationTargetsForUser()` template method to allow apps to
  customize the list of users that an admin can impersonate.
* Added support for OWASP-encoding user submitted strings to `BaseController` via a
  new `safeEncode()` method and a new `safeEncode` option to `parseRequestJSON()`
  and `parseRequestJSONArray()`.
    * Apps are encouraged to run any user-provided inputs through this method to prevent XSS
      attacks.

## 16.2.0 - 2023-05-26

### 🎁 New Features

* Added new `BaseController` methods `parseRequestJSON()` and `parseRequestJSONArray()`.
    * These methods are the recommended way to parse JSON from a request body - they will use
      Hoist's optimized, Jackson-based `JSONParser`.
* Created new `xhExpectedServerTimeZone` app config, now read at startup to validate that the server
  is running in a particular, application-configured time zone.
    * Default value of `*` will skip validation but log a warning that no zone is configured.
    * If a zone is configured, Hoist will throw a fatal exception if it does not match the zone
      reported by Java.
    * Most applications should ensure that this config and the runtime JVM are set to the same time
      zone as their primary database.
* Added `h2Config` method to `RuntimeConfig` class to give apps the option of starting up with an H2
  in-memory DB. This is intended for projects in their earliest, "just checked out, first run"
  stage, when a developer wants to get started before having set up an external database.
* Updated `AlertBannerService` to append the environment name when creating/updating the `JsonBlob`
  used to persist banner state in a non-production environment. This better supports apps where
  e.g. `Beta` and `Production` environments share a database, but should display distinct banners.
* Added support for the `caseSensitive` flag in log filtering endpoint.

### 🐞 Bug Fixes

* Fixed a regression preventing the culling of snapshots in the memory monitoring service.

## 16.1.0 - 2023-04-14

* Enhance MemoryMonitoringService.
    * Produce and use more appropriate usage metric (used/max)
    * Produce GC statistics
    * Support for taking a heap dump

## 16.0.1 - 2023-03-29

### 🐞 Bug Fixes

* Fixed a regression with 404 errors being incorrectly handled and not serialized as JSON.

## 16.0.0 - 2023-03-24

### 🎁 New Features

* `EmailService.sendEmail()` now supports the `attachments` argument, for attaching one or more
  files to the email.
* A new `xhActivityTrackingConfig` soft-configuration entry will be automatically created to control
  the behavior of built-in Activity Tracking (via `TrackService`).
    * Most notably, the size of any `data` objects included with track log entries will be
      constrained by this config, primarily to constrain memory usage when querying and serializing
      large numbers of log entries for the Admin Console.
    * Any track requests with data objects exceeding this length will be persisted, but without the
      requested data.

### 💥 Breaking Changes

* Removed support for "local" preferences - any existing prefs previously marked as local will now
  work like all others, with their values persisted on the server.
    * Apps upgrading to this Core release should simultaneously upgrade to Hoist React v56, which
      will automatically post any existing local preference *values* to the server.
    * Alternatively, update client-side code to use browser local storage for persisting user state
      that should remain tightly bound to a particular computer.
    * Update the schema to set `xh_preference` table's `local` column to allow nulls. If this is
      not done, a Hibernate error (`local` column cannot be null) will be thrown when an admin
      tries to add a new preference to the app.
        ```sql
        alter table xh_preference alter column local bit null
        ```
    * Once they are sure no rollback is needed, apps can safely delete the `xh_preference` table's
      `local` column.
      ```sql
      alter table xh_preference drop column local
      ```

* Grails has been updated to `5.3.2`. While this change did not itself introduce any breaking
  changes, applications should update their Grails version within `gradle.properties` to match.

### 🐞 Bug Fixes

* Client Error timestamps will now correctly reflect the exact time the error was received on the
  server rather than the time the error was bulk processed by the server.

### 📚 Libraries

* grails `5.2.1 -> 5.3.2`

## 15.0.0 - 2022-12-5

### 🎁 New Features

Version 15 includes changes to support more flexible logging of structured data:

* The bulk of Hoist conventions around log formatting have been moved from `LogSupport` to a new
  log converter -- `LogSupportConverter`. This allows applications to more easily and fully
  customize their log formats by specifying custom converters.
* `LogSupport` should still be the main entry point for most application logging. This class
  provides the support for enhanced meta data-handling as well as some important APIs -
  e.g. `withDebug()` and `withInfo()`.
* Applications are now encouraged to provide `LogSupport` methods with data in `Map` form. Provided
  converters will serialize these maps as appropriate for target logs.
* Hoist's `LogSupportConverter` is intended for easy reading by humans, allows specifying
  keys that should disappear in the final output with an `_` prefix. This is useful for keys that
  are obvious, e.g. `[_status: 'completed', rows: 100]` logs as `'completed' | rows=100`.
* Alternatively, applications may now specify custom converters that preserve all keys and are
  more appropriate for automatic processing (e.g. splunk). An example of such a converter is
  `CustomLogSupportConverter` which can be found in
  the [Toolbox project](https://github.com/xh/toolbox).
* By default, Hoist now also logs the time in millis when a log message occurred.

## 14.4.2 - 2022-11-14

### ⚙️ Technical

* Improved the signatures of `LogSupport` methods `withInfo` (and similar) to pass through the
  return type of their closure argument.

## 14.4.1 - 2022-10-24

### 🐞 Bug Fixes

* Allow database connection info to viewed by users with role: `HOIST_ADMIN_READER` and higher.

## 14.4.0 - 2022-10-19

### 🎁 New Features

* The Hoist Admin Console is now accessible in a read-only capacity to users assigned the
  new `HOIST_ADMIN_READER` role.
* The pre-existing `HOIST_ADMIN` role inherits this new role, and is still required to take any
  actions that modify data.
* Requires `hoist-react >= 53.0` for client-side support of this new readonly role.

## 14.3.1 - 2022-10-10

### ⚙️ Technical

* Status monitor now prepends its generated message to any more specific message provided by
  app-level status check code when the result is ERROR, FAIL, or WARN. Previously any app-specific
  messages were overridden entirely.

### 🐞 Bug Fixes

* Correct type specified for `notFoundValue` arg in `ConfigService.getLong()` and `getDouble()`
  method signatures.

## 14.3.0 - 2022-09-23

* Excel exports now support per-cell data types and long values for `int` types.

## 14.2.1 - 2022-09-06

### 🐞 Bug Fixes

* Fix to minor regression in client error emails.

## 14.2.0 - 2022-08-19

* Activity tracking enhancements. Tracking can now be done without the context of a web request and
  an explicit specification of a username is allowed.

## 14.1.2 - 2022-08-05

### ⚙️ Technical

* Relaxed character limit on subject length for emails sent via `emailService` from `70` to `255`

## 14.1.1 - 2022-08-03

### ⚙️ Technical

* Revert groovy version to `3.0.9` to support java/groovy compilation.

### 📚 Libraries

* groovy `3.0.11 -> 3.0.9`

## 14.1.0 - 2022-07-29

⚠ Note - applications should add `logback.version=1.2.7` as a new line to their `gradle.properties`
file to fix logback on a version that remains compatible with Hoist's Groovy-based configuration.

### ⚙️ Technical

* `PrefService.getClientConfig()` has been optimized to reduce the number of database calls.
  Previously one select was issued per non-local preference when the second-level query cache was
  cold for a given user. Now only a single select is required.
* `DateTimeUtils` app/server timezone conversion utils default to current day/date if called without
  arguments.
* Standard JSON serialization/deserialization of newer Java date classes added with registration of
  the JSR310 module.
* `LogSupport` methods `withInfo`, `withDebug`, and  `withTrace` will now output a pre-work "
  Starting" message whenever logging is at level 'debug' or above. Previously level 'trace' was
  required.
* Additional logging added to `MemoryMonitoringService`.

### 📚 Libraries

* grails `5.1.1 -> 5.2.1`
* groovy `3.0.9 -> 3.0.11`
* gorm `7.1.2 -> 7.3.2`
* hibernate `5.6.3 -> 5.6.10`
* org.grails.plugins:hibernate `7.2.0 -> 7.3.0`
* httpclient `5.1.2` -> `5.1.3`

[Commit Log](https://github.com/xh/hoist-core/compare/v14.0.0..v14.1.0)

## 14.0.0 - 2022-07-12

### 🎁 New Features

* New method on `BaseController` `runAsync` provides support for asynchronous controllers

### 🐞 Bug Fixes

* Fixed exporting to Excel file erroneously coercing certain strings (like "1e10") into numbers.

### 💥 Breaking Changes

* Requires `hoist-react >= 50.0`. Exporting to Excel defaults to using column FieldType.

[Commit Log](https://github.com/xh/hoist-core/compare/v13.2.2..v14.0.0)

## 13.2.2 - 2022-06-14

### 🐞 Bug Fixes

* Fixed a bug with JSON Blob diffing.

[Commit Log](https://github.com/xh/hoist-core/compare/v13.2.1...v13.2.2)

## 13.2.1 - 2022-05-27

### 🐞 Bug Fixes

* Fixed a bug with impersonation not ending cleanly, causing the ex-impersonator's session to break
  upon server restart.
* Fixed a bug in implementation of `clearCachesConfigs`

[Commit Log](https://github.com/xh/hoist-core/compare/v13.2.0...v13.2.1)

## 13.2.0 - 2022-04-28

### 🎁 New Features

* Admin log file listing includes size and last modified date, visible with optional upgrade
  to `hoist-react >= 48.0`.

[Commit Log](https://github.com/xh/hoist-core/compare/v13.1.0...v13.2.0)

## 13.1.0 - 2022-02-03

### ⚙️ Technical

* Support for reporting configuration state of Web Sockets
* New property `Utils.appPackage` for DRY configuration.

### 🐞 Bug Fixes

* Fix to regressions in Excel exports and logging due to changes in Groovy `list()` API.

[Commit Log](https://github.com/xh/hoist-core/compare/v13.0.6...v13.1.0)

## 13.0.6 - 2022-01-13

### ⚙️ Technical

* `LocalDate`s are now serialized in the more fully ISO standard "YYYY-MM-DD" format, rather than
  "YYYYMMDD". Note that this is consistent with similar changes to `LocalDate` serialization in
  Hoist React v46.
* Although this format will be accepted client-side by `hoist-react >= 45.0`, apps that are parsing
  these strings directly on the client may need to be updated accordingly.

### 🐞 Bug Fixes

* Fix to Regressions in JsonBlobService/AlertBannerService

[Commit Log](https://github.com/xh/hoist-core/compare/v13.0.5...v13.0.6)

## 13.0.5 - 2022-01-11

This version includes a major upgrade of several underlying libraries, especially grails (5.1),
spring (5.3), spring-boot (2.6), groovy (3.0), and gradle (7.3). With this version, Hoist can now be
run on Java versions 11 - 17. We have also cleaned up and enhanced some core APIs around Exception
Handling, JSON parsing and configuration.

Please see
the [Grails5 Toolbox update commit](https://github.com/xh/toolbox/commit/2e75cb44f5c600384334406724bb63e3abc98dcc)
for the application-level changes to core configuration files and dependencies.

### 💥 Breaking Changes

* The trait `AsyncSupport` with its single method `asyncTask` has been removed. Use the equivalent
  method `task` from `grails.async.Promises` instead.
* The method `subscribeWithSession` on `BaseService` has been removed. Use `subscribe` instead.
* Application Tomcat Dockerfiles must be updated to use a new `xh-tomcat` base image on JDK 11/17.
* Groovy Language:  `list` methods changed:
    * `push()` now prepends an item to the start of the List. To append to the end, use `add()`.
    * `pop()` now removes the first item from the List. To remove the last item, use `removeLast()`.

### ⚙️ Technical

* This release upgrades the major version of grails from 3.3.9 to 5.1. This major release includes
  the following upgrades of related libraries:
    * spring boot `1.x -> 2.6`
    * groovy `2.4 -> 3.0`
    * gradle `4.10 -> 7.3`
    * gorm `6.1 -> 7.1`
    * hibernate `5.1 -> 5.6`
    * org.grails.plugins:mail `2.0 -> 3.0`
    * apache poi  `3.1` -> `4.1`
* Default application configuration is now better bundled within hoist-core. See new
  classes `ApplicationConfig`, `LogbackConfig`, and `RuntimeConfig`. Please consult the grails docs
  as well as the Toolbox update linked above for more information on required changes to config and
  dependency files.
* Options for hot reloading have changed, as `spring-loaded` is now longer supported for java
  versions > jdk 8. As such, options for hot reloading of individual classes are more limited, and
  may require additional tools such as JRebel. See the grails upgrade guide for more info.
* Applications will be required to add the `@Transactional` or `@ReadOnly` annotations to service
  and controller methods that update data or read data from Hibernate/GORM.
* HttpClient has been upgraded from `4.5 -> 5.1`. Package names have changed, and applications using
  this API (e.g. with `JSONClient`) will need to update their imports statements to reflect the new
  locations @ `org.apache.hc.client5.http` and `org.apache.hc.core5.http`. See Toolbox for examples.
* WebSocket Support has been simplified. To enable WebSockets, simply set the application config
  `hoist.enableWebSockets = true` in `application.groovy`. This can replace the custom annotation /
  enhancement of the Application class used in earlier versions of Hoist.
* Hoist JSON Validation now uses the same Jackson configuration used by `JSONParser`.
* The optional `withHibernate` argument to `Timer` is obsolete and no longer needed.

[Commit Log](https://github.com/xh/hoist-core/compare/v11.0.3...v13.0.5)

## 11.0.3 - 2021-12-10

### 🐞 Bug Fixes

* Fix to Regression in v11 preventing proper display of stacktraces in log.

* [Commit Log](https://github.com/xh/hoist-core/compare/v11.0.2...v13.0.5)

## 11.0.2 - 2021-12-06

### ⚙️ Technical

* Minor tweak to allow nested lists and arrays in `LogSupport` statements. Improved documentation.

[Commit Log](https://github.com/xh/hoist-core/compare/v11.0.1...v11.0.2)

## 11.0.1 - 2021-12-03

### 🎁 New Features

* Enhancement to `LogSupport` to help standardize logging across all Service and Controllers. New
  methods `logInfo`, `logDebug`, `logTrace`, `logWarn`, and `logError` now provide consistent
  formatting of log messages plus log-level aware output of any throwables passed to these methods.
  See LogSupport for more info.

### 💥 Breaking Changes

* The methods `LogSupport.logErrorCompact` and `LogSupport.logDebugCompact` have been removed. Use
  `logError` and `logDebug` instead, passing your `Throwable` as the last argument to these methods.

### 🐞 Bug Fixes

* The `lastUpdatedBy` column found in various Admin grid now tracks the authenticated user's
  username, indicating if an update was made while impersonating a user.
* Fix to bug causing 'Edge' browser to be incorrectly identified.

[Commit Log](https://github.com/xh/hoist-core/compare/v10.1.0...v11.0.1)

## 10.1.0 - 2021-11-03

### 🎁 New Features

* New Admin endpoint to output environment variables and JVM system properties.
    * Take (optional) update to `hoist-react >= 44.1.0` for corresponding Hoist Admin Console UI.

[Commit Log](https://github.com/xh/hoist-core/compare/v10.0.0...v10.1.0)

## 10.0.0 - 2021-10-26

⚠ NOTE - apps *must* update to `hoist-react >= 44.0.0` when taking this hoist-core update.

### 🎁 New Features

* Log Levels now include information on when the custom config was last updated and by whom. Note
  required database modifications in Breaking Changes below.
* Client Error messages are now saved and sent in bulk on a timer. This allows Hoist to bundle
  multiple error reports into a single alert email and generally improves how a potential storm of
  error reports is handled.
* Improved `JsonBlob` editing now supports setting null values for relevant fields.

### 💥 Breaking Changes

* Update required to `hoist-react >= 44.0.0` due to changes in `JsonBlobService` APIs and the
  addition of new, dedicated endpoints for Alert Banner management.
* Public methods on `JsonBlobService` have been updated - input parameters have changed in some
  cases, and they now return `JsonBlob` instances (instead of pre-formatted Maps).
* Two new columns should be added to the `xh_log_level` table in your app's database: a datetime
  column and a nullable varchar(50) column. Review and run the SQL below, or an equivalent suitable
  for your app's database. (Note that both columns are marked as nullable to allow the schema change
  to be applied to a database in advance of the upgraded deployment.)

  ```sql
  ALTER TABLE `xh_log_level` ADD `last_updated` DATETIME NULL;
  ALTER TABLE `xh_log_level` ADD`last_updated_by` VARCHAR(50) NULL;
  ```

### ⚙️ Technical

* Dedicated admin endpoints added for Alert Banner management, backed by a new `AlertBannerService`.

[Commit Log](https://github.com/xh/hoist-core/compare/v9.4.0...v10.0.0)

## 9.4.0 - 2021-10-15

### 🎁 New Features

* Log Viewer now supports downloading log files.

[Commit Log](https://github.com/xh/hoist-core/compare/v9.3.1...v9.4.0)

### ⚙️ Technical

* Applications will no longer default to "development" environment in server deployments. A
  recognized environment must be explicitly provided.

## 9.3.2 - 2021-10-01

* `EmailService` now requires an override or filter config before sending any mails in local
  development mode.
* `ClientErrorEmailService` now relays any client URL captured with the error.

[Commit Log](https://github.com/xh/hoist-core/compare/v9.3.1...v9.3.2)

## 9.3.1 - 2021-08-20

* Bootstrap new `xhSizingMode` core preference.

[Commit Log](https://github.com/xh/hoist-core/compare/v9.3.0...v9.3.1)

## 9.3.0 - 2021-08-11

### 🎁 New Features

* Excel cell styles with grouped colors are now cached for re-use, avoiding previously common file
  error that limits Excel tables to 64,000 total styles.
* Client error reports now include the full URL for additional troubleshooting context.
    * ⚠ NOTE - this requires a new, nullable varchar(500) column be added to the xh_client_error
      table in your app's configuration database. Review and run the following SQL, or an equivalent
      suitable for the particular database you are using:

      ```sql
      ALTER TABLE `xh_client_error` ADD COLUMN `url` VARCHAR(500) NULL;
      ```

[Commit Log](https://github.com/xh/hoist-core/compare/v9.2.3...v9.3.0)

## 9.2.3 - 2021-06-24

### ⚙️ Technical

* Parsing of `AppEnvironment` from a string provided via instance config / JVM opts is now
  case-insensitive.

[Commit Log](https://github.com/xh/hoist-core/compare/v9.2.2...v9.2.3)

## 9.2.2 - 2021-06-07

### ⚙️ Technical

* Replaced obsolete jcenter dependency (see https://blog.gradle.org/jcenter-shutdown).

[Commit Log](https://github.com/xh/hoist-core/compare/v9.2.1...v9.2.2)

## 9.2.1 - 2021-04-14

### 🐞 Bug Fixes

* `GridExportImplService` now handles Excel table exports containing no data rows. Previously, the
  Excel file required repair, during which all table and column header formatting was lost.
* Status Monitors no longer evaluate metric-based thresholds if an app-level check implementation
  has already set marked the result with a `FAIL` or `INACTIVE` status, allowing an app to fail or
  dynamically disable a check regardless of its metric.
* Fix incorrect formatting pattern strings on `DateTimeUtils`.

[Commit Log](https://github.com/xh/hoist-core/compare/v9.2.0...v9.2.1)

## 9.2.0 - 2021-03-25

### 🐞 Bug Fixes

* Restore JSON Serialization of `NaN` and `Infinity` as `null`. This had long been the standard
  Hoist JSON serialization for `Double`s and `Float`s but was regressed in v7.0 with the move to
  Jackson-based JSON serialization.

[Commit Log](https://github.com/xh/hoist-core/compare/v9.1.1...v9.2.0)

## 9.1.1 - 2021-01-27

### ⚙️ Technical

* Improvements to the tracking / logging of admin impersonation sessions.

[Commit Log](https://github.com/xh/hoist-core/compare/v9.1.0...v9.1.1)

## 9.1.0 - 2020-12-22

### 🎁 New Features

* Built-in logging utils `withDebug`, `withInfo`, `compactErrorLog` and `compactDebugLog` will log
  username when called in the context of a user request.
* New method `IdentityService.getUsername()` for efficient access to username when no additional
  details about current user are needed.

### ⚙️ Technical

* Improve consistency of exception descriptions in logs.
* Remove repeated exception descriptions in logs: `withDebug` and `withInfo` will no longer print
  exception details.
* TrackService will now log to a dedicated daily log file.

[Commit Log](https://github.com/xh/hoist-core/compare/v9.0.0...v9.1.0)

## 9.0.0 - 2020-12-17

### 💥 Breaking Changes

* `LogSupport` API enhancements:
    * `logErrorCompact()` and `logDebugCompact()` now only show stacktraces on `TRACE`
    * `withInfo()` and `withDebug()` now log only once _after_ execution has completed. Raising the
      log level of the relevant class or package to `TRACE` will cause these utils to also log a
      line
      _before_ execution, as they did before. (As always, log levels can be adjusted dynamically at
      runtime via the Admin Console.)
    * The upgrade to these two utils mean that they **completely replace** `withShortInfo()` and
      `withShortDebug()`, which have both been **removed** as part of this change.
    * Additional stacktraces have been removed from default logging.

### ⚙️ Technical

* `RoutineException`s are now returned with HttpStatus `400` to client, rather than `500`

[Commit Log](https://github.com/xh/hoist-core/compare/v8.7.3...v9.0.0)

## 8.7.3 - 2020-12-15

* Default exception logging in `ExceptionRender` will no longer include stacktraces, but will
  instead use `LogSupport.logErrorCompact()`. To see stacktraces for any given logger, set the
  logging level to `DEBUG`.

[Commit Log](https://github.com/xh/hoist-core/compare/v8.7.2...v8.7.3)

## 8.7.2 - 2020-12-15

### 🐞 Bug Fixes

* Fixed bug preventing cleanup of MemoryMonitoringService snapshots.

[Commit Log](https://github.com/xh/hoist-core/compare/v8.7.1...v8.7.2)

## 8.7.1 - 2020-12-11

### ⚙️ Technical

* Minor enhancements to `JsonBlobService` API.

### 📚 Libraries

* org.apache.httpcomponents:httpclient `4.5.6 -> 4.5.13`

[Commit Log](https://github.com/xh/hoist-core/compare/v8.7.0...v8.7.1)

## 8.7.0 - 2020-12-01

### 🎁 New Features

* Added new `MemoryMonitoringService` to sample and return simple statistics on heap (memory) usage
  from the JVM runtime. Stores a rolling, in-memory history of snapshots on a configurable interval.

### 🔒 Security

* HTML-encode certain user-provided params to XhController endpoints (e.g. track, clientErrors,
  feedback) to sanitize before storing / emailing.

### ⚙️ Technical

* Removed verbose stacktraces appended to the primary app log by the built-in Grails 'StackTrace'
  logger. This logger has now been set to level *OFF* by default. To re-enable these stacktraces,
  raise the log level of this logger in either logback.groovy or dynamically at runtime in the Hoist
  Admin Console.

[Commit Log](https://github.com/xh/hoist-core/compare/v8.6.1...v8.7.0)

## 8.6.1 - 2020-10-28

* `JsonBlobService` - complete support for metadata with additional `meta` property. Requires an
  additional column on blob table, e.g:

  ```sql
  alter table xh_json_blob add meta varchar(max) go
  ```
* Introduce new `AppEnvironment.TEST` enumeration value.

[Commit Log](https://github.com/xh/hoist-core/compare/v8.6.0...v8.6.1)

## 8.6.0 - 2020-10-25

* `JsonBlobService`: Enhancements to archiving, new columns and new unique key constraint.
    - Apps will need to modify the `xh_json_blob` table with new `archived_date` column and related
      unique constraint. SAMPLE migration SQL below:

      ```sql
      alter table xh_json_blob add archived_date bigint not null go
      alter table xh_json_blob drop column archived go
      alter table xh_json_blob add constraint idx_xh_json_blob_unique_key unique (archived_date, type, owner, name)
      ```

    - Apps should update to `hoist-react >= 36.6.0`.

[Commit Log](https://github.com/xh/hoist-core/compare/v8.5.0...v8.6.0)

## 8.5.0 - 2020-10-07

* `JsonBlobService`: Use more scalable token-based access; support archiving. Requires additional
  columns on blob table, e.g:

  ```sql
  alter table xh_json_blob add token varchar(255) not null go
  alter table xh_json_blob add archived boolean default false go
  ```

  Note that the `archived` column is dropped in subsequent versions, and thus need not be added
  unless you are using 8.5.0 specifically.

[Commit Log](https://github.com/xh/hoist-core/compare/v8.4.0...v8.5.0)

## 8.4.0 - 2020-09-25

* `JsonBlobService`: Security enhancements and finalization of API.
* Server Support for Bulk editing of Configs and Preferences.

[Commit Log](https://github.com/xh/hoist-core/compare/v8.3.0...v8.4.0)

## 8.3.0 - 2020-09-21

⚠ NOTE - apps should update to `hoist-react >= 36.1.0` when taking this hoist-core update. This is
required to support the updates to Admin Activity and Client Error tracking described below.

### 🎁 New Features

* Adds support for storing and retrieving `JsonBlob`s - chunks of arbitrary JSON data used by the
  corresponding `JsonBlobService` introduced in hoist-react v36.1.0.

### 🐞 Bug Fixes

* Improved time zone handling in the Admin Console "Activity Tracking" and "Client Errors" tabs.
    * Users will now see consistent bucketing of activity into an "App Day" that corresponds to the
      LocalDate when the event occurred in the application's timezone.
    * This day will be reported consistently regardless of the time zones of the local browser or
      deployment server.

[Commit Log](https://github.com/xh/hoist-core/compare/v8.2.0...v8.3.0)

## 8.2.0 - 2020-09-04

### 🎁 New Features

* Add new `RoutineRuntimeException`

### 🐞 Bug Fixes

* Pref and Config Differ now record the admin user applying any changes via these tools.
* Fix bug with monitoring when monitor script times out.

### ⚙️ Technical

* Specify default DB indices on a small number of bundled domain classes.

[Commit Log](https://github.com/xh/hoist-core/compare/v8.1.0...v8.2.0)

## 8.1.0 - 2020-07-16

### 🎁 New Features

* Add support for Preference Diffing in the Hoist React Admin console.

[Commit Log](https://github.com/xh/hoist-core/compare/v8.0.1...v8.1.0)

## 8.0.1 - 2020-06-29

### 🐞 Bug Fixes

* Fix minor regression to reporting of hoist-core version.

[Commit Log](https://github.com/xh/hoist-core/compare/v8.0.0...v8.0.1)

## 8.0.0 - 2020-06-29

### ⚖️ Licensing Change

As of this release, Hoist is [now licensed](LICENSE.md) under the popular and permissive
[Apache 2.0 open source license](https://www.apache.org/licenses/LICENSE-2.0). Previously, Hoist was
"source available" via our public GitHub repository but still covered by a proprietary license.

We are making this change to align Hoist's licensing with our ongoing commitment to openness,
transparency and ease-of-use, and to clarify and emphasize the suitability of Hoist for use within a
wide variety of enterprise software projects. For any questions regarding this change, please
[contact us](https://xh.io/).

### 🎁 New Features

* New support for `appTimeZone` and `serverTimeZone` in `EnvironmentService`.
* New support for eliding long strings: `StringUtils.elide()`.
* New support for the enhanced Admin Activity Tracking tab shipping in hoist-react v35.

[Commit Log](https://github.com/xh/hoist-core/compare/v7.0.1...v8.0.0)

## 7.0.1 - 2020-06-04

### ⚙ Technical

* Improvements to formatting of monitoring and error emails.
* Bootstrap `xhEnableMonitoring` config
* Add Grails Quartz plugin (v2.0.13)

### 🐞 Bug Fixes

* Fixed a regression to TrackService, preventing persisting lists in the `data` property.

[Commit Log](https://github.com/xh/hoist-core/compare/v7.0.0...v7.0.1)

## 7.0.0 - 2020-05-08

### 🎁 New Features

* Exception Handling has been improved in the newly enhanced `exceptionRenderer` bean. This bean
  will catch uncaught exceptions from all Controllers and Timers and has been newly configured to
  limit the logging of unnecessary stack traces.

* New exception classes for `HttpException` and `ExternalHttpException` have been added.

* JSON parsing in Hoist has been reworked to simplify and standardize based on the high-performance
  Jackson library. (https://github.com/FasterXML/jackson). Benchmarking shows a speedup in parsing
  times of 10x to 20x over the `grails.converter.JSON` library currently used by Hoist. In
  particular, this change includes:
    * A new `JSONParser` API in the `io.xh.hoist.json` package that provides JSON parsing of text
      and input streams. This API is designed to be symmetrical with the existing `JSONFormatter.`
    * All core hoist classes now rely on the API above. Of special note are `JSONClient`, and
      `RestController`.
    * Cleanups to the APIs for `JSONClient`, `ConfigService`, and `PrefService`. These methods now
      return java object representations using the standard java `Map` and `List` interfaces rather
      than the confusing `JSONObject`, `JSONArray` and `JSONElement` objects.

### 🎁 Breaking Changes

* The `getJSONObject()`, `getJSONArray()`, and `getJSON()` methods on `ConfigService` and
  `PrefService` have been replaced with `getMap()` and `getList()`.
* The `executeAsJSONObject()` and `executeAsJSONArray()` methods on `JSONClient` have been replaced
  with `executeAsMap()` and `executeAsList()`.
* The method `RestController.preprocessSubmit()` now takes a `Map` as its single input, rather than
  a `JSONObject`.

[Commit Log](https://github.com/xh/hoist-core/compare/v6.7.0...v7.0.0)

## 6.7.0 - 2020-04-22

### 💥 Breaking Changes

* `Timer.delay` now expects either a millisecond value, or a boolean. It no longer will take a
  string/closure and `Timer.delayUnits` has been removed. This has been changed to enhance the
  functionality and make it consistent with its client-side counterpart in hoist-react.

[Commit Log](https://github.com/xh/hoist-core/compare/v6.6.0...v6.7.0)

## 6.6.0 - 2020-03-27

### 🎁 New Features

* New `xhEnableLogViewer` config available to fully disable the log viewer built into the Admin
  console. Intended for scenarios where the UI server logs are not material/helpful, or potentially
  for cases where they are too chatty/large to be effectively viewed in the Admin UI.

[Commit Log](https://github.com/xh/hoist-core/compare/v6.5.0...v6.6.0)

## 6.5.0 - 2020-03-16

### 🎁 New Features

* Added support for setting custom logging layouts. Applications can use this to further customize
  built-in Hoist logging, including changing it to use alternative file formats such as JSON.
* Also includes enhanced documentation and an example of how to configure logging in Hoist.

[Commit Log](https://github.com/xh/hoist-core/compare/v6.4.4...v6.5.0)

## 6.4.4 - 2020-03-05

### 🐞 Bug Fixes

* Fixed issue where attempting to read very large log files would overly stress server processor and
  memory resources. [#115](https://github.com/xh/hoist-core/issues/115)

### ⚙️ Technical

* Add ability to configure WebSocketService resource limits using soft configuration.
* Note intermediate builds 6.4.2/6.4.3 not for use.

[Commit Log](https://github.com/xh/hoist-core/compare/v6.4.1...v6.4.4)

## 6.4.1 - 2020-02-29

### 🐞 Bug Fixes

* Fixed an issue where GORM validation exceptions would trigger MethodNotFoundException

### ⚙️ Technical

* Switch to using [nanoJson](https://github.com/mmastrac/nanojson) for JSON validation, which
  ensures stricter adherence to the JSON spec.

[Commit Log](https://github.com/xh/hoist-core/compare/v6.4.0...v6.4.1)

## 6.4.0 - 2020-01-21

### 🎁 New Features

* Added a new `xhEnableImpersonation` config for enabling or disabling impersonation app-wide. Note
  that this config will be defaulted to false if not yet defined - set to true after upgrade to
  continue supporting impersonation for your application.
* The `xhMonitorConfig` config supports a new property `monitorTimeoutSecs` to control the max
  runtime for any individual monitor check.
* Any `appBuild` tag is now included in the output of `xh/version`, allowing for client-side version
  checking to take the particular build into account when running on a SNAPSHOT.

### ⚙️ Technical

* All exceptions are now rendered as JSON. HTML exception rendering is no longer supported.
* Exceptions in GORM validation will now be treated as routine and will not be logged.
  ([#95](https://github.com/xh/hoist-core/issues/95))
* GORM validation exceptions are now handled by `BaseController` rather than `RestController`, so
  all endpoints will be handled consistently. ([#68](https://github.com/xh/hoist-core/issues/68))

[Commit Log](https://github.com/xh/hoist-core/compare/v6.3.1...v6.4.0)

## 6.3.1 - 2019-11-12

### 🐞 Bug Fixes

* JSON preferences accept any valid `JSONElement` for their value, not just a `JSONObject`.
* Default `TrackLog.severity` to `INFO` vs. non-standard `OK`.
* Bootstrapped `xhEmailSupport` config now properly `clientVisible`.

[Commit Log](https://github.com/xh/hoist-core/compare/v6.3.0...v6.3.1)

## 6.3.0 - 2019-09-04

### 🎁 New Features

* Grid exports to Excel now support setting an export format on a per-cell basis. Requires an
  updated Hoist React build for client-side support, but is backwards compatible with existing API.

### ⚙️ Technical

* `JSONClient` can be constructed without providing a configured `ClosableHttpClient`. A default
  client will be created and used.
* When pointed to a directory, `InstanceConfigUtils` will first check to see if it contains a file
  named `[appCode].yml` and, if so, will load configs from that single file and return. Otherwise,
  individual files within that directory will be loaded as key/value pairs, as they were previously.
  This allows a single `-Dio.xh.hoist.instanceConfigFile` value to be baked into a container build
  and resolve to either single-file or directory-mode configs based on the deployment environment.

[Commit Log](https://github.com/xh/hoist-core/compare/v6.2.0...v6.3.0)

## 6.2.0 - 2019-08-13

### 🎁 New Features

* The `Timer` class has been enhanced to support intervals as low as 500ms. Previously, `Timer` had
  a minimum interval of 2 seconds.

[Commit Log](https://github.com/xh/hoist-core/compare/v6.1.0...v6.2.0)

## 6.1.0 - 2019-07-31

### 🎁 New Features

* **WebSocket support** has been added in the form of `WebSocketService`. The new service maintains
  and provides send/receive functionality to connected Hoist client apps, each associated with a
  unique channel identifier.
    * ⚠ **Note** this change requires that applications specify a new dependency in their
      `build.gradle` file on `compile "org.springframework:spring-websocket"`. If missing, apps will
      throw an exception on startup related to a failure instantiating `WebSocketService`. Apps
      should
      *not* need to make any changes to their own code / services aside from this new dep.
    * This service and its related endpoints integrate with client-side websocket support and admin
      tools added to Hoist React v26.
    * As per the included class-level documentation, applications must update their
      Application.groovy file to expose an endpoint for connections and wire up
      a `HoistWebSocketHandler` to relay connection events to the new service.

### 🐞 Bug Fixes

* Dedicated Jackson JSON serializer added for Groovy `GString` objects - outputs `toString()` as
  expected vs. obscure/unwanted object representation (#87).

[Commit Log](https://github.com/xh/hoist-core/compare/v6.0.2...v6.1.0)

## 6.0.2 - 2019-07-24

### 🐞 Bug Fixes

* Grid exports will no longer fail if any values fail to parse as per the specified data type.
  Previously a single unexpected value could spoil the export - now they will be passed through
  as-is to the generated worksheet.

[Commit Log](https://github.com/xh/hoist-core/compare/v6.0.1...v6.0.2)

## 6.0.1 - 2019-07-19

### 🐞 Bug Fixes

* Ensure JSON is rendered with `charset=UTF-8` vs. an unexpected ISO fallback we started getting
  once we stopped using the built-in Grails JSON converter in favor of rendering the String output
  from Jackson . Fixes issue with unicode characters getting munged in JSON responses.

[Commit Log](https://github.com/xh/hoist-core/compare/v6.0.0...v6.0.1)

## 6.0.0 - 2019-07-10

### 🎁 New Features

* A `RoutineException` interface has been added. Implement this interface to mark any exception that
  is a part of normal operations and should not necessarily be logged on the server as an error.
* The `DataNotAvailableException` has been added. This class implements `RoutineException` and is
  intended to be thrown when requested data is not currently available due to normal, expected
  business conditions (e.g. the business day has just rolled and new data is not yet ready).
* The [Jackson library](https://github.com/FasterXML/jackson) is now used for JSON Serialization.
  This provides a faster, more standardized approach to rendering JSON. Groovy Traits are also no
  longer used for Hoist's Cached JSON support, improving the ability to use this feature with Java.
* Added `/ping` endpoint for trivial server up / connectivity checks.

### 💥 Breaking Changes

* The `cacheJSON()` method on JSONFormat is no longer available for specifying cached JSON
  serialization. Extend the `JSONFormatCached` class instead.

[Commit Log](https://github.com/xh/hoist-core/compare/v5.5.5...v6.0.0)

## 5.5.5 - 2019-07-06

### ⚙️ Technical

* New default pref `xhShowVersionBar`, remove deco'd pref `xhForceEnvironmentFooter`.

[Commit Log](https://github.com/xh/hoist-core/compare/v5.5.4...v5.5.5)

## 5.5.4 - 2019-06-24

### ⚙️ Technical

* New default config + preference definitions added in Bootstrap to support client-side
  AutoRefreshService.
* Memory/processors available to JVM logged at startup.

[Commit Log](https://github.com/xh/hoist-core/compare/v5.5.3...v5.5.4)

## 5.5.3 - 2019-04-16

### ⚙️ Technical

* Throw new `SessionMismatchException` when client provides a `clientUsername` to /xh endpoints that
  does not match the current session user. (The dedicated exception class is new, not the behavior.)

[Commit Log](https://github.com/xh/hoist-core/compare/v5.5.2...v5.5.3)

## 5.5.2 - 2019-03-06

### ⚙️ Technical

* Admin endpoint to run log archiving routine on demand.

[Commit Log](https://github.com/xh/hoist-core/compare/v5.5.1...v5.5.2)

## 5.5.1 - 2019-01-30

### 🐞 Bug Fixes

* Further work to ensure admin log viewer endpoint is completely wrapped in try/catch to avoid
  throwing repeated stack traces if supplied incorrect parameters.

[Commit Log](https://github.com/xh/hoist-core/compare/v5.5.0...v5.5.1)

## 5.5.0 - 2019-01-24

### ⚙️ Technical

* Monitors will now log all activity to a daily dedicated log of the form `[appName]-monitor.log`.
  This behavior can be controlled with the option `writeToMonitorLog` in the `xhMonitorConfig`
  block.

[Commit Log](https://github.com/xh/hoist-core/compare/v5.4.2...v5.5.0)

## 5.4.2 - 2019-01-14

### ⚙️ Technical

* Activity tracking logs are now written to the database by default, even in local development mode.
  An optional `disableTrackLog` instance config value is now available to prevent them from being
  persisted (in any environment).

### 🐞 Bug Fixes

* Corrected auto-defaulted required config for the log file archive directory path.
* Avoid any attempt to evaluate thresholds for Status Monitor results that do not produce a metric.

[Commit Log](https://github.com/xh/hoist-core/compare/v5.4.1...v5.4.2)

## 5.4.1 - 2018-12-31

### 🐞 Bug Fixes

* Track log entries are now written correctly when an admin starts/stops impersonation.
* InstanceConfigUtils will warn via stdout if a config file is not found or cannot be parsed.

[Commit Log](https://github.com/xh/hoist-core/compare/v5.4.0...v5.4.1)

## 5.4.0 - 2018-12-18

### ⚙️ Technical

* Environment information now includes details on the primary database connection, including the
  JDBC connection string, user, and dbCreate setting. Note this additional info is only returned
  when the requesting user is a Hoist Admin (and is intended for display in the admin JS client).
* Additional `AppEnvironment` enums added for UAT and BCP.

[Commit Log](https://github.com/xh/hoist-core/compare/v5.3.1...v5.4.0)

## v5.3.1 - 2018-12-17

### 📚 Libraries

* Grails `3.3.8 -> 3.3.9`
* GORM `6.1.10 -> 6.1.11`
* Apache HttpClient `4.5.3 -> 4.5.6`

[Commit Log](https://github.com/xh/hoist-core/compare/v5.3.0...v5.3.1)

## v5.3.0 - 2018-11-14

### ⚙️ Technical

* AppConfigs and Preferences now serialize their values / defaultValues with appropriate types in
  their formatForJSON serializations. (Previously values were all serialized as strings.) This
  allows for more direct binding with admin editor form controls of the appropriate type, and
  generally centralizes their serialization in a more consistent way.

[Commit Log](https://github.com/xh/hoist-core/compare/v5.2.0...v5.3.0)

## v5.2.0

### ⚙️ Technical

* Processing of uploaded grid data for Excel export modified to handle even larger export sets. ⚠️
  Note requires client-side toolkit updates (>= v16 for Hoist React).

[Commit Log](https://github.com/xh/hoist-core/compare/v5.1.0...v5.2.0)

## v5.1.0

### 🎁 New Features

* `InstanceConfigUtils` can now read bootstrap configuration values from a directory of files, each
  containing a single config, in addition to the previous support for yaml files. This supports
  reading low-level configuration from Docker/Kubernetes configs and secrets, which are mounted to
  the container filesystem as a directory.

### 🐞 Bug Fixes

* An admin client that happens to be polling for a non-existent log file (e.g. one that has just
  been archived) will no longer spam the logs with stack traces.

[Commit Log](https://github.com/xh/hoist-core/compare/v5.0.4...v5.1.0)

## v5.0.4

### 🐞 Bug Fixes

* Avoids the use of (sometimes) reserved SQL word `level` in the `LogLevel` config object. Remapped
  to `log_level` column.

⚠️ Note that this will require a schema update if Grails is not configured to do so automatically,
and will result in existing overrides having a null level (which is supported and means "no
override").

[Commit Log](https://github.com/xh/hoist-core/compare/release-5.0.3...v5.0.4)

## v5.0.3

### 💥 Breaking Changes

**This release includes several core API changes to how users and their roles (permissions) are
loaded.** (Note that the breaking changes below will typically be handled by updates to a custom
enterprise plugin and not require individual app changes.)

* Applications (or enterprise plugins) must implement a new `RoleService` extending from
  `BaseRoleService` to provide a map of users to their app-specific roles. Roles continue to be
  modelled as simple strings for use both on server and client.
* The `HoistUser` superclass no longer holds / caches its roles directly, but instead calls into the
  new required `RoleService` dynamically when asked.
* Boilerplate around auth whitelists and resources has been better consolidated into the plugin,
  helping to clean up some repeated application-level `AuthenticationService` code.
* Hoist implementation endpoints have moved from `/hoistImpl/ -> /xh/` for brevity / clarity.
  Client-side plugins will be updated to use this new path. The implementation APIs used to
  login/logout and confirm auth / roles have changed, but again are handled by Hoist client plugin
  updates and do not require application-level changes.

[Commit Log](https://github.com/xh/hoist-core/compare/release-4.3.0...release-5.0.3)

## v4.3.0

### 🎁 New Features

* Server-side Excel export supports `LONG_TEXT` format with wrapped multi-line cells.

### 🐞 Bug Fixes

* Objects extending `JSONFormat` with `cacheJSON` enabled can be rendered at the top-level of a
  return.

[Commit Log](https://github.com/xh/hoist-core/compare/release-4.2.1...release-4.3.0)

## v4.2.1

* Added support for `activeOnly` argument to `UserAdminController` - required for xh/hoist-react#567

[Commit Log](https://github.com/xh/hoist-core/compare/release-4.2.0...release-4.2.1)

## v4.2.0

### 🎁 New Features

* Added support for PUT, PATCH, DELETE to BaseProxyService.

[Commit Log](https://github.com/xh/hoist-core/compare/release-4.1.0...release-4.2.0)

## v4.1.0

### 📚 Libraries

* Grails `3.3.5 -> 3.3.8`

[Commit Log](https://github.com/xh/hoist-core/compare/release-4.0.0...release-4.1.0)

## v4.0.0

### 💥 Breaking Changes

* Relevant `HoistImplController` endpoints now require a `clientUsername` param to ensure the client
  and server are in sync re. the currently active user. This resolves edge-case bugs around
  impersonation and preference, dashboard changes flushing changes on unload to the wrong
  server-side user. (#46)

[Commit Log](https://github.com/xh/hoist-core/compare/release-3.1.2...release-4.0.0)

## v3.1.2

### 🐞 Bug Fixes

* The `xhEmailDefaultDomain` config no longer needs a leading (and confusing) `@` - EmailService
  will prepend this automatically.
    * ⚠️ Note app-level configs with a leading `@` in place will need to be adjusted. (#43)

[Commit Log](https://github.com/xh/hoist-core/compare/release-3.1.1...release-3.1.2)

## v3.1.1

### 🐞 Bug Fixes

+ IdentityService.getUser() should not throw when called outside context of a request -- just return
  null. Important when e.g. looking for a username within service calls that might be triggered by a
  controller-based web request or a timer-based thread. 4130a9add8dd8ba22376ea69cfa3a3d095bdf6b0

[Commit Log](https://github.com/xh/hoist-core/compare/release-3.1.0...release-3.1.1)

## v3.1.0

### 🎁 New Features

* Group field added to Preferences for better organization and consistency with AppConfigs.<br><br>
  ⚠️ **Note** schema update required:

```sql
--MySQL
ALTER TABLE xh_preference
    ADD group_name VARCHAR(255);
UPDATE xh_preference
SET group_name = 'Default'
WHERE group_name IS NULL;
ALTER TABLE xh_preference MODIFY group_name VARCHAR (255) NOT NULL;
```

```sql
--SQL Server
ALTER TABLE xh_preference
    ADD group_name VARCHAR(255);
UPDATE xh_preference
SET group_name = 'Default'
WHERE group_name IS NULL;
ALTER TABLE xh_preference ALTER COLUMN group_name varchar(255) NOT NULL
```

* ClientError tracking gets a `userAlerted` flag to record whether or not the user was shown a
  pop-up dialog (vs. an error being reported quietly in the background).<br><br> ⚠️ **Note** schema
  update required:

```sql
-- SQL Server
ALTER TABLE xh_client_error
    ADD user_alerted bit NOT NULL DEFAULT 0
-- MySQL
ALTER TABLE xh_client_error
    ADD user_alerted bit(1) NOT NULL DEFAULT 0
```

### 🐞 Bug Fixes

* Log archiving fixed for apps with a dash or underscore in their appCode.

## v.3.0.4

### 🐞 Bug Fixes

* Removed plugin grails-x-frame-options-plugin. It will be put into the hoist-sencha project. It is
  only needed in hoist-sencha apps. Hoist-react apps will get this header set by nginx.

## v.3.0.3

### 🎁 New Features

* Added plugin
  [grails-x-frame-options-plugin](https://github.com/mrhaki/grails-x-frame-options-plugin)
* This prevents XSS attacks by setting by default the most strict header setting `X-Frame-Options:
  DENY` on all responses from the grails server. You can relax this strict setting to `SAMEORIGIN`
  (and will probably want to) by adding `plugin.xframeoptions.sameOrigin = true` inside the grails
  clause of your application.groovy file (see piq-react for example).

## v3.0.2

### 📚 Libraries

* Gradle wrapper `4.8`

## v3.0.1

### 🎁 New Features

* Updates of following libraries:

```
grailsVersion=3.3.1 -> 3.3.5
grailsAsyncVersion=3.3.1 -> 3.3.2
gormVersion=6.1.7.RELEASE -> 6.1.9.RELEASE
```

* Note Grails update fixes support for the pathJar which helps fix long class path issues on
  Windows.
* Default theme is now the 'light' theme.

## v3.0.0

### 💥 Breaking Changes

* This release unwinds the multi environment config concept. See #30 for the corresponding issue.
* To take this update, developers need to also migrate to v5.X.X of hoist-react or v2.X.X of
  hoist-sencha and follow these steps in each environment:

#### Step 1

If you are doing this migration in a lower environment (dev, stage, uat) you may want to keep that
environment's configs. For example, if you are migrating the dev env app to this new code, and there
are configs in the dev_value column that you would like to keep in the dev environment, you first
need to manually copy these values from the dev field to the prod field in the dev admin config UI.

#### Step 2

Turn off your grails server and your webpack server (if applicable). Add a new 'value' column with
allow null, allow null in the old 'prod_value' column, then copy prod_value values over to the new
value column:

##### For MySQL DB:

```
ALTER TABLE `xh_config` ADD `value` LONGTEXT;
ALTER TABLE `xh_config` MODIFY `prod_value` LONGTEXT;
```

##### For MS SQL Server DB:

```
ALTER TABLE xh_config
ADD value varchar(max) NULL
ALTER COLUMN prod_value varchar(max)
```

##### For MySQL DB:

```
UPDATE `xh_config` SET `value` = `prod_value`
```

##### For MS SQL Server DB:

```
UPDATE xh_config SET value = prod_value
```

#### Step 3

Update app code in environment to use hoist-core v3.0.0 and hoist-react v5.X.X or hoist-sencha
v2.0.0.

Remove

```
supportedEnvironments = ['Staging', 'Development']
```

from grails-app/conf/application.groovy in your app. (Note that this line might appear twice - once
near the top if an app has customized and once in the "hoistDefaults" section.)

#### Step 4

Set value to not accept NULL and drop old columns:

##### For MySQL DB:

```
ALTER TABLE `xh_config`
  MODIFY `value` LONGTEXT NOT NULL;

ALTER TABLE `xh_config`
  DROP COLUMN `beta_value`, `stage_value`, `dev_value`, `prod_value`;
```

##### For MS SQL Server DB:

```
ALTER TABLE xh_config
  ALTER COLUMN value varchar(max) NOT NULL

ALTER TABLE xh_config
  DROP COLUMN prod_value, dev_value, stage_value, beta_value

```

### 🎁 New Features

* None

### 🐞 Bug Fixes

* None

## v2.0.0

### 💥 Breaking Changes

* This release includes updates around how the key `appCode` and `appName` identifiers are read from
  application builds and what they represent. See #33 for the corresponding issue. This standardizes
  the meaning of these two identifiers on the client and server, and decouples the server-side
  appCode from the Gradle project name.
* To take this update, applications must ensure their `build.gradle` file populates these variables
  within a grails.build.info file created by Grails itself during the build. See e.g.
  [this commit to the Toolbox app](https://github.com/xh/toolbox/commit/073376eefba37ea0ffec073478bb628be447c77b)
  for an example of this change.
* Apps should audit their use of `Utils.appName` on the server-side and update to `Utils.appCode` if
  they need to continue accessing the shortname variant.

### 🎁 New Features

* None

### 🐞 Bug Fixes

* None

## v1.2.0

### 💥 Breaking Changes

* None

### 🎁 New Features

This release adds support for
[InstanceConfigUtils](https://github.com/xh/hoist-core/blob/1fa43564fb77e11a04dd075d969b300f38252579/src/main/groovy/io/xh/hoist/util/InstanceConfigUtils.groovy)
, a utility for loading configuration properties from an external YAML file once on startup and
exposing them to the application as a map.

* These are intended to be minimal, low-level configs that apply to a particular deployed instance
  of the application and therefore are better sourced from a local file/volume vs. source code,
  JavaOpts, or database-driven ConfigService entries.
* Examples include the AppEnvironment as well as common Bootstrap requirements such as database
  credentials.
* See the class-level doc comment for additional details. Use of InstanceUtils is _not_ required to
  take this release.

### 🐞 Bug Fixes

* Fix NPE breaking FeedbackService emailing. 8f07caf677dc0ed3a5ae6c8dd99dc59e2ffd8508
* Make LogLevel adjustments synchronous, so they reflect immediately in Admin console UI.
  dc387e885bea14b0443d5e984ccd74238fa6e7b7

------------------------------------------

Copyright © 2023 Extremely Heavy Industries Inc. - all rights reserved

------------------------------------------

📫☎️🌎 info@xh.io | https://xh.io<|MERGE_RESOLUTION|>--- conflicted
+++ resolved
@@ -1,6 +1,5 @@
 # Changelog
 
-<<<<<<< HEAD
 ## 18.0-SNAPSHOT - under development
 
 ### 🎁 New Features
@@ -11,9 +10,9 @@
   See the new `ClusterService.groovy` service, which provides the clustering implementation and main
   API entry point for accessing the cluster.
   ** Applications/client plugins upgrading to v18 will need to provide a cluster configuration class
-   with the name `ClusterConfig.groovy`.  See toolbox for an example of this file.
+  with the name `ClusterConfig.groovy`.  See toolbox for an example of this file.
   ** Applications should fix their Hazelcast version with the following line in their gradle.properties:
-        `hazelcast.version=5.3.2`
+  `hazelcast.version=5.3.2`
   ** Applications that intend to run with more than one server *must* enable sticky sessions when
   routing clients to servers.  This is critical for the correct operation of authentication
   and web socket communications.
@@ -27,7 +26,7 @@
   actions to the "master" server.  See toolbox, or Hoist for help.
   ** `hoist-react >= 61.0` is required.
 * New support for reporting of service statistics for trobuleshooting/monitoring.  Implement
- `BaseService.getAdminStats()` to provide diagnostic metadata about the state of your service that
+  `BaseService.getAdminStats()` to provide diagnostic metadata about the state of your service that
   will then be displayed in the admin client.
 * All `Throwable`s are now serialized to JSON by default using Hoist's standard customization of
   Jackson.
@@ -45,7 +44,7 @@
 
 ### 📚 Libraries
 * hazelcast `5.3.2`
-=======
+
 ## 17.4.0 - 2023-11-09
 
 ### ⚙️ Technical
@@ -58,7 +57,6 @@
 
 * Workaround for GORM issue with unconstrained findAll() and list() breaking eager fetching.
   See https://github.com/grails/gorm-hibernate5/issues/750.
->>>>>>> 07986f96
 
 ## 17.3.0 - 2023-09-18
 
