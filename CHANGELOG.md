--- conflicted
+++ resolved
@@ -1,88 +1,14 @@
 # Changelog
 
-<<<<<<< HEAD
-## 7.0-SNAPSHOT - Unreleased
+## 9.0-SNAPSHOT - unreleased
 Version 7.0 includes a major upgrade of several underlying libraries, especially grails (v4.03) and spring-boot (2.1.13)
 With this version, Hoist can now be run on Java versions 8 - 11.  We have also cleaned up and enhanced some core
 APIs around Exception Handling and JSON parsing and configuration.
-=======
-## 9.0-SNAPSHOT - unreleased
-
-[Commit Log](https://github.com/xh/hoist-core/compare/v8.0.1...develop)
 
 ### 🎁 New Features
 * Add support for Preference Diffing in the hoist-react admin tool.
 
-
-## 8.0.1 - 2020-06-29
-
-### ⚙️ Bug Fixes
-* Fix minor regression to reporting of hoist-core version.
-
-[Commit Log](https://github.com/xh/hoist-core/compare/v8.0.0...v8.0.1)
-
-## 8.0.0 - 2020-06-29
-
-### ⚖️ Licensing Change
-
-As of this release, Hoist is [now licensed](LICENSE.md) under the popular and permissive
-[Apache 2.0 open source license](https://www.apache.org/licenses/LICENSE-2.0). Previously, Hoist was
-"source available" via our public GitHub repository but still covered by a proprietary license.
-
-We are making this change to align Hoist's licensing with our ongoing commitment to openness,
-transparency and ease-of-use, and to clarify and emphasize the suitability of Hoist for use within a
-wide variety of enterprise software projects. For any questions regarding this change, please
-[contact us](https://xh.io/contact/).
-
-### 🎁 New Features
-
-* New support for `appTimeZone` and `serverTimeZone` in `EnvironmentService`.
-* New support for eliding long strings: `StringUtils.elide()`.
-* New support for the enhanced Admin Activity Tracking tab shipping in hoist-react v35.
-
-[Commit Log](https://github.com/xh/hoist-core/compare/v7.0.1...v8.0.0)
-
-## 7.0.1 - 2020-06-04
-
-### ⚙ Technical
-
-* Improvements to formatting of monitoring and error emails.
-* Bootstrap `xhEnableMonitoring` config
-* Add Grails Quartz plugin (v2.0.13)
-
-### 🎁 Bug Fixes
-
-* Fixed a regression to TrackService, preventing persisting lists in the `data` property.
-
-[Commit Log](https://github.com/xh/hoist-core/compare/v7.0.0...v7.0.1)
-
-## 7.0.0 - 2020-05-08
->>>>>>> 7f1b5d0a
-
-### 🎁 New Features
-
-* Exception Handling has been improved in the newly enhanced `exceptionRenderer` bean. This bean
-  will catch uncaught exceptions from all Controllers and Timers and has been newly configured to
-  limit the logging of unnecessary stack traces.
-
-* New exception classes for `HttpException` and `ExternalHttpException` have been added.
-
-* JSON parsing in Hoist has been reworked to simplify and standardize based on the high-performance
-  Jackson library. (https://github.com/FasterXML/jackson). Benchmarking shows a speedup in parsing
-  times of 10x to 20x over the `grails.converter.JSON` library currently used by Hoist. In
-  particular, this change includes:
-  * A new `JSONParser` API in the `io.xh.hoist.json` package that provides JSON parsing of text and
-    input streams.
-    This API is designed to be symmetrical with the existing `JSONFormatter.`
-  * All core hoist classes now rely on the API above. Of special note are `JSONClient`, and
-    `RestController`.
-  * Cleanups to the APIs for `JSONClient`, `ConfigService`, and `PrefService`. These methods now
-    return java object representations using the standard java `Map` and `List` interfaces rather
-    than the confusing `JSONObject`, `JSONArray` and `JSONElement` objects.
-
 ### 🎁 Breaking Changes
-
-<<<<<<< HEAD
 * The trait `AsyncSupport` with its single method `asyncTask` has been removed.  Use the equivalent method `task` 
 from `grails.async.Promises` instead.
 
@@ -108,14 +34,83 @@
 
 * Applications will be required to add the `@Transactional` or `@ReadOnly` annotations to service and controller
 methods that update data with GORM. 
-=======
+
+[Commit Log](https://github.com/xh/hoist-core/compare/v8.0.1...develop)
+
+
+## 8.0.1 - 2020-06-29
+
+### ⚙️ Bug Fixes
+* Fix minor regression to reporting of hoist-core version.
+
+[Commit Log](https://github.com/xh/hoist-core/compare/v8.0.0...v8.0.1)
+
+## 8.0.0 - 2020-06-29
+
+### ⚖️ Licensing Change
+
+As of this release, Hoist is [now licensed](LICENSE.md) under the popular and permissive
+[Apache 2.0 open source license](https://www.apache.org/licenses/LICENSE-2.0). Previously, Hoist was
+"source available" via our public GitHub repository but still covered by a proprietary license.
+
+We are making this change to align Hoist's licensing with our ongoing commitment to openness,
+transparency and ease-of-use, and to clarify and emphasize the suitability of Hoist for use within a
+wide variety of enterprise software projects. For any questions regarding this change, please
+[contact us](https://xh.io/contact/).
+
+### 🎁 New Features
+
+* New support for `appTimeZone` and `serverTimeZone` in `EnvironmentService`.
+* New support for eliding long strings: `StringUtils.elide()`.
+* New support for the enhanced Admin Activity Tracking tab shipping in hoist-react v35.
+
+[Commit Log](https://github.com/xh/hoist-core/compare/v7.0.1...v8.0.0)
+
+## 7.0.1 - 2020-06-04
+
+### ⚙ Technical
+
+* Improvements to formatting of monitoring and error emails.
+* Bootstrap `xhEnableMonitoring` config
+* Add Grails Quartz plugin (v2.0.13)
+
+### 🎁 Bug Fixes
+
+* Fixed a regression to TrackService, preventing persisting lists in the `data` property.
+
+[Commit Log](https://github.com/xh/hoist-core/compare/v7.0.0...v7.0.1)
+
+## 7.0.0 - 2020-05-08
+
+### 🎁 New Features
+
+* Exception Handling has been improved in the newly enhanced `exceptionRenderer` bean. This bean
+  will catch uncaught exceptions from all Controllers and Timers and has been newly configured to
+  limit the logging of unnecessary stack traces.
+
+* New exception classes for `HttpException` and `ExternalHttpException` have been added.
+
+* JSON parsing in Hoist has been reworked to simplify and standardize based on the high-performance
+  Jackson library. (https://github.com/FasterXML/jackson). Benchmarking shows a speedup in parsing
+  times of 10x to 20x over the `grails.converter.JSON` library currently used by Hoist. In
+  particular, this change includes:
+  * A new `JSONParser` API in the `io.xh.hoist.json` package that provides JSON parsing of text and
+    input streams.
+    This API is designed to be symmetrical with the existing `JSONFormatter.`
+  * All core hoist classes now rely on the API above. Of special note are `JSONClient`, and
+    `RestController`.
+  * Cleanups to the APIs for `JSONClient`, `ConfigService`, and `PrefService`. These methods now
+    return java object representations using the standard java `Map` and `List` interfaces rather
+    than the confusing `JSONObject`, `JSONArray` and `JSONElement` objects.
+
+### 🎁 Breaking Changes
+
 * The `getJSONObject()`, `getJSONArray()`, and `getJSON()` methods on `ConfigService` and
   `PrefService` have been replaced with `getMap()` and `getList()`.
 * The `executeAsJSONObject()` and `executeAsJSONArray()` methods on `JSONClient` have been replaced
   with `executeAsMap()` and `executeAsList()`.
 * The method `RestController.preprocessSubmit()` now takes a `Map` as its single input, rather than
   a `JSONObject`.
->>>>>>> 7f1b5d0a
 
 [Commit Log](https://github.com/xh/hoist-core/compare/v6.7.0...v7.0.0)
 
