# Changelog

## 19.0-SNAPSHOT - unreleased

<<<<<<< HEAD
## 18.2.0 - 2024-01-24
* New `LdapService`: Out-of-the-box support for querying LDAP groups and users via
  apache `Directory` project.
=======
### 🎁 New Features

* New `ConfigService.hasConfig` method for checking if a config exists.
>>>>>>> 90884f3f

## 18.1.0 - 2024-01-18

### 🎁 New Features

* Improved handling of requests during application initialization.  HTTP requests received
  during App startup will now yield clean "App Initializing" Exceptions.  This is an
  improvement over the current behavior where attempting to service requests prematurely can cause
  arbitrary and misleading exceptions.

* Misc. Improvements to `DefaultRoleService` API and documentation.

## 18.0.1 - 2024-01-16

### 🐞 Bug Fixes
* Fixed an issue preventing the creation of new roles.

## 18.0.0 - 2024-01-12

### 🎁 New Features

* New support for Role Management.
  * Hoist now supports an out-of-the-box, database-driven system for maintaining a hierarchical set
    of roles and associating them with individual users.
  * New system supports app and plug-in specific integrations to AD and other enterprise systems.
  * Hoist-react `v60` is now required and will provide an administrative UI to visualize and manage
    the new role system.
  * See `DefaultRoleService` for more information.

### ⚙️ Technical

* Add `xh/echoHeaders` utility endpoint. Useful for verifying headers (e.g. `jespa_connection_id`)
  that are installed by or must pass through multiple ingresses/load balancers.
* Remove HTML tag escaping when parsing alert banner create/update request JSON.

### 💥 Breaking Changes

* Applications will typically need to adjust their implementation of `BaseRoleService`.  Most
applications are expected to adopt the new provided `DefaultRoleService`, and may be required to
migrate existing code/data to the new API.  Applications that wish to continue to use a completely
custom `BaseRoleService` will need to implement one additional method: `getUsersForRole`.

## 17.4.0 - 2023-11-09

### ⚙️ Technical

* Improvement to `BaseProxyService` to better handle exceptions during streaming.
* Optimization to `WebSocketService` to remove an extra layer of async task wrapping when pushing to
  a single channel.

### 🐞 Bug Fixes

* Workaround for GORM issue with unconstrained findAll() and list() breaking eager fetching.
  See https://github.com/grails/gorm-hibernate5/issues/750.

## 17.3.0 - 2023-09-18

### ⚙️ Technical

* New `ConfigService.setValue()` API supports programmatic updates to existing app configs.

## 17.2.0 - 2023-08-17

### 🎁 New Features

* Lightweight monitoring collection of JDBC connection pool statistics, including counters for
  active vs idle connections. Viewable in Hoist Admin Console for apps on `hoist-react >= 59.0`.

## 17.1.0 - 2023-08-08

### ⚙️ Technical

* Additional improvements to support hot-reloading.

## 17.0.0 - 2023-07-27

This release upgrades Hoist to the latest 6.0.0 version of Grails and upgrades related libraries.
It should be fully compatible with Java 11 and Java 17.

### 🎁 New Features

* This version of Hoist restores the ability to do development-time reloading via the java hotswap
  agent. [See the readme](https://github.com/xh/hoist-core/blob/develop/README.md#hot-reloading) for
  more information.

### ⚙️ Technical

* The implementation of the `LogSupport` trait has been simplified, such that it no longer requires
  an @SLF4J annotation, or `log` property to be provided. Undocumented and problematic methods
  `logXXXInBase` were removed.

### 📚 Libraries

* grails `5.3.2 -> 6.0.0`
* gorm `7.3.2` -> `8.0.0`
* groovy `3.0.9` -> `3.0.11`

## 16.4.4 - 2023-08-03

### 🐞 Bug Fixes

* Replace bullet points with hyphens in default `xhAppVersionCheck` config.

## 16.4.3 - 2023-08-02

### 🐞 Bug Fixes

* Remove one remaining smart quote to make default notes in default config safer for all DBs.

## 16.4.2 - 2023-07-31

### 🐞 Bug Fixes

* Make default notes in default config safer for all DBs by removing smart quotes.

## 16.4.1 - 2023-07-13

### 🐞 Bug Fixes

* Make impersonation service more robust for applications with dynamic/lazy user generation.
* Additional validation of parameters to '/userAdmin/users' endpoint.

## 16.4.0 - 2023-07-07

### 🎁 New Features

* Added new `logData` option to `TrackService.track()` - allows applications to request that
  key/value pairs provided within the `data` block of a track statement be logged along with the
  standard output. Client-side support for this feature on a per-call basis added
  in `hoist-react >= 57.1`, can also be defaulted within the `xhActivityTrackingConfig` app config.
* Deprecated config `xhAppVersionCheckEnabled` in favor of object based `xhAppVersionCheck`. Apps
  will migrate the existing value to this new config's `mode` flag. This supports the new
  `forceRefresh` mode introduced in hoist-react v58.

## 16.3.0 - 2023-06-20

### 🎁 New Features

* Added support for saving alert banner presets (requires `hoist-react >= 57.0.0` to use this new
  functionality, but backwards compatible with earlier hoist-react releases).
* Defined new `HOIST_IMPERSONATOR` role to control access to Hoist's user-impersonation feature.
    * This new role is inherited by `HOIST_ADMIN` (the role previously required) by default,
      although applications can override `BaseUserService.getRolesForUser()` to customize.
    * Applications that have already overridden this method will need to re-implement this role
      inheritance, or assign the new role to appropriate users directly.
* Exposed new `BaseUserService.impersonationTargetsForUser()` template method to allow apps to
  customize the list of users that an admin can impersonate.
* Added support for OWASP-encoding user submitted strings to `BaseController` via a
  new `safeEncode()` method and a new `safeEncode` option to `parseRequestJSON()`
  and `parseRequestJSONArray()`.
    * Apps are encouraged to run any user-provided inputs through this method to prevent XSS
      attacks.

## 16.2.0 - 2023-05-26

### 🎁 New Features

* Added new `BaseController` methods `parseRequestJSON()` and `parseRequestJSONArray()`.
    * These methods are the recommended way to parse JSON from a request body - they will use
      Hoist's optimized, Jackson-based `JSONParser`.
* Created new `xhExpectedServerTimeZone` app config, now read at startup to validate that the server
  is running in a particular, application-configured time zone.
    * Default value of `*` will skip validation but log a warning that no zone is configured.
    * If a zone is configured, Hoist will throw a fatal exception if it does not match the zone
      reported by Java.
    * Most applications should ensure that this config and the runtime JVM are set to the same time
      zone as their primary database.
* Added `h2Config` method to `RuntimeConfig` class to give apps the option of starting up with an H2
  in-memory DB. This is intended for projects in their earliest, "just checked out, first run"
  stage, when a developer wants to get started before having set up an external database.
* Updated `AlertBannerService` to append the environment name when creating/updating the `JsonBlob`
  used to persist banner state in a non-production environment. This better supports apps where
  e.g. `Beta` and `Production` environments share a database, but should display distinct banners.
* Added support for the `caseSensitive` flag in log filtering endpoint.

### 🐞 Bug Fixes

* Fixed a regression preventing the culling of snapshots in the memory monitoring service.

## 16.1.0 - 2023-04-14

* Enhance MemoryMonitoringService.
    * Produce and use more appropriate usage metric (used/max)
    * Produce GC statistics
    * Support for taking a heap dump

## 16.0.1 - 2023-03-29

### 🐞 Bug Fixes

* Fixed a regression with 404 errors being incorrectly handled and not serialized as JSON.

## 16.0.0 - 2023-03-24

### 🎁 New Features

* `EmailService.sendEmail()` now supports the `attachments` argument, for attaching one or more
  files to the email.
* A new `xhActivityTrackingConfig` soft-configuration entry will be automatically created to control
  the behavior of built-in Activity Tracking (via `TrackService`).
    * Most notably, the size of any `data` objects included with track log entries will be
      constrained by this config, primarily to constrain memory usage when querying and serializing
      large numbers of log entries for the Admin Console.
    * Any track requests with data objects exceeding this length will be persisted, but without the
      requested data.

### 💥 Breaking Changes

* Removed support for "local" preferences - any existing prefs previously marked as local will now
  work like all others, with their values persisted on the server.
    * Apps upgrading to this Core release should simultaneously upgrade to Hoist React v56, which
      will automatically post any existing local preference *values* to the server.
    * Alternatively, update client-side code to use browser local storage for persisting user state
      that should remain tightly bound to a particular computer.
    * Update the schema to set `xh_preference` table's `local` column to allow nulls. If this is
      not done, a Hibernate error (`local` column cannot be null) will be thrown when an admin
      tries to add a new preference to the app.
        ```sql
        alter table xh_preference alter column local bit null
        ```
    * Once they are sure no rollback is needed, apps can safely delete the `xh_preference` table's
      `local` column.
      ```sql
      alter table xh_preference drop column local
      ```

* Grails has been updated to `5.3.2`. While this change did not itself introduce any breaking
  changes, applications should update their Grails version within `gradle.properties` to match.

### 🐞 Bug Fixes

* Client Error timestamps will now correctly reflect the exact time the error was received on the
  server rather than the time the error was bulk processed by the server.

### 📚 Libraries

* grails `5.2.1 -> 5.3.2`

## 15.0.0 - 2022-12-5

### 🎁 New Features

Version 15 includes changes to support more flexible logging of structured data:

* The bulk of Hoist conventions around log formatting have been moved from `LogSupport` to a new
  log converter -- `LogSupportConverter`. This allows applications to more easily and fully
  customize their log formats by specifying custom converters.
* `LogSupport` should still be the main entry point for most application logging. This class
  provides the support for enhanced meta data-handling as well as some important APIs -
  e.g. `withDebug()` and `withInfo()`.
* Applications are now encouraged to provide `LogSupport` methods with data in `Map` form. Provided
  converters will serialize these maps as appropriate for target logs.
* Hoist's `LogSupportConverter` is intended for easy reading by humans, allows specifying
  keys that should disappear in the final output with an `_` prefix. This is useful for keys that
  are obvious, e.g. `[_status: 'completed', rows: 100]` logs as `'completed' | rows=100`.
* Alternatively, applications may now specify custom converters that preserve all keys and are
  more appropriate for automatic processing (e.g. splunk). An example of such a converter is
  `CustomLogSupportConverter` which can be found in
  the [Toolbox project](https://github.com/xh/toolbox).
* By default, Hoist now also logs the time in millis when a log message occurred.

## 14.4.2 - 2022-11-14

### ⚙️ Technical

* Improved the signatures of `LogSupport` methods `withInfo` (and similar) to pass through the
  return type of their closure argument.

## 14.4.1 - 2022-10-24

### 🐞 Bug Fixes

* Allow database connection info to viewed by users with role: `HOIST_ADMIN_READER` and higher.

## 14.4.0 - 2022-10-19

### 🎁 New Features

* The Hoist Admin Console is now accessible in a read-only capacity to users assigned the
  new `HOIST_ADMIN_READER` role.
* The pre-existing `HOIST_ADMIN` role inherits this new role, and is still required to take any
  actions that modify data.
* Requires `hoist-react >= 53.0` for client-side support of this new readonly role.

## 14.3.1 - 2022-10-10

### ⚙️ Technical

* Status monitor now prepends its generated message to any more specific message provided by
  app-level status check code when the result is ERROR, FAIL, or WARN. Previously any app-specific
  messages were overridden entirely.

### 🐞 Bug Fixes

* Correct type specified for `notFoundValue` arg in `ConfigService.getLong()` and `getDouble()`
  method signatures.

## 14.3.0 - 2022-09-23

* Excel exports now support per-cell data types and long values for `int` types.

## 14.2.1 - 2022-09-06

### 🐞 Bug Fixes

* Fix to minor regression in client error emails.

## 14.2.0 - 2022-08-19

* Activity tracking enhancements. Tracking can now be done without the context of a web request and
  an explicit specification of a username is allowed.

## 14.1.2 - 2022-08-05

### ⚙️ Technical

* Relaxed character limit on subject length for emails sent via `emailService` from `70` to `255`

## 14.1.1 - 2022-08-03

### ⚙️ Technical

* Revert groovy version to `3.0.9` to support java/groovy compilation.

### 📚 Libraries

* groovy `3.0.11 -> 3.0.9`

## 14.1.0 - 2022-07-29

⚠ Note - applications should add `logback.version=1.2.7` as a new line to their `gradle.properties`
file to fix logback on a version that remains compatible with Hoist's Groovy-based configuration.

### ⚙️ Technical

* `PrefService.getClientConfig()` has been optimized to reduce the number of database calls.
  Previously one select was issued per non-local preference when the second-level query cache was
  cold for a given user. Now only a single select is required.
* `DateTimeUtils` app/server timezone conversion utils default to current day/date if called without
  arguments.
* Standard JSON serialization/deserialization of newer Java date classes added with registration of
  the JSR310 module.
* `LogSupport` methods `withInfo`, `withDebug`, and  `withTrace` will now output a pre-work "
  Starting" message whenever logging is at level 'debug' or above. Previously level 'trace' was
  required.
* Additional logging added to `MemoryMonitoringService`.

### 📚 Libraries

* grails `5.1.1 -> 5.2.1`
* groovy `3.0.9 -> 3.0.11`
* gorm `7.1.2 -> 7.3.2`
* hibernate `5.6.3 -> 5.6.10`
* org.grails.plugins:hibernate `7.2.0 -> 7.3.0`
* httpclient `5.1.2` -> `5.1.3`

[Commit Log](https://github.com/xh/hoist-core/compare/v14.0.0..v14.1.0)

## 14.0.0 - 2022-07-12

### 🎁 New Features

* New method on `BaseController` `runAsync` provides support for asynchronous controllers

### 🐞 Bug Fixes

* Fixed exporting to Excel file erroneously coercing certain strings (like "1e10") into numbers.

### 💥 Breaking Changes

* Requires `hoist-react >= 50.0`. Exporting to Excel defaults to using column FieldType.

[Commit Log](https://github.com/xh/hoist-core/compare/v13.2.2..v14.0.0)

## 13.2.2 - 2022-06-14

### 🐞 Bug Fixes

* Fixed a bug with JSON Blob diffing.

[Commit Log](https://github.com/xh/hoist-core/compare/v13.2.1...v13.2.2)

## 13.2.1 - 2022-05-27

### 🐞 Bug Fixes

* Fixed a bug with impersonation not ending cleanly, causing the ex-impersonator's session to break
  upon server restart.
* Fixed a bug in implementation of `clearCachesConfigs`

[Commit Log](https://github.com/xh/hoist-core/compare/v13.2.0...v13.2.1)

## 13.2.0 - 2022-04-28

### 🎁 New Features

* Admin log file listing includes size and last modified date, visible with optional upgrade
  to `hoist-react >= 48.0`.

[Commit Log](https://github.com/xh/hoist-core/compare/v13.1.0...v13.2.0)

## 13.1.0 - 2022-02-03

### ⚙️ Technical

* Support for reporting configuration state of Web Sockets
* New property `Utils.appPackage` for DRY configuration.

### 🐞 Bug Fixes

* Fix to regressions in Excel exports and logging due to changes in Groovy `list()` API.

[Commit Log](https://github.com/xh/hoist-core/compare/v13.0.6...v13.1.0)

## 13.0.6 - 2022-01-13

### ⚙️ Technical

* `LocalDate`s are now serialized in the more fully ISO standard "YYYY-MM-DD" format, rather than
  "YYYYMMDD". Note that this is consistent with similar changes to `LocalDate` serialization in
  Hoist React v46.
* Although this format will be accepted client-side by `hoist-react >= 45.0`, apps that are parsing
  these strings directly on the client may need to be updated accordingly.

### 🐞 Bug Fixes

* Fix to Regressions in JsonBlobService/AlertBannerService

[Commit Log](https://github.com/xh/hoist-core/compare/v13.0.5...v13.0.6)

## 13.0.5 - 2022-01-11

This version includes a major upgrade of several underlying libraries, especially grails (5.1),
spring (5.3), spring-boot (2.6), groovy (3.0), and gradle (7.3). With this version, Hoist can now be
run on Java versions 11 - 17. We have also cleaned up and enhanced some core APIs around Exception
Handling, JSON parsing and configuration.

Please see
the [Grails5 Toolbox update commit](https://github.com/xh/toolbox/commit/2e75cb44f5c600384334406724bb63e3abc98dcc)
for the application-level changes to core configuration files and dependencies.

### 💥 Breaking Changes

* The trait `AsyncSupport` with its single method `asyncTask` has been removed. Use the equivalent
  method `task` from `grails.async.Promises` instead.
* The method `subscribeWithSession` on `BaseService` has been removed. Use `subscribe` instead.
* Application Tomcat Dockerfiles must be updated to use a new `xh-tomcat` base image on JDK 11/17.
* Groovy Language:  `list` methods changed:
    * `push()` now prepends an item to the start of the List. To append to the end, use `add()`.
    * `pop()` now removes the first item from the List. To remove the last item, use `removeLast()`.

### ⚙️ Technical

* This release upgrades the major version of grails from 3.3.9 to 5.1. This major release includes
  the following upgrades of related libraries:
    * spring boot `1.x -> 2.6`
    * groovy `2.4 -> 3.0`
    * gradle `4.10 -> 7.3`
    * gorm `6.1 -> 7.1`
    * hibernate `5.1 -> 5.6`
    * org.grails.plugins:mail `2.0 -> 3.0`
    * apache poi  `3.1` -> `4.1`
* Default application configuration is now better bundled within hoist-core. See new
  classes `ApplicationConfig`, `LogbackConfig`, and `RuntimeConfig`. Please consult the grails docs
  as well as the Toolbox update linked above for more information on required changes to config and
  dependency files.
* Options for hot reloading have changed, as `spring-loaded` is now longer supported for java
  versions > jdk 8. As such, options for hot reloading of individual classes are more limited, and
  may require additional tools such as JRebel. See the grails upgrade guide for more info.
* Applications will be required to add the `@Transactional` or `@ReadOnly` annotations to service
  and controller methods that update data or read data from Hibernate/GORM.
* HttpClient has been upgraded from `4.5 -> 5.1`. Package names have changed, and applications using
  this API (e.g. with `JSONClient`) will need to update their imports statements to reflect the new
  locations @ `org.apache.hc.client5.http` and `org.apache.hc.core5.http`. See Toolbox for examples.
* WebSocket Support has been simplified. To enable WebSockets, simply set the application config
  `hoist.enableWebSockets = true` in `application.groovy`. This can replace the custom annotation /
  enhancement of the Application class used in earlier versions of Hoist.
* Hoist JSON Validation now uses the same Jackson configuration used by `JSONParser`.
* The optional `withHibernate` argument to `Timer` is obsolete and no longer needed.

[Commit Log](https://github.com/xh/hoist-core/compare/v11.0.3...v13.0.5)

## 11.0.3 - 2021-12-10

### 🐞 Bug Fixes

* Fix to Regression in v11 preventing proper display of stacktraces in log.

* [Commit Log](https://github.com/xh/hoist-core/compare/v11.0.2...v13.0.5)

## 11.0.2 - 2021-12-06

### ⚙️ Technical

* Minor tweak to allow nested lists and arrays in `LogSupport` statements. Improved documentation.

[Commit Log](https://github.com/xh/hoist-core/compare/v11.0.1...v11.0.2)

## 11.0.1 - 2021-12-03

### 🎁 New Features

* Enhancement to `LogSupport` to help standardize logging across all Service and Controllers. New
  methods `logInfo`, `logDebug`, `logTrace`, `logWarn`, and `logError` now provide consistent
  formatting of log messages plus log-level aware output of any throwables passed to these methods.
  See LogSupport for more info.

### 💥 Breaking Changes

* The methods `LogSupport.logErrorCompact` and `LogSupport.logDebugCompact` have been removed. Use
  `logError` and `logDebug` instead, passing your `Throwable` as the last argument to these methods.

### 🐞 Bug Fixes

* The `lastUpdatedBy` column found in various Admin grid now tracks the authenticated user's
  username, indicating if an update was made while impersonating a user.
* Fix to bug causing 'Edge' browser to be incorrectly identified.

[Commit Log](https://github.com/xh/hoist-core/compare/v10.1.0...v11.0.1)

## 10.1.0 - 2021-11-03

### 🎁 New Features

* New Admin endpoint to output environment variables and JVM system properties.
    * Take (optional) update to `hoist-react >= 44.1.0` for corresponding Hoist Admin Console UI.

[Commit Log](https://github.com/xh/hoist-core/compare/v10.0.0...v10.1.0)

## 10.0.0 - 2021-10-26

⚠ NOTE - apps *must* update to `hoist-react >= 44.0.0` when taking this hoist-core update.

### 🎁 New Features

* Log Levels now include information on when the custom config was last updated and by whom. Note
  required database modifications in Breaking Changes below.
* Client Error messages are now saved and sent in bulk on a timer. This allows Hoist to bundle
  multiple error reports into a single alert email and generally improves how a potential storm of
  error reports is handled.
* Improved `JsonBlob` editing now supports setting null values for relevant fields.

### 💥 Breaking Changes

* Update required to `hoist-react >= 44.0.0` due to changes in `JsonBlobService` APIs and the
  addition of new, dedicated endpoints for Alert Banner management.
* Public methods on `JsonBlobService` have been updated - input parameters have changed in some
  cases, and they now return `JsonBlob` instances (instead of pre-formatted Maps).
* Two new columns should be added to the `xh_log_level` table in your app's database: a datetime
  column and a nullable varchar(50) column. Review and run the SQL below, or an equivalent suitable
  for your app's database. (Note that both columns are marked as nullable to allow the schema change
  to be applied to a database in advance of the upgraded deployment.)

  ```sql
  ALTER TABLE `xh_log_level` ADD `last_updated` DATETIME NULL;
  ALTER TABLE `xh_log_level` ADD`last_updated_by` VARCHAR(50) NULL;
  ```

### ⚙️ Technical

* Dedicated admin endpoints added for Alert Banner management, backed by a new `AlertBannerService`.

[Commit Log](https://github.com/xh/hoist-core/compare/v9.4.0...v10.0.0)

## 9.4.0 - 2021-10-15

### 🎁 New Features

* Log Viewer now supports downloading log files.

[Commit Log](https://github.com/xh/hoist-core/compare/v9.3.1...v9.4.0)

### ⚙️ Technical

* Applications will no longer default to "development" environment in server deployments. A
  recognized environment must be explicitly provided.

## 9.3.2 - 2021-10-01

* `EmailService` now requires an override or filter config before sending any mails in local
  development mode.
* `ClientErrorEmailService` now relays any client URL captured with the error.

[Commit Log](https://github.com/xh/hoist-core/compare/v9.3.1...v9.3.2)

## 9.3.1 - 2021-08-20

* Bootstrap new `xhSizingMode` core preference.

[Commit Log](https://github.com/xh/hoist-core/compare/v9.3.0...v9.3.1)

## 9.3.0 - 2021-08-11

### 🎁 New Features

* Excel cell styles with grouped colors are now cached for re-use, avoiding previously common file
  error that limits Excel tables to 64,000 total styles.
* Client error reports now include the full URL for additional troubleshooting context.
    * ⚠ NOTE - this requires a new, nullable varchar(500) column be added to the xh_client_error
      table in your app's configuration database. Review and run the following SQL, or an equivalent
      suitable for the particular database you are using:

      ```sql
      ALTER TABLE `xh_client_error` ADD COLUMN `url` VARCHAR(500) NULL;
      ```

[Commit Log](https://github.com/xh/hoist-core/compare/v9.2.3...v9.3.0)

## 9.2.3 - 2021-06-24

### ⚙️ Technical

* Parsing of `AppEnvironment` from a string provided via instance config / JVM opts is now
  case-insensitive.

[Commit Log](https://github.com/xh/hoist-core/compare/v9.2.2...v9.2.3)

## 9.2.2 - 2021-06-07

### ⚙️ Technical

* Replaced obsolete jcenter dependency (see https://blog.gradle.org/jcenter-shutdown).

[Commit Log](https://github.com/xh/hoist-core/compare/v9.2.1...v9.2.2)

## 9.2.1 - 2021-04-14

### 🐞 Bug Fixes

* `GridExportImplService` now handles Excel table exports containing no data rows. Previously, the
  Excel file required repair, during which all table and column header formatting was lost.
* Status Monitors no longer evaluate metric-based thresholds if an app-level check implementation
  has already set marked the result with a `FAIL` or `INACTIVE` status, allowing an app to fail or
  dynamically disable a check regardless of its metric.
* Fix incorrect formatting pattern strings on `DateTimeUtils`.

[Commit Log](https://github.com/xh/hoist-core/compare/v9.2.0...v9.2.1)

## 9.2.0 - 2021-03-25

### 🐞 Bug Fixes

* Restore JSON Serialization of `NaN` and `Infinity` as `null`. This had long been the standard
  Hoist JSON serialization for `Double`s and `Float`s but was regressed in v7.0 with the move to
  Jackson-based JSON serialization.

[Commit Log](https://github.com/xh/hoist-core/compare/v9.1.1...v9.2.0)

## 9.1.1 - 2021-01-27

### ⚙️ Technical

* Improvements to the tracking / logging of admin impersonation sessions.

[Commit Log](https://github.com/xh/hoist-core/compare/v9.1.0...v9.1.1)

## 9.1.0 - 2020-12-22

### 🎁 New Features

* Built-in logging utils `withDebug`, `withInfo`, `compactErrorLog` and `compactDebugLog` will log
  username when called in the context of a user request.
* New method `IdentityService.getUsername()` for efficient access to username when no additional
  details about current user are needed.

### ⚙️ Technical

* Improve consistency of exception descriptions in logs.
* Remove repeated exception descriptions in logs: `withDebug` and `withInfo` will no longer print
  exception details.
* TrackService will now log to a dedicated daily log file.

[Commit Log](https://github.com/xh/hoist-core/compare/v9.0.0...v9.1.0)

## 9.0.0 - 2020-12-17

### 💥 Breaking Changes

* `LogSupport` API enhancements:
    * `logErrorCompact()` and `logDebugCompact()` now only show stacktraces on `TRACE`
    * `withInfo()` and `withDebug()` now log only once _after_ execution has completed. Raising the
      log level of the relevant class or package to `TRACE` will cause these utils to also log a
      line
      _before_ execution, as they did before. (As always, log levels can be adjusted dynamically at
      runtime via the Admin Console.)
    * The upgrade to these two utils mean that they **completely replace** `withShortInfo()` and
      `withShortDebug()`, which have both been **removed** as part of this change.
    * Additional stacktraces have been removed from default logging.

### ⚙️ Technical

* `RoutineException`s are now returned with HttpStatus `400` to client, rather than `500`

[Commit Log](https://github.com/xh/hoist-core/compare/v8.7.3...v9.0.0)

## 8.7.3 - 2020-12-15

* Default exception logging in `ExceptionRender` will no longer include stacktraces, but will
  instead use `LogSupport.logErrorCompact()`. To see stacktraces for any given logger, set the
  logging level to `DEBUG`.

[Commit Log](https://github.com/xh/hoist-core/compare/v8.7.2...v8.7.3)

## 8.7.2 - 2020-12-15

### 🐞 Bug Fixes

* Fixed bug preventing cleanup of MemoryMonitoringService snapshots.

[Commit Log](https://github.com/xh/hoist-core/compare/v8.7.1...v8.7.2)

## 8.7.1 - 2020-12-11

### ⚙️ Technical

* Minor enhancements to `JsonBlobService` API.

### 📚 Libraries

* org.apache.httpcomponents:httpclient `4.5.6 -> 4.5.13`

[Commit Log](https://github.com/xh/hoist-core/compare/v8.7.0...v8.7.1)

## 8.7.0 - 2020-12-01

### 🎁 New Features

* Added new `MemoryMonitoringService` to sample and return simple statistics on heap (memory) usage
  from the JVM runtime. Stores a rolling, in-memory history of snapshots on a configurable interval.

### 🔒 Security

* HTML-encode certain user-provided params to XhController endpoints (e.g. track, clientErrors,
  feedback) to sanitize before storing / emailing.

### ⚙️ Technical

* Removed verbose stacktraces appended to the primary app log by the built-in Grails 'StackTrace'
  logger. This logger has now been set to level *OFF* by default. To re-enable these stacktraces,
  raise the log level of this logger in either logback.groovy or dynamically at runtime in the Hoist
  Admin Console.

[Commit Log](https://github.com/xh/hoist-core/compare/v8.6.1...v8.7.0)

## 8.6.1 - 2020-10-28

* `JsonBlobService` - complete support for metadata with additional `meta` property. Requires an
  additional column on blob table, e.g:

  ```sql
  alter table xh_json_blob add meta varchar(max) go
  ```
* Introduce new `AppEnvironment.TEST` enumeration value.

[Commit Log](https://github.com/xh/hoist-core/compare/v8.6.0...v8.6.1)

## 8.6.0 - 2020-10-25

* `JsonBlobService`: Enhancements to archiving, new columns and new unique key constraint.
    - Apps will need to modify the `xh_json_blob` table with new `archived_date` column and related
      unique constraint. SAMPLE migration SQL below:

      ```sql
      alter table xh_json_blob add archived_date bigint not null go
      alter table xh_json_blob drop column archived go
      alter table xh_json_blob add constraint idx_xh_json_blob_unique_key unique (archived_date, type, owner, name)
      ```

    - Apps should update to `hoist-react >= 36.6.0`.

[Commit Log](https://github.com/xh/hoist-core/compare/v8.5.0...v8.6.0)

## 8.5.0 - 2020-10-07

* `JsonBlobService`: Use more scalable token-based access; support archiving. Requires additional
  columns on blob table, e.g:

  ```sql
  alter table xh_json_blob add token varchar(255) not null go
  alter table xh_json_blob add archived boolean default false go
  ```

  Note that the `archived` column is dropped in subsequent versions, and thus need not be added
  unless you are using 8.5.0 specifically.

[Commit Log](https://github.com/xh/hoist-core/compare/v8.4.0...v8.5.0)

## 8.4.0 - 2020-09-25

* `JsonBlobService`: Security enhancements and finalization of API.
* Server Support for Bulk editing of Configs and Preferences.

[Commit Log](https://github.com/xh/hoist-core/compare/v8.3.0...v8.4.0)

## 8.3.0 - 2020-09-21

⚠ NOTE - apps should update to `hoist-react >= 36.1.0` when taking this hoist-core update. This is
required to support the updates to Admin Activity and Client Error tracking described below.

### 🎁 New Features

* Adds support for storing and retrieving `JsonBlob`s - chunks of arbitrary JSON data used by the
  corresponding `JsonBlobService` introduced in hoist-react v36.1.0.

### 🐞 Bug Fixes

* Improved time zone handling in the Admin Console "Activity Tracking" and "Client Errors" tabs.
    * Users will now see consistent bucketing of activity into an "App Day" that corresponds to the
      LocalDate when the event occurred in the application's timezone.
    * This day will be reported consistently regardless of the time zones of the local browser or
      deployment server.

[Commit Log](https://github.com/xh/hoist-core/compare/v8.2.0...v8.3.0)

## 8.2.0 - 2020-09-04

### 🎁 New Features

* Add new `RoutineRuntimeException`

### 🐞 Bug Fixes

* Pref and Config Differ now record the admin user applying any changes via these tools.
* Fix bug with monitoring when monitor script times out.

### ⚙️ Technical

* Specify default DB indices on a small number of bundled domain classes.

[Commit Log](https://github.com/xh/hoist-core/compare/v8.1.0...v8.2.0)

## 8.1.0 - 2020-07-16

### 🎁 New Features

* Add support for Preference Diffing in the Hoist React Admin console.

[Commit Log](https://github.com/xh/hoist-core/compare/v8.0.1...v8.1.0)

## 8.0.1 - 2020-06-29

### 🐞 Bug Fixes

* Fix minor regression to reporting of hoist-core version.

[Commit Log](https://github.com/xh/hoist-core/compare/v8.0.0...v8.0.1)

## 8.0.0 - 2020-06-29

### ⚖️ Licensing Change

As of this release, Hoist is [now licensed](LICENSE.md) under the popular and permissive
[Apache 2.0 open source license](https://www.apache.org/licenses/LICENSE-2.0). Previously, Hoist was
"source available" via our public GitHub repository but still covered by a proprietary license.

We are making this change to align Hoist's licensing with our ongoing commitment to openness,
transparency and ease-of-use, and to clarify and emphasize the suitability of Hoist for use within a
wide variety of enterprise software projects. For any questions regarding this change, please
[contact us](https://xh.io/).

### 🎁 New Features

* New support for `appTimeZone` and `serverTimeZone` in `EnvironmentService`.
* New support for eliding long strings: `StringUtils.elide()`.
* New support for the enhanced Admin Activity Tracking tab shipping in hoist-react v35.

[Commit Log](https://github.com/xh/hoist-core/compare/v7.0.1...v8.0.0)

## 7.0.1 - 2020-06-04

### ⚙ Technical

* Improvements to formatting of monitoring and error emails.
* Bootstrap `xhEnableMonitoring` config
* Add Grails Quartz plugin (v2.0.13)

### 🐞 Bug Fixes

* Fixed a regression to TrackService, preventing persisting lists in the `data` property.

[Commit Log](https://github.com/xh/hoist-core/compare/v7.0.0...v7.0.1)

## 7.0.0 - 2020-05-08

### 🎁 New Features

* Exception Handling has been improved in the newly enhanced `exceptionRenderer` bean. This bean
  will catch uncaught exceptions from all Controllers and Timers and has been newly configured to
  limit the logging of unnecessary stack traces.

* New exception classes for `HttpException` and `ExternalHttpException` have been added.

* JSON parsing in Hoist has been reworked to simplify and standardize based on the high-performance
  Jackson library. (https://github.com/FasterXML/jackson). Benchmarking shows a speedup in parsing
  times of 10x to 20x over the `grails.converter.JSON` library currently used by Hoist. In
  particular, this change includes:
    * A new `JSONParser` API in the `io.xh.hoist.json` package that provides JSON parsing of text
      and input streams. This API is designed to be symmetrical with the existing `JSONFormatter.`
    * All core hoist classes now rely on the API above. Of special note are `JSONClient`, and
      `RestController`.
    * Cleanups to the APIs for `JSONClient`, `ConfigService`, and `PrefService`. These methods now
      return java object representations using the standard java `Map` and `List` interfaces rather
      than the confusing `JSONObject`, `JSONArray` and `JSONElement` objects.

### 🎁 Breaking Changes

* The `getJSONObject()`, `getJSONArray()`, and `getJSON()` methods on `ConfigService` and
  `PrefService` have been replaced with `getMap()` and `getList()`.
* The `executeAsJSONObject()` and `executeAsJSONArray()` methods on `JSONClient` have been replaced
  with `executeAsMap()` and `executeAsList()`.
* The method `RestController.preprocessSubmit()` now takes a `Map` as its single input, rather than
  a `JSONObject`.

[Commit Log](https://github.com/xh/hoist-core/compare/v6.7.0...v7.0.0)

## 6.7.0 - 2020-04-22

### 💥 Breaking Changes

* `Timer.delay` now expects either a millisecond value, or a boolean. It no longer will take a
  string/closure and `Timer.delayUnits` has been removed. This has been changed to enhance the
  functionality and make it consistent with its client-side counterpart in hoist-react.

[Commit Log](https://github.com/xh/hoist-core/compare/v6.6.0...v6.7.0)

## 6.6.0 - 2020-03-27

### 🎁 New Features

* New `xhEnableLogViewer` config available to fully disable the log viewer built into the Admin
  console. Intended for scenarios where the UI server logs are not material/helpful, or potentially
  for cases where they are too chatty/large to be effectively viewed in the Admin UI.

[Commit Log](https://github.com/xh/hoist-core/compare/v6.5.0...v6.6.0)

## 6.5.0 - 2020-03-16

### 🎁 New Features

* Added support for setting custom logging layouts. Applications can use this to further customize
  built-in Hoist logging, including changing it to use alternative file formats such as JSON.
* Also includes enhanced documentation and an example of how to configure logging in Hoist.

[Commit Log](https://github.com/xh/hoist-core/compare/v6.4.4...v6.5.0)

## 6.4.4 - 2020-03-05

### 🐞 Bug Fixes

* Fixed issue where attempting to read very large log files would overly stress server processor and
  memory resources. [#115](https://github.com/xh/hoist-core/issues/115)

### ⚙️ Technical

* Add ability to configure WebSocketService resource limits using soft configuration.
* Note intermediate builds 6.4.2/6.4.3 not for use.

[Commit Log](https://github.com/xh/hoist-core/compare/v6.4.1...v6.4.4)

## 6.4.1 - 2020-02-29

### 🐞 Bug Fixes

* Fixed an issue where GORM validation exceptions would trigger MethodNotFoundException

### ⚙️ Technical

* Switch to using [nanoJson](https://github.com/mmastrac/nanojson) for JSON validation, which
  ensures stricter adherence to the JSON spec.

[Commit Log](https://github.com/xh/hoist-core/compare/v6.4.0...v6.4.1)

## 6.4.0 - 2020-01-21

### 🎁 New Features

* Added a new `xhEnableImpersonation` config for enabling or disabling impersonation app-wide. Note
  that this config will be defaulted to false if not yet defined - set to true after upgrade to
  continue supporting impersonation for your application.
* The `xhMonitorConfig` config supports a new property `monitorTimeoutSecs` to control the max
  runtime for any individual monitor check.
* Any `appBuild` tag is now included in the output of `xh/version`, allowing for client-side version
  checking to take the particular build into account when running on a SNAPSHOT.

### ⚙️ Technical

* All exceptions are now rendered as JSON. HTML exception rendering is no longer supported.
* Exceptions in GORM validation will now be treated as routine and will not be logged.
  ([#95](https://github.com/xh/hoist-core/issues/95))
* GORM validation exceptions are now handled by `BaseController` rather than `RestController`, so
  all endpoints will be handled consistently. ([#68](https://github.com/xh/hoist-core/issues/68))

[Commit Log](https://github.com/xh/hoist-core/compare/v6.3.1...v6.4.0)

## 6.3.1 - 2019-11-12

### 🐞 Bug Fixes

* JSON preferences accept any valid `JSONElement` for their value, not just a `JSONObject`.
* Default `TrackLog.severity` to `INFO` vs. non-standard `OK`.
* Bootstrapped `xhEmailSupport` config now properly `clientVisible`.

[Commit Log](https://github.com/xh/hoist-core/compare/v6.3.0...v6.3.1)

## 6.3.0 - 2019-09-04

### 🎁 New Features

* Grid exports to Excel now support setting an export format on a per-cell basis. Requires an
  updated Hoist React build for client-side support, but is backwards compatible with existing API.

### ⚙️ Technical

* `JSONClient` can be constructed without providing a configured `ClosableHttpClient`. A default
  client will be created and used.
* When pointed to a directory, `InstanceConfigUtils` will first check to see if it contains a file
  named `[appCode].yml` and, if so, will load configs from that single file and return. Otherwise,
  individual files within that directory will be loaded as key/value pairs, as they were previously.
  This allows a single `-Dio.xh.hoist.instanceConfigFile` value to be baked into a container build
  and resolve to either single-file or directory-mode configs based on the deployment environment.

[Commit Log](https://github.com/xh/hoist-core/compare/v6.2.0...v6.3.0)

## 6.2.0 - 2019-08-13

### 🎁 New Features

* The `Timer` class has been enhanced to support intervals as low as 500ms. Previously, `Timer` had
  a minimum interval of 2 seconds.

[Commit Log](https://github.com/xh/hoist-core/compare/v6.1.0...v6.2.0)

## 6.1.0 - 2019-07-31

### 🎁 New Features

* **WebSocket support** has been added in the form of `WebSocketService`. The new service maintains
  and provides send/receive functionality to connected Hoist client apps, each associated with a
  unique channel identifier.
    * ⚠ **Note** this change requires that applications specify a new dependency in their
      `build.gradle` file on `compile "org.springframework:spring-websocket"`. If missing, apps will
      throw an exception on startup related to a failure instantiating `WebSocketService`. Apps
      should
      *not* need to make any changes to their own code / services aside from this new dep.
    * This service and its related endpoints integrate with client-side websocket support and admin
      tools added to Hoist React v26.
    * As per the included class-level documentation, applications must update their
      Application.groovy file to expose an endpoint for connections and wire up
      a `HoistWebSocketHandler` to relay connection events to the new service.

### 🐞 Bug Fixes

* Dedicated Jackson JSON serializer added for Groovy `GString` objects - outputs `toString()` as
  expected vs. obscure/unwanted object representation (#87).

[Commit Log](https://github.com/xh/hoist-core/compare/v6.0.2...v6.1.0)

## 6.0.2 - 2019-07-24

### 🐞 Bug Fixes

* Grid exports will no longer fail if any values fail to parse as per the specified data type.
  Previously a single unexpected value could spoil the export - now they will be passed through
  as-is to the generated worksheet.

[Commit Log](https://github.com/xh/hoist-core/compare/v6.0.1...v6.0.2)

## 6.0.1 - 2019-07-19

### 🐞 Bug Fixes

* Ensure JSON is rendered with `charset=UTF-8` vs. an unexpected ISO fallback we started getting
  once we stopped using the built-in Grails JSON converter in favor of rendering the String output
  from Jackson . Fixes issue with unicode characters getting munged in JSON responses.

[Commit Log](https://github.com/xh/hoist-core/compare/v6.0.0...v6.0.1)

## 6.0.0 - 2019-07-10

### 🎁 New Features

* A `RoutineException` interface has been added. Implement this interface to mark any exception that
  is a part of normal operations and should not necessarily be logged on the server as an error.
* The `DataNotAvailableException` has been added. This class implements `RoutineException` and is
  intended to be thrown when requested data is not currently available due to normal, expected
  business conditions (e.g. the business day has just rolled and new data is not yet ready).
* The [Jackson library](https://github.com/FasterXML/jackson) is now used for JSON Serialization.
  This provides a faster, more standardized approach to rendering JSON. Groovy Traits are also no
  longer used for Hoist's Cached JSON support, improving the ability to use this feature with Java.
* Added `/ping` endpoint for trivial server up / connectivity checks.

### 💥 Breaking Changes

* The `cacheJSON()` method on JSONFormat is no longer available for specifying cached JSON
  serialization. Extend the `JSONFormatCached` class instead.

[Commit Log](https://github.com/xh/hoist-core/compare/v5.5.5...v6.0.0)

## 5.5.5 - 2019-07-06

### ⚙️ Technical

* New default pref `xhShowVersionBar`, remove deco'd pref `xhForceEnvironmentFooter`.

[Commit Log](https://github.com/xh/hoist-core/compare/v5.5.4...v5.5.5)

## 5.5.4 - 2019-06-24

### ⚙️ Technical

* New default config + preference definitions added in Bootstrap to support client-side
  AutoRefreshService.
* Memory/processors available to JVM logged at startup.

[Commit Log](https://github.com/xh/hoist-core/compare/v5.5.3...v5.5.4)

## 5.5.3 - 2019-04-16

### ⚙️ Technical

* Throw new `SessionMismatchException` when client provides a `clientUsername` to /xh endpoints that
  does not match the current session user. (The dedicated exception class is new, not the behavior.)

[Commit Log](https://github.com/xh/hoist-core/compare/v5.5.2...v5.5.3)

## 5.5.2 - 2019-03-06

### ⚙️ Technical

* Admin endpoint to run log archiving routine on demand.

[Commit Log](https://github.com/xh/hoist-core/compare/v5.5.1...v5.5.2)

## 5.5.1 - 2019-01-30

### 🐞 Bug Fixes

* Further work to ensure admin log viewer endpoint is completely wrapped in try/catch to avoid
  throwing repeated stack traces if supplied incorrect parameters.

[Commit Log](https://github.com/xh/hoist-core/compare/v5.5.0...v5.5.1)

## 5.5.0 - 2019-01-24

### ⚙️ Technical

* Monitors will now log all activity to a daily dedicated log of the form `[appName]-monitor.log`.
  This behavior can be controlled with the option `writeToMonitorLog` in the `xhMonitorConfig`
  block.

[Commit Log](https://github.com/xh/hoist-core/compare/v5.4.2...v5.5.0)

## 5.4.2 - 2019-01-14

### ⚙️ Technical

* Activity tracking logs are now written to the database by default, even in local development mode.
  An optional `disableTrackLog` instance config value is now available to prevent them from being
  persisted (in any environment).

### 🐞 Bug Fixes

* Corrected auto-defaulted required config for the log file archive directory path.
* Avoid any attempt to evaluate thresholds for Status Monitor results that do not produce a metric.

[Commit Log](https://github.com/xh/hoist-core/compare/v5.4.1...v5.4.2)

## 5.4.1 - 2018-12-31

### 🐞 Bug Fixes

* Track log entries are now written correctly when an admin starts/stops impersonation.
* InstanceConfigUtils will warn via stdout if a config file is not found or cannot be parsed.

[Commit Log](https://github.com/xh/hoist-core/compare/v5.4.0...v5.4.1)

## 5.4.0 - 2018-12-18

### ⚙️ Technical

* Environment information now includes details on the primary database connection, including the
  JDBC connection string, user, and dbCreate setting. Note this additional info is only returned
  when the requesting user is a Hoist Admin (and is intended for display in the admin JS client).
* Additional `AppEnvironment` enums added for UAT and BCP.

[Commit Log](https://github.com/xh/hoist-core/compare/v5.3.1...v5.4.0)

## v5.3.1 - 2018-12-17

### 📚 Libraries

* Grails `3.3.8 -> 3.3.9`
* GORM `6.1.10 -> 6.1.11`
* Apache HttpClient `4.5.3 -> 4.5.6`

[Commit Log](https://github.com/xh/hoist-core/compare/v5.3.0...v5.3.1)

## v5.3.0 - 2018-11-14

### ⚙️ Technical

* AppConfigs and Preferences now serialize their values / defaultValues with appropriate types in
  their formatForJSON serializations. (Previously values were all serialized as strings.) This
  allows for more direct binding with admin editor form controls of the appropriate type, and
  generally centralizes their serialization in a more consistent way.

[Commit Log](https://github.com/xh/hoist-core/compare/v5.2.0...v5.3.0)

## v5.2.0

### ⚙️ Technical

* Processing of uploaded grid data for Excel export modified to handle even larger export sets. ⚠️
  Note requires client-side toolkit updates (>= v16 for Hoist React).

[Commit Log](https://github.com/xh/hoist-core/compare/v5.1.0...v5.2.0)

## v5.1.0

### 🎁 New Features

* `InstanceConfigUtils` can now read bootstrap configuration values from a directory of files, each
  containing a single config, in addition to the previous support for yaml files. This supports
  reading low-level configuration from Docker/Kubernetes configs and secrets, which are mounted to
  the container filesystem as a directory.

### 🐞 Bug Fixes

* An admin client that happens to be polling for a non-existent log file (e.g. one that has just
  been archived) will no longer spam the logs with stack traces.

[Commit Log](https://github.com/xh/hoist-core/compare/v5.0.4...v5.1.0)

## v5.0.4

### 🐞 Bug Fixes

* Avoids the use of (sometimes) reserved SQL word `level` in the `LogLevel` config object. Remapped
  to `log_level` column.

⚠️ Note that this will require a schema update if Grails is not configured to do so automatically,
and will result in existing overrides having a null level (which is supported and means "no
override").

[Commit Log](https://github.com/xh/hoist-core/compare/release-5.0.3...v5.0.4)

## v5.0.3

### 💥 Breaking Changes

**This release includes several core API changes to how users and their roles (permissions) are
loaded.** (Note that the breaking changes below will typically be handled by updates to a custom
enterprise plugin and not require individual app changes.)

* Applications (or enterprise plugins) must implement a new `RoleService` extending from
  `BaseRoleService` to provide a map of users to their app-specific roles. Roles continue to be
  modelled as simple strings for use both on server and client.
* The `HoistUser` superclass no longer holds / caches its roles directly, but instead calls into the
  new required `RoleService` dynamically when asked.
* Boilerplate around auth whitelists and resources has been better consolidated into the plugin,
  helping to clean up some repeated application-level `AuthenticationService` code.
* Hoist implementation endpoints have moved from `/hoistImpl/ -> /xh/` for brevity / clarity.
  Client-side plugins will be updated to use this new path. The implementation APIs used to
  login/logout and confirm auth / roles have changed, but again are handled by Hoist client plugin
  updates and do not require application-level changes.

[Commit Log](https://github.com/xh/hoist-core/compare/release-4.3.0...release-5.0.3)

## v4.3.0

### 🎁 New Features

* Server-side Excel export supports `LONG_TEXT` format with wrapped multi-line cells.

### 🐞 Bug Fixes

* Objects extending `JSONFormat` with `cacheJSON` enabled can be rendered at the top-level of a
  return.

[Commit Log](https://github.com/xh/hoist-core/compare/release-4.2.1...release-4.3.0)

## v4.2.1

* Added support for `activeOnly` argument to `UserAdminController` - required for xh/hoist-react#567

[Commit Log](https://github.com/xh/hoist-core/compare/release-4.2.0...release-4.2.1)

## v4.2.0

### 🎁 New Features

* Added support for PUT, PATCH, DELETE to BaseProxyService.

[Commit Log](https://github.com/xh/hoist-core/compare/release-4.1.0...release-4.2.0)

## v4.1.0

### 📚 Libraries

* Grails `3.3.5 -> 3.3.8`

[Commit Log](https://github.com/xh/hoist-core/compare/release-4.0.0...release-4.1.0)

## v4.0.0

### 💥 Breaking Changes

* Relevant `HoistImplController` endpoints now require a `clientUsername` param to ensure the client
  and server are in sync re. the currently active user. This resolves edge-case bugs around
  impersonation and preference, dashboard changes flushing changes on unload to the wrong
  server-side user. (#46)

[Commit Log](https://github.com/xh/hoist-core/compare/release-3.1.2...release-4.0.0)

## v3.1.2

### 🐞 Bug Fixes

* The `xhEmailDefaultDomain` config no longer needs a leading (and confusing) `@` - EmailService
  will prepend this automatically.
    * ⚠️ Note app-level configs with a leading `@` in place will need to be adjusted. (#43)

[Commit Log](https://github.com/xh/hoist-core/compare/release-3.1.1...release-3.1.2)

## v3.1.1

### 🐞 Bug Fixes

+ IdentityService.getUser() should not throw when called outside context of a request -- just return
  null. Important when e.g. looking for a username within service calls that might be triggered by a
  controller-based web request or a timer-based thread. 4130a9add8dd8ba22376ea69cfa3a3d095bdf6b0

[Commit Log](https://github.com/xh/hoist-core/compare/release-3.1.0...release-3.1.1)

## v3.1.0

### 🎁 New Features

* Group field added to Preferences for better organization and consistency with AppConfigs.<br><br>
  ⚠️ **Note** schema update required:

```sql
--MySQL
ALTER TABLE xh_preference
    ADD group_name VARCHAR(255);
UPDATE xh_preference
SET group_name = 'Default'
WHERE group_name IS NULL;
ALTER TABLE xh_preference MODIFY group_name VARCHAR (255) NOT NULL;
```

```sql
--SQL Server
ALTER TABLE xh_preference
    ADD group_name VARCHAR(255);
UPDATE xh_preference
SET group_name = 'Default'
WHERE group_name IS NULL;
ALTER TABLE xh_preference ALTER COLUMN group_name varchar(255) NOT NULL
```

* ClientError tracking gets a `userAlerted` flag to record whether or not the user was shown a
  pop-up dialog (vs. an error being reported quietly in the background).<br><br> ⚠️ **Note** schema
  update required:

```sql
-- SQL Server
ALTER TABLE xh_client_error
    ADD user_alerted bit NOT NULL DEFAULT 0
-- MySQL
ALTER TABLE xh_client_error
    ADD user_alerted bit(1) NOT NULL DEFAULT 0
```

### 🐞 Bug Fixes

* Log archiving fixed for apps with a dash or underscore in their appCode.

## v.3.0.4

### 🐞 Bug Fixes

* Removed plugin grails-x-frame-options-plugin. It will be put into the hoist-sencha project. It is
  only needed in hoist-sencha apps. Hoist-react apps will get this header set by nginx.

## v.3.0.3

### 🎁 New Features

* Added plugin
  [grails-x-frame-options-plugin](https://github.com/mrhaki/grails-x-frame-options-plugin)
* This prevents XSS attacks by setting by default the most strict header setting `X-Frame-Options:
  DENY` on all responses from the grails server. You can relax this strict setting to `SAMEORIGIN`
  (and will probably want to) by adding `plugin.xframeoptions.sameOrigin = true` inside the grails
  clause of your application.groovy file (see piq-react for example).

## v3.0.2

### 📚 Libraries

* Gradle wrapper `4.8`

## v3.0.1

### 🎁 New Features

* Updates of following libraries:

```
grailsVersion=3.3.1 -> 3.3.5
grailsAsyncVersion=3.3.1 -> 3.3.2
gormVersion=6.1.7.RELEASE -> 6.1.9.RELEASE
```

* Note Grails update fixes support for the pathJar which helps fix long class path issues on
  Windows.
* Default theme is now the 'light' theme.

## v3.0.0

### 💥 Breaking Changes

* This release unwinds the multi environment config concept. See #30 for the corresponding issue.
* To take this update, developers need to also migrate to v5.X.X of hoist-react or v2.X.X of
  hoist-sencha and follow these steps in each environment:

#### Step 1

If you are doing this migration in a lower environment (dev, stage, uat) you may want to keep that
environment's configs. For example, if you are migrating the dev env app to this new code, and there
are configs in the dev_value column that you would like to keep in the dev environment, you first
need to manually copy these values from the dev field to the prod field in the dev admin config UI.

#### Step 2

Turn off your grails server and your webpack server (if applicable). Add a new 'value' column with
allow null, allow null in the old 'prod_value' column, then copy prod_value values over to the new
value column:

##### For MySQL DB:

```
ALTER TABLE `xh_config` ADD `value` LONGTEXT;
ALTER TABLE `xh_config` MODIFY `prod_value` LONGTEXT;
```

##### For MS SQL Server DB:

```
ALTER TABLE xh_config
ADD value varchar(max) NULL
ALTER COLUMN prod_value varchar(max)
```

##### For MySQL DB:

```
UPDATE `xh_config` SET `value` = `prod_value`
```

##### For MS SQL Server DB:

```
UPDATE xh_config SET value = prod_value
```

#### Step 3

Update app code in environment to use hoist-core v3.0.0 and hoist-react v5.X.X or hoist-sencha
v2.0.0.

Remove

```
supportedEnvironments = ['Staging', 'Development']
```

from grails-app/conf/application.groovy in your app. (Note that this line might appear twice - once
near the top if an app has customized and once in the "hoistDefaults" section.)

#### Step 4

Set value to not accept NULL and drop old columns:

##### For MySQL DB:

```
ALTER TABLE `xh_config`
  MODIFY `value` LONGTEXT NOT NULL;

ALTER TABLE `xh_config`
  DROP COLUMN `beta_value`, `stage_value`, `dev_value`, `prod_value`;
```

##### For MS SQL Server DB:

```
ALTER TABLE xh_config
  ALTER COLUMN value varchar(max) NOT NULL

ALTER TABLE xh_config
  DROP COLUMN prod_value, dev_value, stage_value, beta_value

```

### 🎁 New Features

* None

### 🐞 Bug Fixes

* None

## v2.0.0

### 💥 Breaking Changes

* This release includes updates around how the key `appCode` and `appName` identifiers are read from
  application builds and what they represent. See #33 for the corresponding issue. This standardizes
  the meaning of these two identifiers on the client and server, and decouples the server-side
  appCode from the Gradle project name.
* To take this update, applications must ensure their `build.gradle` file populates these variables
  within a grails.build.info file created by Grails itself during the build. See e.g.
  [this commit to the Toolbox app](https://github.com/xh/toolbox/commit/073376eefba37ea0ffec073478bb628be447c77b)
  for an example of this change.
* Apps should audit their use of `Utils.appName` on the server-side and update to `Utils.appCode` if
  they need to continue accessing the shortname variant.

### 🎁 New Features

* None

### 🐞 Bug Fixes

* None

## v1.2.0

### 💥 Breaking Changes

* None

### 🎁 New Features

This release adds support for
[InstanceConfigUtils](https://github.com/xh/hoist-core/blob/1fa43564fb77e11a04dd075d969b300f38252579/src/main/groovy/io/xh/hoist/util/InstanceConfigUtils.groovy)
, a utility for loading configuration properties from an external YAML file once on startup and
exposing them to the application as a map.

* These are intended to be minimal, low-level configs that apply to a particular deployed instance
  of the application and therefore are better sourced from a local file/volume vs. source code,
  JavaOpts, or database-driven ConfigService entries.
* Examples include the AppEnvironment as well as common Bootstrap requirements such as database
  credentials.
* See the class-level doc comment for additional details. Use of InstanceUtils is _not_ required to
  take this release.

### 🐞 Bug Fixes

* Fix NPE breaking FeedbackService emailing. 8f07caf677dc0ed3a5ae6c8dd99dc59e2ffd8508
* Make LogLevel adjustments synchronous, so they reflect immediately in Admin console UI.
  dc387e885bea14b0443d5e984ccd74238fa6e7b7

------------------------------------------

Copyright © 2023 Extremely Heavy Industries Inc. - all rights reserved

------------------------------------------

📫☎️🌎 info@xh.io | https://xh.io<|MERGE_RESOLUTION|>--- conflicted
+++ resolved
@@ -2,15 +2,14 @@
 
 ## 19.0-SNAPSHOT - unreleased
 
-<<<<<<< HEAD
 ## 18.2.0 - 2024-01-24
+
+### 🎁 New Features
 * New `LdapService`: Out-of-the-box support for querying LDAP groups and users via
   apache `Directory` project.
-=======
-### 🎁 New Features
 
 * New `ConfigService.hasConfig` method for checking if a config exists.
->>>>>>> 90884f3f
+
 
 ## 18.1.0 - 2024-01-18
 
