# Changelog

## 21.0-SNAPSHOT - unreleased

<<<<<<< HEAD
### 🎁 New Features

* Added support for tracking Correlation ID's in Activity and Client Error logs.
  Requires `hoist-react >= 67.0.0`.
=======
### 🐞 Bug Fixes

* Fixed sporadic serialization errors on status monitor results with an attached exception.
* Added configurable table name to `xhDbConnectionMonitor` status check to support edge case where
  XH tables are in a custom schema.

## 20.3.1 - 2024-07-23

### 🐞 Bug Fixes

* Simplified the `xhDbConnectionMonitor` query to work with more SQL dialects.
>>>>>>> 435348a8

## 20.3.0 - 2024-07-16

### ⚙️ Technical

* Improvements to the ability to configure Hibernate 2nd-level caches. See `ClusterConfig` for more
  information.

## 20.2.1 - 2024-07-09

### ⚙️ Technical

* Remove obsolete, non-functioning GSP support from `EmailService`.

### 🐞 Bug Fixes

* Fix to regression with `LdapObject` subclasses not fully populating all keys/properties.

## 20.2.0 - 2024-06-26

### ⚙️ Technical

* Common LDAP attributes `cn`, `displayname`, `mail`, and `name` moved to `LdapObject` class.
* Websockets are now enabled by default. To disable, add `hoist.enableWebSockets = false` to your
  project's `application.groovy` file (note the lowercase "a" to ensure you have the correct one).

## 20.1.0 - 2024-06-21

### 🎁 New Features

* `LdapService.searchOne` and `searchMany` methods have been made public.
* `LdapPerson` class now includes `displayName`, `givenname`, and `sn` fields.

### 🐞 Bug Fixes

* `LdapPerson` class `email` field changed to `mail` to match LDAP attribute.

## 20.0.2 - 2024-06-05

### 🐞 Bug Fixes

* `BaseProxyService` now correctly handles responses without content.
* `BaseProxyService` now properly supports caching the underlying `HttpClient` between requests.
  This defaults to `false` to reflect current behavior, but may be overridden to enable.

### ⚙️ Technical

* Removed obsolete `BaseAuthenticationService.whitelistFileExtensions`

## 20.0.1 - 2024-05-21

### 🐞 Bug Fixes

* Restored routing of status monitor logging to dedicated file.

## 20.0.0 - 2024-05-17

### 🎁 New Features

#### Hoist now fully supports multi-instance, clustered deployments!

Hoist Core v20 provides support for running multi-instance clusters of Hoist application servers.
Cluster management is powered by [Hazelcast](https://hazelcast.com), an open-source library
providing embedded Java support for inter-server communication, co-ordination, and data sharing.

See the new `ClusterService.groovy` service, which provides the clustering implementation and main
API entry point for accessing the cluster.

Many apps will *not* need to implement significant changes to run with multiple instances. Hoist
will setup the cluster, elect a primary instance, provide cluster-aware Hibernate caching and
logging, and ensure cross-server consistency for its own APIs.

However, complex applications -- notably those that maintain significant server-side state or use
their server to interact within external systems -- should take care to ensure the app is safe to
run in multi-instance mode. Distributed data structures (e.g. Hazelcast Maps) should be used as
needed, as well as limiting certain actions to the "primary" server.

Please contact XH to review your app's readiness for multi-instance operation!

#### Other new features

* New support for reporting service statistics for troubleshooting/monitoring. Implement
  `BaseService.getAdminStats()` to provide diagnostic metadata about the state of your service.
  Output (in JSON format) can be easily viewed in the Hoist Admin Console.
* New `DefaultMonitorDefinitionService` provides default implementations of several new status
  monitors to track core app health metrics. Extend this new superclass in your
  app's `MonitorDefinitionService` to enable support for these new monitors.
* Includes new support for dynamic configuration of client-side authentication libraries. See new
  method `Authentication.getClientConfig()`.

### 💥 Breaking Changes (upgrade difficulty: 🟠 MEDIUM / 🟢 LOW for apps with minimal custom server-side functionality)

* Requires `hoist-react >= 64.0` for essential Admin Console upgrades.
* Requires updated `gradle.properties` to specify `hazelcast.version=5.3.x`. Check hoist-core or
  Toolbox at time of upgrade to confirm exact recommended version.
* Requires column additions to three `xh_` tables with the following SQL or equivalent:
    ```sql
        ALTER TABLE `xh_client_error` ADD COLUMN `instance` VARCHAR(50) NULL;
        ALTER TABLE `xh_track_log` ADD COLUMN `instance` VARCHAR(50) NULL;
        ALTER TABLE `xh_monitor` ADD COLUMN `primary_only` BIT NOT NULL DEFAULT 0;
    ```

  On MSSQL, the last column can be added with:
    ```sql
        ALTER TABLE xh_monitor ADD COLUMN primary_only BIT DEFAULT 0 NOT NULL;
    ```
* Apps can configure their HZ cluster by defining a `ClusterConfig` class:
    * This should extend `io.xh.hoist.ClusterConfig` and be within your primary application
      package (`xhAppPackage` in `gradle.properties` - e.g. `io.xh.toolbox.ClusterConfig`).
    * We recommend placing it under `/grails-app/init/` - see Toolbox for an example.
    * Note XH clients with enterprise ("mycompany-hoist") plugins may have their own superclass
      which should be extended instead to provide appropriate defaults for their environment. Note
      that an app-level class is *required* in this case to pick up those defaults, although it will
      commonly not require any additional app-level overrides.
* Apps that intend to run with more than one server *must* enable sticky sessions when routing
  clients to servers. This is critical for the correct operation of authentication and websocket
  communications. Check with XH or your networking team to ensure this is correctly configured.
* Server-side events raised by Hoist are now implemented as cluster-wide Hazelcast messages rather
  than single-server Grails events. Any app code that listens to these events
  via `BaseService.subscribe` must update to `BaseService.subscribeToTopic`. Check for:
    * `xhClientErrorReceived`
    * `xhConfigChanged`
    * `xhFeedbackReceived`
    * `xhMonitorStatusReport`
* The `exceptionRenderer` singleton has been simplified and renamed as `xhExceptionHandler`. This
  change was needed to better support cross-cluster exception handling. This object is used by
  Hoist internally for catching uncaught exceptions and this change is not expected to impact
  most applications.
* `Utils.dataSource` now returns a reference to the actual `javax.sql.DataSource.DataSource`.
  Use `Utils.dataSourceConfig` to access the previous return of this method (DS config, as a map).
* Apps must replace the `buildProperties.doLast` block at the bottom of their `build.gradle` with:
  ```groovy
  tasks.war.doFirst {
     File infoFile = layout.buildDirectory.file('resources/main/META-INF/grails.build.info').get().asFile
     Properties properties = new Properties()
     infoFile.withInputStream {properties.load(it)}
     properties.putAll(hoistMetaData)
     infoFile.withOutputStream {properties.store(it, null)}
  }
  ```

### 🐞 Bug Fixes

* Calls to URLs with the correct controller but a non-existent action were incorrectly returning
  raw `500` errors. They now return a properly JSON-formatted `404` error, as expected.

### ⚙️ Technical

* All `Throwable`s are now serialized to JSON using Hoist's standard customization of Jackson.

### 📚 Libraries

Please ensure you review and update your `gradle.properties` and `gradle-wrapper.properties` files.

In `gradle.properties` (partial contents of this file, with updated libraries only):

```properties
groovyVersion=3.0.21
grailsVersion=6.2.0
grailsGradlePluginVersion=6.2.0
gormVersion=8.1.0
grailsHibernatePluginVersion=8.1.0
hazelcast.version=5.3.7
```

In `/gradle/wrapper/gradle-wrapper.properties` (note your app might have an internal artifact repo
in place of services.gradle.org - leave that as-is, updating the version only to 7.6.4):

```properties
distributionUrl=https\://services.gradle.org/distributions/gradle-7.6.4-bin.zip
```

## 19.0.0 - 2024-04-04

### 💥 Breaking Changes (upgrade difficulty: 🟢 LOW - latest Hoist React + DB col additions)

* Requires `hoist-react >= 63.0` for client-side changes to accommodate updated `track`
  and `submitError` APIs. See below for database column additions to support the same.
* Implementations of `DefaultRoleService.doLoadUsersForDirectoryGroups` will need to handle a new
  `strictMode` flag provided as a second argument.

### 🎁 New Features

* Client error reports include a new `impersonating` field for additional troubleshooting context.
    * ⚠ NOTE - this requires a new column in the `xh_client_error` table. Review and run the
      following SQL, or an equivalent suitable for the particular database you are using:
      ```sql
      ALTER TABLE `xh_client_error` ADD COLUMN `impersonating` VARCHAR(50) NULL;
      ```
* Activity tracking logs include new `appVersion`, `appEnvironment` and `url` fields.
    * ⚠ NOTE - this requires new columns in the `xh_track_log` table. Review and run the following
      SQL, or an equivalent suitable for the particular database you are using:
      ```sql
      ALTER TABLE `xh_track_log` ADD COLUMN `app_version` VARCHAR(100) NULL;
      ALTER TABLE `xh_track_log` ADD COLUMN `app_environment` VARCHAR(100) NULL;
      ALTER TABLE `xh_track_log` ADD COLUMN `url` VARCHAR(500) NULL;
      ```

### ⚙️ Technical

* `DefaultRoleService` has improved error handling for failed directory group lookups.
* `LdapService` bulk lookup methods now provide a `strict` option to throw if a query fails rather
  than quietly returning an empty result.
* New `TrackLogAdminService` and `ClientErrorAdminService` services provide improved APIs for
  querying `TrackLog` and `ClientError` records. Leveraged by updated Hoist Admin Console to post
  selected filters to the server and return more relevant data within configured row limits.

## 18.5.2 - 2024-04-03

### 🐞 Bug Fixes

* Fixed bug in `DefaultRoleService.doLoadUsersForDirectoryGroups` where LDAP members with `null`
  samAccountNames were not being filtered out, causing `NullPointerExceptions`.

## 18.5.1 - 2024-03-08

### ⚙️ Technical

* Quiet log warnings from `LdapNetworkConnection` in `LdapService` by setting
  the `LdapNetworkConnection` log level to `ERROR`.

## 18.5.0 - 2024-03-08

### 💥 Breaking Changes (upgrade difficulty: 🟢 TRIVIAL)

* Method `DefaultRoleService.ensureUserHasRoles` has been renamed to `assignRole`.
  The new name more clearly describes that the code will actually grant an additional
  role to the user.

### 🐞 Bug Fixes

* Fixed `LdapService` bug where querying multiple servers with same host yielded incomplete results.

## 18.4.0 - 2024-02-13

### 🎁 New Features

* `InstanceConfigUtils` - used to read low-level configuration values such as database credentials -
  will now search for an environment variable with a matching name and return that value if it
  exists.
    * This can either override or entirely replace the use of a yaml file or Kubernetes secrets to
      specify this kind of configuration.
    * To help namespace app-specific environment variables while also maintaining the conventions of
      instance configs having `camelCase` identifiers and environment variables
      having `UPPER_SNAKE_CASE` identifiers, `InstanceConfigUtils` will convert and
      prepend `APP_[APP_CODE]_` to the requested key when looking for an environment variable. For
      example, in our Toolbox demo app `InstanceConfigUtils.getInstanceConfig('dbUrl')` will check
      if an environment variable named `APP_TOOLBOX_DB_URL` exists, and return its value if so.
* `ConfigService` methods now return override values from an instance config, if one exists with
  the same name as an app config.
    * Allows an instance-specific value specified via a yaml file or environment variable to
      override the config value saved to the app's database, including configs used by Hoist itself.
    * Update to `hoist-react >= 60.2` for an Admin Console upgrade that checks for and clearly
      indicates any overridden values in the Config editor tab.
* `EnvAdminController` now obfuscates environment variables ending with `password` and similarly
  sensitive strings.

## 18.3.2 - 2024-02-01

### 🐞 Bug Fixes

* Fixed bug in `LdapService.lookupUser` where queries were not being formed correctly.

## 18.3.1 - 2024-01-30

### 🐞 Bug Fixes

* Fixed bug in `DefaultRoleService` where not all effective roles were being returned for a user.

## 18.3.0 - 2024-01-29

### 🎁 New Features

* `DefaultRoleService` now includes support for out-of-the-box LDAP groups.

### ⚙️ Technical

* Refactor `DefaultRoleService` for more efficient and straightforward role/user resolution
* Normalize role member usernames to lowercase and generally tighten up case-insensitive handling.

## 18.2.1 - 2024-01-25

### 🐞 Bug Fixes

* Fixed `DefaultRoleService` unintended case-sensitive handling of usernames.

## 18.2.0 - 2024-01-24

### 🎁 New Features

* Added new `LdapService` to provide out-of-the-box support for querying LDAP groups and users via
  the [Apache Directory](https://directory.apache.org/) library.
* Ådded `ConfigService.hasConfig()` method to check if a config exists.

## 18.1.0 - 2024-01-18

### 🎁 New Features

* Improved handling of requests during application initialization. HTTP requests received
  during App startup will now yield clean "App Initializing" Exceptions. This is an improvement over
  the current behavior where attempting to service requests prematurely can cause arbitrary and
  misleading exceptions.

* Misc. Improvements to `DefaultRoleService` API and documentation.

## 18.0.1 - 2024-01-16

### 🐞 Bug Fixes

* Fixed an issue preventing the creation of new roles.

## 18.0.0 - 2024-01-12

### 🎁 New Features

* New support for Role Management.
    * Hoist now supports an out-of-the-box, database-driven system for maintaining a hierarchical
      set of roles and associating them with individual users.
    * New system supports app and plug-in specific integrations to AD and other enterprise systems.
    * Hoist-react `v60` is now required and will provide an administrative UI to visualize and
      manage the new role system.
    * See `DefaultRoleService` for more information.

### ⚙️ Technical

* Add `xh/echoHeaders` utility endpoint. Useful for verifying headers (e.g. `jespa_connection_id`)
  that are installed by or must pass through multiple ingresses/load balancers.
* Remove HTML tag escaping when parsing alert banner create/update request JSON.

### 💥 Breaking Changes

* Applications will typically need to adjust their implementation of `BaseRoleService`. Most
  applications are expected to adopt the new provided `DefaultRoleService`, and may be required to
  migrate existing code/data to the new API. Applications that wish to continue to use a completely
  custom `BaseRoleService` will need to implement one additional method: `getUsersForRole`.

## 17.4.0 - 2023-11-09

### ⚙️ Technical

* Improvement to `BaseProxyService` to better handle exceptions during streaming.
* Optimization to `WebSocketService` to remove an extra layer of async task wrapping when pushing to
  a single channel.

### 🐞 Bug Fixes

* Workaround for GORM issue with unconstrained findAll() and list() breaking eager fetching.
  See https://github.com/grails/gorm-hibernate5/issues/750.

## 17.3.0 - 2023-09-18

### ⚙️ Technical

* New `ConfigService.setValue()` API supports programmatic updates to existing app configs.

## 17.2.0 - 2023-08-17

### 🎁 New Features

* Lightweight monitoring collection of JDBC connection pool statistics, including counters for
  active vs idle connections. Viewable in Hoist Admin Console for apps on `hoist-react >= 59.0`.

## 17.1.0 - 2023-08-08

### ⚙️ Technical

* Additional improvements to support hot-reloading.

## 17.0.0 - 2023-07-27

This release upgrades Hoist to the latest 6.0.0 version of Grails and upgrades related libraries.
It should be fully compatible with Java 11 and Java 17.

### 🎁 New Features

* This version of Hoist restores the ability to do development-time reloading via the java hotswap
  agent. [See the readme](https://github.com/xh/hoist-core/blob/develop/README.md#hot-reloading) for
  more information.

### ⚙️ Technical

* The implementation of the `LogSupport` trait has been simplified, such that it no longer requires
  an @SLF4J annotation, or `log` property to be provided. Undocumented and problematic methods
  `logXXXInBase` were removed.

### 📚 Libraries

* grails `5.3.2 → 6.0.0`
* gorm `7.3.2` → `8.0.0`
* groovy `3.0.9` → `3.0.11`

## 16.4.4 - 2023-08-03

### 🐞 Bug Fixes

* Replace bullet points with hyphens in default `xhAppVersionCheck` config.

## 16.4.3 - 2023-08-02

### 🐞 Bug Fixes

* Remove one remaining smart quote to make default notes in default config safer for all DBs.

## 16.4.2 - 2023-07-31

### 🐞 Bug Fixes

* Make default notes in default config safer for all DBs by removing smart quotes.

## 16.4.1 - 2023-07-13

### 🐞 Bug Fixes

* Make impersonation service more robust for applications with dynamic/lazy user generation.
* Additional validation of parameters to '/userAdmin/users' endpoint.

## 16.4.0 - 2023-07-07

### 🎁 New Features

* Added new `logData` option to `TrackService.track()` - allows applications to request that
  key/value pairs provided within the `data` block of a track statement be logged along with the
  standard output. Client-side support for this feature on a per-call basis added
  in `hoist-react >= 57.1`, can also be defaulted within the `xhActivityTrackingConfig` app config.
* Deprecated config `xhAppVersionCheckEnabled` in favor of object based `xhAppVersionCheck`. Apps
  will migrate the existing value to this new config's `mode` flag. This supports the new
  `forceRefresh` mode introduced in hoist-react v58.

## 16.3.0 - 2023-06-20

### 🎁 New Features

* Added support for saving alert banner presets (requires `hoist-react >= 57.0.0` to use this new
  functionality, but backwards compatible with earlier hoist-react releases).
* Defined new `HOIST_IMPERSONATOR` role to control access to Hoist's user-impersonation feature.
    * This new role is inherited by `HOIST_ADMIN` (the role previously required) by default,
      although applications can override `BaseUserService.getRolesForUser()` to customize.
    * Applications that have already overridden this method will need to re-implement this role
      inheritance, or assign the new role to appropriate users directly.
* Exposed new `BaseUserService.impersonationTargetsForUser()` template method to allow apps to
  customize the list of users that an admin can impersonate.
* Added support for OWASP-encoding user submitted strings to `BaseController` via a
  new `safeEncode()` method and a new `safeEncode` option to `parseRequestJSON()`
  and `parseRequestJSONArray()`.
    * Apps are encouraged to run any user-provided inputs through this method to prevent XSS
      attacks.

## 16.2.0 - 2023-05-26

### 🎁 New Features

* Added new `BaseController` methods `parseRequestJSON()` and `parseRequestJSONArray()`.
    * These methods are the recommended way to parse JSON from a request body - they will use
      Hoist's optimized, Jackson-based `JSONParser`.
* Created new `xhExpectedServerTimeZone` app config, now read at startup to validate that the server
  is running in a particular, application-configured time zone.
    * Default value of `*` will skip validation but log a warning that no zone is configured.
    * If a zone is configured, Hoist will throw a fatal exception if it does not match the zone
      reported by Java.
    * Most applications should ensure that this config and the runtime JVM are set to the same time
      zone as their primary database.
* Added `h2Config` method to `RuntimeConfig` class to give apps the option of starting up with an H2
  in-memory DB. This is intended for projects in their earliest, "just checked out, first run"
  stage, when a developer wants to get started before having set up an external database.
* Updated `AlertBannerService` to append the environment name when creating/updating the `JsonBlob`
  used to persist banner state in a non-production environment. This better supports apps where
  e.g. `Beta` and `Production` environments share a database, but should display distinct banners.
* Added support for the `caseSensitive` flag in log filtering endpoint.

### 🐞 Bug Fixes

* Fixed a regression preventing the culling of snapshots in the memory monitoring service.

## 16.1.0 - 2023-04-14

* Enhance MemoryMonitoringService.
    * Produce and use more appropriate usage metric (used/max)
    * Produce GC statistics
    * Support for taking a heap dump

## 16.0.1 - 2023-03-29

### 🐞 Bug Fixes

* Fixed a regression with 404 errors being incorrectly handled and not serialized as JSON.

## 16.0.0 - 2023-03-24

### 🎁 New Features

* `EmailService.sendEmail()` now supports the `attachments` argument, for attaching one or more
  files to the email.
* A new `xhActivityTrackingConfig` soft-configuration entry will be automatically created to control
  the behavior of built-in Activity Tracking (via `TrackService`).
    * Most notably, the size of any `data` objects included with track log entries will be
      constrained by this config, primarily to constrain memory usage when querying and serializing
      large numbers of log entries for the Admin Console.
    * Any track requests with data objects exceeding this length will be persisted, but without the
      requested data.

### 💥 Breaking Changes

* Removed support for "local" preferences - any existing prefs previously marked as local will now
  work like all others, with their values persisted on the server.
    * Apps upgrading to this Core release should simultaneously upgrade to Hoist React v56, which
      will automatically post any existing local preference *values* to the server.
    * Alternatively, update client-side code to use browser local storage for persisting user state
      that should remain tightly bound to a particular computer.
    * Update the schema to set `xh_preference` table's `local` column to allow nulls. If this is
      not done, a Hibernate error (`local` column cannot be null) will be thrown when an admin
      tries to add a new preference to the app.
        ```sql
        alter table xh_preference alter column local bit null
        ```
    * Once they are sure no rollback is needed, apps can safely delete the `xh_preference` table's
      `local` column.
      ```sql
      alter table xh_preference drop column local
      ```

* Grails has been updated to `5.3.2`. While this change did not itself introduce any breaking
  changes, applications should update their Grails version within `gradle.properties` to match.

### 🐞 Bug Fixes

* Client Error timestamps will now correctly reflect the exact time the error was received on the
  server rather than the time the error was bulk processed by the server.

### 📚 Libraries

* grails `5.2.1 → 5.3.2`

## 15.0.0 - 2022-12-5

### 🎁 New Features

Version 15 includes changes to support more flexible logging of structured data:

* The bulk of Hoist conventions around log formatting have been moved from `LogSupport` to a new
  log converter -- `LogSupportConverter`. This allows applications to more easily and fully
  customize their log formats by specifying custom converters.
* `LogSupport` should still be the main entry point for most application logging. This class
  provides the support for enhanced meta data-handling as well as some important APIs -
  e.g. `withDebug()` and `withInfo()`.
* Applications are now encouraged to provide `LogSupport` methods with data in `Map` form. Provided
  converters will serialize these maps as appropriate for target logs.
* Hoist's `LogSupportConverter` is intended for easy reading by humans, allows specifying
  keys that should disappear in the final output with an `_` prefix. This is useful for keys that
  are obvious, e.g. `[_status: 'completed', rows: 100]` logs as `'completed' | rows=100`.
* Alternatively, applications may now specify custom converters that preserve all keys and are
  more appropriate for automatic processing (e.g. splunk). An example of such a converter is
  `CustomLogSupportConverter` which can be found in
  the [Toolbox project](https://github.com/xh/toolbox).
* By default, Hoist now also logs the time in millis when a log message occurred.

## 14.4.2 - 2022-11-14

### ⚙️ Technical

* Improved the signatures of `LogSupport` methods `withInfo` (and similar) to pass through the
  return type of their closure argument.

## 14.4.1 - 2022-10-24

### 🐞 Bug Fixes

* Allow database connection info to viewed by users with role: `HOIST_ADMIN_READER` and higher.

## 14.4.0 - 2022-10-19

### 🎁 New Features

* The Hoist Admin Console is now accessible in a read-only capacity to users assigned the
  new `HOIST_ADMIN_READER` role.
* The pre-existing `HOIST_ADMIN` role inherits this new role, and is still required to take any
  actions that modify data.
* Requires `hoist-react >= 53.0` for client-side support of this new readonly role.

## 14.3.1 - 2022-10-10

### ⚙️ Technical

* Status monitor now prepends its generated message to any more specific message provided by
  app-level status check code when the result is ERROR, FAIL, or WARN. Previously any app-specific
  messages were overridden entirely.

### 🐞 Bug Fixes

* Correct type specified for `notFoundValue` arg in `ConfigService.getLong()` and `getDouble()`
  method signatures.

## 14.3.0 - 2022-09-23

* Excel exports now support per-cell data types and long values for `int` types.

## 14.2.1 - 2022-09-06

### 🐞 Bug Fixes

* Fix to minor regression in client error emails.

## 14.2.0 - 2022-08-19

* Activity tracking enhancements. Tracking can now be done without the context of a web request and
  an explicit specification of a username is allowed.

## 14.1.2 - 2022-08-05

### ⚙️ Technical

* Relaxed character limit on subject length for emails sent via `emailService` from `70` to `255`

## 14.1.1 - 2022-08-03

### ⚙️ Technical

* Revert groovy version to `3.0.9` to support java/groovy compilation.

### 📚 Libraries

* groovy `3.0.11 → 3.0.9`

## 14.1.0 - 2022-07-29

⚠ Note - applications should add `logback.version=1.2.7` as a new line to their `gradle.properties`
file to fix logback on a version that remains compatible with Hoist's Groovy-based configuration.

### ⚙️ Technical

* `PrefService.getClientConfig()` has been optimized to reduce the number of database calls.
  Previously one select was issued per non-local preference when the second-level query cache was
  cold for a given user. Now only a single select is required.
* `DateTimeUtils` app/server timezone conversion utils default to current day/date if called without
  arguments.
* Standard JSON serialization/deserialization of newer Java date classes added with registration of
  the JSR310 module.
* `LogSupport` methods `withInfo`, `withDebug`, and  `withTrace` will now output a pre-work "
  Starting" message whenever logging is at level 'debug' or above. Previously level 'trace' was
  required.
* Additional logging added to `MemoryMonitoringService`.

### 📚 Libraries

* grails `5.1.1 → 5.2.1`
* groovy `3.0.9 → 3.0.11`
* gorm `7.1.2 → 7.3.2`
* hibernate `5.6.3 → 5.6.10`
* org.grails.plugins:hibernate `7.2.0 → 7.3.0`
* httpclient `5.1.2` → `5.1.3`

[Commit Log](https://github.com/xh/hoist-core/compare/v14.0.0..v14.1.0)

## 14.0.0 - 2022-07-12

### 🎁 New Features

* New method on `BaseController` `runAsync` provides support for asynchronous controllers

### 🐞 Bug Fixes

* Fixed exporting to Excel file erroneously coercing certain strings (like "1e10") into numbers.

### 💥 Breaking Changes

* Requires `hoist-react >= 50.0`. Exporting to Excel defaults to using column FieldType.

[Commit Log](https://github.com/xh/hoist-core/compare/v13.2.2..v14.0.0)

## 13.2.2 - 2022-06-14

### 🐞 Bug Fixes

* Fixed a bug with JSON Blob diffing.

[Commit Log](https://github.com/xh/hoist-core/compare/v13.2.1...v13.2.2)

## 13.2.1 - 2022-05-27

### 🐞 Bug Fixes

* Fixed a bug with impersonation not ending cleanly, causing the ex-impersonator's session to break
  upon server restart.
* Fixed a bug in implementation of `clearCachesConfigs`

[Commit Log](https://github.com/xh/hoist-core/compare/v13.2.0...v13.2.1)

## 13.2.0 - 2022-04-28

### 🎁 New Features

* Admin log file listing includes size and last modified date, visible with optional upgrade
  to `hoist-react >= 48.0`.

[Commit Log](https://github.com/xh/hoist-core/compare/v13.1.0...v13.2.0)

## 13.1.0 - 2022-02-03

### ⚙️ Technical

* Support for reporting configuration state of Web Sockets
* New property `Utils.appPackage` for DRY configuration.

### 🐞 Bug Fixes

* Fix to regressions in Excel exports and logging due to changes in Groovy `list()` API.

[Commit Log](https://github.com/xh/hoist-core/compare/v13.0.6...v13.1.0)

## 13.0.6 - 2022-01-13

### ⚙️ Technical

* `LocalDate`s are now serialized in the more fully ISO standard "YYYY-MM-DD" format, rather than
  "YYYYMMDD". Note that this is consistent with similar changes to `LocalDate` serialization in
  Hoist React v46.
* Although this format will be accepted client-side by `hoist-react >= 45.0`, apps that are parsing
  these strings directly on the client may need to be updated accordingly.

### 🐞 Bug Fixes

* Fix to Regressions in JsonBlobService/AlertBannerService

[Commit Log](https://github.com/xh/hoist-core/compare/v13.0.5...v13.0.6)

## 13.0.5 - 2022-01-11

This version includes a major upgrade of several underlying libraries, especially grails (5.1),
spring (5.3), spring-boot (2.6), groovy (3.0), and gradle (7.3). With this version, Hoist can now be
run on Java versions 11 - 17. We have also cleaned up and enhanced some core APIs around Exception
Handling, JSON parsing and configuration.

Please see
the [Grails5 Toolbox update commit](https://github.com/xh/toolbox/commit/2e75cb44f5c600384334406724bb63e3abc98dcc)
for the application-level changes to core configuration files and dependencies.

### 💥 Breaking Changes

* The trait `AsyncSupport` with its single method `asyncTask` has been removed. Use the equivalent
  method `task` from `grails.async.Promises` instead.
* The method `subscribeWithSession` on `BaseService` has been removed. Use `subscribe` instead.
* Application Tomcat Dockerfiles must be updated to use a new `xh-tomcat` base image on JDK 11/17.
* Groovy Language:  `list` methods changed:
    * `push()` now prepends an item to the start of the List. To append to the end, use `add()`.
    * `pop()` now removes the first item from the List. To remove the last item, use `removeLast()`.

### ⚙️ Technical

* This release upgrades the major version of grails from 3.3.9 to 5.1. This major release includes
  the following upgrades of related libraries:
    * spring boot `1.x → 2.6`
    * groovy `2.4 → 3.0`
    * gradle `4.10 → 7.3`
    * gorm `6.1 → 7.1`
    * hibernate `5.1 → 5.6`
    * org.grails.plugins:mail `2.0 → 3.0`
    * apache poi  `3.1` → `4.1`
* Default application configuration is now better bundled within hoist-core. See new
  classes `ApplicationConfig`, `LogbackConfig`, and `RuntimeConfig`. Please consult the grails docs
  as well as the Toolbox update linked above for more information on required changes to config and
  dependency files.
* Options for hot reloading have changed, as `spring-loaded` is now longer supported for java
  versions > jdk 8. As such, options for hot reloading of individual classes are more limited, and
  may require additional tools such as JRebel. See the grails upgrade guide for more info.
* Applications will be required to add the `@Transactional` or `@ReadOnly` annotations to service
  and controller methods that update data or read data from Hibernate/GORM.
* HttpClient has been upgraded from `4.5 → 5.1`. Package names have changed, and applications using
  this API (e.g. with `JSONClient`) will need to update their imports statements to reflect the new
  locations @ `org.apache.hc.client5.http` and `org.apache.hc.core5.http`. See Toolbox for examples.
* WebSocket Support has been simplified. To enable WebSockets, simply set the application config
  `hoist.enableWebSockets = true` in `application.groovy`. This can replace the custom annotation /
  enhancement of the Application class used in earlier versions of Hoist.
* Hoist JSON Validation now uses the same Jackson configuration used by `JSONParser`.
* The optional `withHibernate` argument to `Timer` is obsolete and no longer needed.

[Commit Log](https://github.com/xh/hoist-core/compare/v11.0.3...v13.0.5)

## 11.0.3 - 2021-12-10

### 🐞 Bug Fixes

* Fix to Regression in v11 preventing proper display of stacktraces in log.

* [Commit Log](https://github.com/xh/hoist-core/compare/v11.0.2...v13.0.5)

## 11.0.2 - 2021-12-06

### ⚙️ Technical

* Minor tweak to allow nested lists and arrays in `LogSupport` statements. Improved documentation.

[Commit Log](https://github.com/xh/hoist-core/compare/v11.0.1...v11.0.2)

## 11.0.1 - 2021-12-03

### 🎁 New Features

* Enhancement to `LogSupport` to help standardize logging across all Service and Controllers. New
  methods `logInfo`, `logDebug`, `logTrace`, `logWarn`, and `logError` now provide consistent
  formatting of log messages plus log-level aware output of any throwables passed to these methods.
  See LogSupport for more info.

### 💥 Breaking Changes

* The methods `LogSupport.logErrorCompact` and `LogSupport.logDebugCompact` have been removed. Use
  `logError` and `logDebug` instead, passing your `Throwable` as the last argument to these methods.

### 🐞 Bug Fixes

* The `lastUpdatedBy` column found in various Admin grid now tracks the authenticated user's
  username, indicating if an update was made while impersonating a user.
* Fix to bug causing 'Edge' browser to be incorrectly identified.

[Commit Log](https://github.com/xh/hoist-core/compare/v10.1.0...v11.0.1)

## 10.1.0 - 2021-11-03

### 🎁 New Features

* New Admin endpoint to output environment variables and JVM system properties.
    * Take (optional) update to `hoist-react >= 44.1.0` for corresponding Hoist Admin Console UI.

[Commit Log](https://github.com/xh/hoist-core/compare/v10.0.0...v10.1.0)

## 10.0.0 - 2021-10-26

⚠ NOTE - apps *must* update to `hoist-react >= 44.0.0` when taking this hoist-core update.

### 🎁 New Features

* Log Levels now include information on when the custom config was last updated and by whom. Note
  required database modifications in Breaking Changes below.
* Client Error messages are now saved and sent in bulk on a timer. This allows Hoist to bundle
  multiple error reports into a single alert email and generally improves how a potential storm of
  error reports is handled.
* Improved `JsonBlob` editing now supports setting null values for relevant fields.

### 💥 Breaking Changes

* Update required to `hoist-react >= 44.0.0` due to changes in `JsonBlobService` APIs and the
  addition of new, dedicated endpoints for Alert Banner management.
* Public methods on `JsonBlobService` have been updated - input parameters have changed in some
  cases, and they now return `JsonBlob` instances (instead of pre-formatted Maps).
* Two new columns should be added to the `xh_log_level` table in your app's database: a datetime
  column and a nullable varchar(50) column. Review and run the SQL below, or an equivalent suitable
  for your app's database. (Note that both columns are marked as nullable to allow the schema change
  to be applied to a database in advance of the upgraded deployment.)

  ```sql
  ALTER TABLE `xh_log_level` ADD `last_updated` DATETIME NULL;
  ALTER TABLE `xh_log_level` ADD`last_updated_by` VARCHAR(50) NULL;
  ```

### ⚙️ Technical

* Dedicated admin endpoints added for Alert Banner management, backed by a new `AlertBannerService`.

[Commit Log](https://github.com/xh/hoist-core/compare/v9.4.0...v10.0.0)

## 9.4.0 - 2021-10-15

### 🎁 New Features

* Log Viewer now supports downloading log files.

[Commit Log](https://github.com/xh/hoist-core/compare/v9.3.1...v9.4.0)

### ⚙️ Technical

* Applications will no longer default to "development" environment in server deployments. A
  recognized environment must be explicitly provided.

## 9.3.2 - 2021-10-01

* `EmailService` now requires an override or filter config before sending any mails in local
  development mode.
* `ClientErrorEmailService` now relays any client URL captured with the error.

[Commit Log](https://github.com/xh/hoist-core/compare/v9.3.1...v9.3.2)

## 9.3.1 - 2021-08-20

* Bootstrap new `xhSizingMode` core preference.

[Commit Log](https://github.com/xh/hoist-core/compare/v9.3.0...v9.3.1)

## 9.3.0 - 2021-08-11

### 🎁 New Features

* Excel cell styles with grouped colors are now cached for re-use, avoiding previously common file
  error that limits Excel tables to 64,000 total styles.
* Client error reports now include the full URL for additional troubleshooting context.
    * ⚠ NOTE - this requires a new, nullable varchar(500) column be added to the xh_client_error
      table in your app's configuration database. Review and run the following SQL, or an equivalent
      suitable for the particular database you are using:

      ```sql
      ALTER TABLE `xh_client_error` ADD COLUMN `url` VARCHAR(500) NULL;
      ```

[Commit Log](https://github.com/xh/hoist-core/compare/v9.2.3...v9.3.0)

## 9.2.3 - 2021-06-24

### ⚙️ Technical

* Parsing of `AppEnvironment` from a string provided via instance config / JVM opts is now
  case-insensitive.

[Commit Log](https://github.com/xh/hoist-core/compare/v9.2.2...v9.2.3)

## 9.2.2 - 2021-06-07

### ⚙️ Technical

* Replaced obsolete jcenter dependency (see https://blog.gradle.org/jcenter-shutdown).

[Commit Log](https://github.com/xh/hoist-core/compare/v9.2.1...v9.2.2)

## 9.2.1 - 2021-04-14

### 🐞 Bug Fixes

* `GridExportImplService` now handles Excel table exports containing no data rows. Previously, the
  Excel file required repair, during which all table and column header formatting was lost.
* Status Monitors no longer evaluate metric-based thresholds if an app-level check implementation
  has already set marked the result with a `FAIL` or `INACTIVE` status, allowing an app to fail or
  dynamically disable a check regardless of its metric.
* Fix incorrect formatting pattern strings on `DateTimeUtils`.

[Commit Log](https://github.com/xh/hoist-core/compare/v9.2.0...v9.2.1)

## 9.2.0 - 2021-03-25

### 🐞 Bug Fixes

* Restore JSON Serialization of `NaN` and `Infinity` as `null`. This had long been the standard
  Hoist JSON serialization for `Double`s and `Float`s but was regressed in v7.0 with the move to
  Jackson-based JSON serialization.

[Commit Log](https://github.com/xh/hoist-core/compare/v9.1.1...v9.2.0)

## 9.1.1 - 2021-01-27

### ⚙️ Technical

* Improvements to the tracking / logging of admin impersonation sessions.

[Commit Log](https://github.com/xh/hoist-core/compare/v9.1.0...v9.1.1)

## 9.1.0 - 2020-12-22

### 🎁 New Features

* Built-in logging utils `withDebug`, `withInfo`, `compactErrorLog` and `compactDebugLog` will log
  username when called in the context of a user request.
* New method `IdentityService.getUsername()` for efficient access to username when no additional
  details about current user are needed.

### ⚙️ Technical

* Improve consistency of exception descriptions in logs.
* Remove repeated exception descriptions in logs: `withDebug` and `withInfo` will no longer print
  exception details.
* TrackService will now log to a dedicated daily log file.

[Commit Log](https://github.com/xh/hoist-core/compare/v9.0.0...v9.1.0)

## 9.0.0 - 2020-12-17

### 💥 Breaking Changes

* `LogSupport` API enhancements:
    * `logErrorCompact()` and `logDebugCompact()` now only show stacktraces on `TRACE`
    * `withInfo()` and `withDebug()` now log only once _after_ execution has completed. Raising the
      log level of the relevant class or package to `TRACE` will cause these utils to also log a
      line
      _before_ execution, as they did before. (As always, log levels can be adjusted dynamically at
      runtime via the Admin Console.)
    * The upgrade to these two utils mean that they **completely replace** `withShortInfo()` and
      `withShortDebug()`, which have both been **removed** as part of this change.
    * Additional stacktraces have been removed from default logging.

### ⚙️ Technical

* `RoutineException`s are now returned with HttpStatus `400` to client, rather than `500`

[Commit Log](https://github.com/xh/hoist-core/compare/v8.7.3...v9.0.0)

## 8.7.3 - 2020-12-15

* Default exception logging in `ExceptionRender` will no longer include stacktraces, but will
  instead use `LogSupport.logErrorCompact()`. To see stacktraces for any given logger, set the
  logging level to `DEBUG`.

[Commit Log](https://github.com/xh/hoist-core/compare/v8.7.2...v8.7.3)

## 8.7.2 - 2020-12-15

### 🐞 Bug Fixes

* Fixed bug preventing cleanup of MemoryMonitoringService snapshots.

[Commit Log](https://github.com/xh/hoist-core/compare/v8.7.1...v8.7.2)

## 8.7.1 - 2020-12-11

### ⚙️ Technical

* Minor enhancements to `JsonBlobService` API.

### 📚 Libraries

* org.apache.httpcomponents:httpclient `4.5.6 → 4.5.13`

[Commit Log](https://github.com/xh/hoist-core/compare/v8.7.0...v8.7.1)

## 8.7.0 - 2020-12-01

### 🎁 New Features

* Added new `MemoryMonitoringService` to sample and return simple statistics on heap (memory) usage
  from the JVM runtime. Stores a rolling, in-memory history of snapshots on a configurable interval.

### 🔒 Security

* HTML-encode certain user-provided params to XhController endpoints (e.g. track, clientErrors,
  feedback) to sanitize before storing / emailing.

### ⚙️ Technical

* Removed verbose stacktraces appended to the primary app log by the built-in Grails 'StackTrace'
  logger. This logger has now been set to level *OFF* by default. To re-enable these stacktraces,
  raise the log level of this logger in either logback.groovy or dynamically at runtime in the Hoist
  Admin Console.

[Commit Log](https://github.com/xh/hoist-core/compare/v8.6.1...v8.7.0)

## 8.6.1 - 2020-10-28

* `JsonBlobService` - complete support for metadata with additional `meta` property. Requires an
  additional column on blob table, e.g:

  ```sql
  alter table xh_json_blob add meta varchar(max) go
  ```
* Introduce new `AppEnvironment.TEST` enumeration value.

[Commit Log](https://github.com/xh/hoist-core/compare/v8.6.0...v8.6.1)

## 8.6.0 - 2020-10-25

* `JsonBlobService`: Enhancements to archiving, new columns and new unique key constraint.
    - Apps will need to modify the `xh_json_blob` table with new `archived_date` column and related
      unique constraint. SAMPLE migration SQL below:

      ```sql
      alter table xh_json_blob add archived_date bigint not null go
      alter table xh_json_blob drop column archived go
      alter table xh_json_blob add constraint idx_xh_json_blob_unique_key unique (archived_date, type, owner, name)
      ```

    - Apps should update to `hoist-react >= 36.6.0`.

[Commit Log](https://github.com/xh/hoist-core/compare/v8.5.0...v8.6.0)

## 8.5.0 - 2020-10-07

* `JsonBlobService`: Use more scalable token-based access; support archiving. Requires additional
  columns on blob table, e.g:

  ```sql
  alter table xh_json_blob add token varchar(255) not null go
  alter table xh_json_blob add archived boolean default false go
  ```

  Note that the `archived` column is dropped in subsequent versions, and thus need not be added
  unless you are using 8.5.0 specifically.

[Commit Log](https://github.com/xh/hoist-core/compare/v8.4.0...v8.5.0)

## 8.4.0 - 2020-09-25

* `JsonBlobService`: Security enhancements and finalization of API.
* Server Support for Bulk editing of Configs and Preferences.

[Commit Log](https://github.com/xh/hoist-core/compare/v8.3.0...v8.4.0)

## 8.3.0 - 2020-09-21

⚠ NOTE - apps should update to `hoist-react >= 36.1.0` when taking this hoist-core update. This is
required to support the updates to Admin Activity and Client Error tracking described below.

### 🎁 New Features

* Adds support for storing and retrieving `JsonBlob`s - chunks of arbitrary JSON data used by the
  corresponding `JsonBlobService` introduced in hoist-react v36.1.0.

### 🐞 Bug Fixes

* Improved time zone handling in the Admin Console "Activity Tracking" and "Client Errors" tabs.
    * Users will now see consistent bucketing of activity into an "App Day" that corresponds to the
      LocalDate when the event occurred in the application's timezone.
    * This day will be reported consistently regardless of the time zones of the local browser or
      deployment server.

[Commit Log](https://github.com/xh/hoist-core/compare/v8.2.0...v8.3.0)

## 8.2.0 - 2020-09-04

### 🎁 New Features

* Add new `RoutineRuntimeException`

### 🐞 Bug Fixes

* Pref and Config Differ now record the admin user applying any changes via these tools.
* Fix bug with monitoring when monitor script times out.

### ⚙️ Technical

* Specify default DB indices on a small number of bundled domain classes.

[Commit Log](https://github.com/xh/hoist-core/compare/v8.1.0...v8.2.0)

## 8.1.0 - 2020-07-16

### 🎁 New Features

* Add support for Preference Diffing in the Hoist React Admin console.

[Commit Log](https://github.com/xh/hoist-core/compare/v8.0.1...v8.1.0)

## 8.0.1 - 2020-06-29

### 🐞 Bug Fixes

* Fix minor regression to reporting of hoist-core version.

[Commit Log](https://github.com/xh/hoist-core/compare/v8.0.0...v8.0.1)

## 8.0.0 - 2020-06-29

### ⚖️ Licensing Change

As of this release, Hoist is [now licensed](LICENSE.md) under the popular and permissive
[Apache 2.0 open source license](https://www.apache.org/licenses/LICENSE-2.0). Previously, Hoist was
"source available" via our public GitHub repository but still covered by a proprietary license.

We are making this change to align Hoist's licensing with our ongoing commitment to openness,
transparency and ease-of-use, and to clarify and emphasize the suitability of Hoist for use within a
wide variety of enterprise software projects. For any questions regarding this change, please
[contact us](https://xh.io/).

### 🎁 New Features

* New support for `appTimeZone` and `serverTimeZone` in `EnvironmentService`.
* New support for eliding long strings: `StringUtils.elide()`.
* New support for the enhanced Admin Activity Tracking tab shipping in hoist-react v35.

[Commit Log](https://github.com/xh/hoist-core/compare/v7.0.1...v8.0.0)

## 7.0.1 - 2020-06-04

### ⚙ Technical

* Improvements to formatting of monitoring and error emails.
* Bootstrap `xhEnableMonitoring` config
* Add Grails Quartz plugin (v2.0.13)

### 🐞 Bug Fixes

* Fixed a regression to TrackService, preventing persisting lists in the `data` property.

[Commit Log](https://github.com/xh/hoist-core/compare/v7.0.0...v7.0.1)

## 7.0.0 - 2020-05-08

### 🎁 New Features

* Exception Handling has been improved in the newly enhanced `exceptionRenderer` bean. This bean
  will catch uncaught exceptions from all Controllers and Timers and has been newly configured to
  limit the logging of unnecessary stack traces.

* New exception classes for `HttpException` and `ExternalHttpException` have been added.

* JSON parsing in Hoist has been reworked to simplify and standardize based on the high-performance
  Jackson library. (https://github.com/FasterXML/jackson). Benchmarking shows a speedup in parsing
  times of 10x to 20x over the `grails.converter.JSON` library currently used by Hoist. In
  particular, this change includes:
    * A new `JSONParser` API in the `io.xh.hoist.json` package that provides JSON parsing of text
      and input streams. This API is designed to be symmetrical with the existing `JSONFormatter.`
    * All core hoist classes now rely on the API above. Of special note are `JSONClient`, and
      `RestController`.
    * Cleanups to the APIs for `JSONClient`, `ConfigService`, and `PrefService`. These methods now
      return java object representations using the standard java `Map` and `List` interfaces rather
      than the confusing `JSONObject`, `JSONArray` and `JSONElement` objects.

### 🎁 Breaking Changes

* The `getJSONObject()`, `getJSONArray()`, and `getJSON()` methods on `ConfigService` and
  `PrefService` have been replaced with `getMap()` and `getList()`.
* The `executeAsJSONObject()` and `executeAsJSONArray()` methods on `JSONClient` have been replaced
  with `executeAsMap()` and `executeAsList()`.
* The method `RestController.preprocessSubmit()` now takes a `Map` as its single input, rather than
  a `JSONObject`.

[Commit Log](https://github.com/xh/hoist-core/compare/v6.7.0...v7.0.0)

## 6.7.0 - 2020-04-22

### 💥 Breaking Changes

* `Timer.delay` now expects either a millisecond value, or a boolean. It no longer will take a
  string/closure and `Timer.delayUnits` has been removed. This has been changed to enhance the
  functionality and make it consistent with its client-side counterpart in hoist-react.

[Commit Log](https://github.com/xh/hoist-core/compare/v6.6.0...v6.7.0)

## 6.6.0 - 2020-03-27

### 🎁 New Features

* New `xhEnableLogViewer` config available to fully disable the log viewer built into the Admin
  console. Intended for scenarios where the UI server logs are not material/helpful, or potentially
  for cases where they are too chatty/large to be effectively viewed in the Admin UI.

[Commit Log](https://github.com/xh/hoist-core/compare/v6.5.0...v6.6.0)

## 6.5.0 - 2020-03-16

### 🎁 New Features

* Added support for setting custom logging layouts. Applications can use this to further customize
  built-in Hoist logging, including changing it to use alternative file formats such as JSON.
* Also includes enhanced documentation and an example of how to configure logging in Hoist.

[Commit Log](https://github.com/xh/hoist-core/compare/v6.4.4...v6.5.0)

## 6.4.4 - 2020-03-05

### 🐞 Bug Fixes

* Fixed issue where attempting to read very large log files would overly stress server processor and
  memory resources. [#115](https://github.com/xh/hoist-core/issues/115)

### ⚙️ Technical

* Add ability to configure WebSocketService resource limits using soft configuration.
* Note intermediate builds 6.4.2/6.4.3 not for use.

[Commit Log](https://github.com/xh/hoist-core/compare/v6.4.1...v6.4.4)

## 6.4.1 - 2020-02-29

### 🐞 Bug Fixes

* Fixed an issue where GORM validation exceptions would trigger MethodNotFoundException

### ⚙️ Technical

* Switch to using [nanoJson](https://github.com/mmastrac/nanojson) for JSON validation, which
  ensures stricter adherence to the JSON spec.

[Commit Log](https://github.com/xh/hoist-core/compare/v6.4.0...v6.4.1)

## 6.4.0 - 2020-01-21

### 🎁 New Features

* Added a new `xhEnableImpersonation` config for enabling or disabling impersonation app-wide. Note
  that this config will be defaulted to false if not yet defined - set to true after upgrade to
  continue supporting impersonation for your application.
* The `xhMonitorConfig` config supports a new property `monitorTimeoutSecs` to control the max
  runtime for any individual monitor check.
* Any `appBuild` tag is now included in the output of `xh/version`, allowing for client-side version
  checking to take the particular build into account when running on a SNAPSHOT.

### ⚙️ Technical

* All exceptions are now rendered as JSON. HTML exception rendering is no longer supported.
* Exceptions in GORM validation will now be treated as routine and will not be logged.
  ([#95](https://github.com/xh/hoist-core/issues/95))
* GORM validation exceptions are now handled by `BaseController` rather than `RestController`, so
  all endpoints will be handled consistently. ([#68](https://github.com/xh/hoist-core/issues/68))

[Commit Log](https://github.com/xh/hoist-core/compare/v6.3.1...v6.4.0)

## 6.3.1 - 2019-11-12

### 🐞 Bug Fixes

* JSON preferences accept any valid `JSONElement` for their value, not just a `JSONObject`.
* Default `TrackLog.severity` to `INFO` vs. non-standard `OK`.
* Bootstrapped `xhEmailSupport` config now properly `clientVisible`.

[Commit Log](https://github.com/xh/hoist-core/compare/v6.3.0...v6.3.1)

## 6.3.0 - 2019-09-04

### 🎁 New Features

* Grid exports to Excel now support setting an export format on a per-cell basis. Requires an
  updated Hoist React build for client-side support, but is backwards compatible with existing API.

### ⚙️ Technical

* `JSONClient` can be constructed without providing a configured `ClosableHttpClient`. A default
  client will be created and used.
* When pointed to a directory, `InstanceConfigUtils` will first check to see if it contains a file
  named `[appCode].yml` and, if so, will load configs from that single file and return. Otherwise,
  individual files within that directory will be loaded as key/value pairs, as they were previously.
  This allows a single `-Dio.xh.hoist.instanceConfigFile` value to be baked into a container build
  and resolve to either single-file or directory-mode configs based on the deployment environment.

[Commit Log](https://github.com/xh/hoist-core/compare/v6.2.0...v6.3.0)

## 6.2.0 - 2019-08-13

### 🎁 New Features

* The `Timer` class has been enhanced to support intervals as low as 500ms. Previously, `Timer` had
  a minimum interval of 2 seconds.

[Commit Log](https://github.com/xh/hoist-core/compare/v6.1.0...v6.2.0)

## 6.1.0 - 2019-07-31

### 🎁 New Features

* **WebSocket support** has been added in the form of `WebSocketService`. The new service maintains
  and provides send/receive functionality to connected Hoist client apps, each associated with a
  unique channel identifier.
    * ⚠ **Note** this change requires that applications specify a new dependency in their
      `build.gradle` file on `compile "org.springframework:spring-websocket"`. If missing, apps will
      throw an exception on startup related to a failure instantiating `WebSocketService`. Apps
      should
      *not* need to make any changes to their own code / services aside from this new dep.
    * This service and its related endpoints integrate with client-side websocket support and admin
      tools added to Hoist React v26.
    * As per the included class-level documentation, applications must update their
      Application.groovy file to expose an endpoint for connections and wire up
      a `HoistWebSocketHandler` to relay connection events to the new service.

### 🐞 Bug Fixes

* Dedicated Jackson JSON serializer added for Groovy `GString` objects - outputs `toString()` as
  expected vs. obscure/unwanted object representation (#87).

[Commit Log](https://github.com/xh/hoist-core/compare/v6.0.2...v6.1.0)

## 6.0.2 - 2019-07-24

### 🐞 Bug Fixes

* Grid exports will no longer fail if any values fail to parse as per the specified data type.
  Previously a single unexpected value could spoil the export - now they will be passed through
  as-is to the generated worksheet.

[Commit Log](https://github.com/xh/hoist-core/compare/v6.0.1...v6.0.2)

## 6.0.1 - 2019-07-19

### 🐞 Bug Fixes

* Ensure JSON is rendered with `charset=UTF-8` vs. an unexpected ISO fallback we started getting
  once we stopped using the built-in Grails JSON converter in favor of rendering the String output
  from Jackson . Fixes issue with unicode characters getting munged in JSON responses.

[Commit Log](https://github.com/xh/hoist-core/compare/v6.0.0...v6.0.1)

## 6.0.0 - 2019-07-10

### 🎁 New Features

* A `RoutineException` interface has been added. Implement this interface to mark any exception that
  is a part of normal operations and should not necessarily be logged on the server as an error.
* The `DataNotAvailableException` has been added. This class implements `RoutineException` and is
  intended to be thrown when requested data is not currently available due to normal, expected
  business conditions (e.g. the business day has just rolled and new data is not yet ready).
* The [Jackson library](https://github.com/FasterXML/jackson) is now used for JSON Serialization.
  This provides a faster, more standardized approach to rendering JSON. Groovy Traits are also no
  longer used for Hoist's Cached JSON support, improving the ability to use this feature with Java.
* Added `/ping` endpoint for trivial server up / connectivity checks.

### 💥 Breaking Changes

* The `cacheJSON()` method on JSONFormat is no longer available for specifying cached JSON
  serialization. Extend the `JSONFormatCached` class instead.

[Commit Log](https://github.com/xh/hoist-core/compare/v5.5.5...v6.0.0)

## 5.5.5 - 2019-07-06

### ⚙️ Technical

* New default pref `xhShowVersionBar`, remove deco'd pref `xhForceEnvironmentFooter`.

[Commit Log](https://github.com/xh/hoist-core/compare/v5.5.4...v5.5.5)

## 5.5.4 - 2019-06-24

### ⚙️ Technical

* New default config + preference definitions added in Bootstrap to support client-side
  AutoRefreshService.
* Memory/processors available to JVM logged at startup.

[Commit Log](https://github.com/xh/hoist-core/compare/v5.5.3...v5.5.4)

## 5.5.3 - 2019-04-16

### ⚙️ Technical

* Throw new `SessionMismatchException` when client provides a `clientUsername` to /xh endpoints that
  does not match the current session user. (The dedicated exception class is new, not the behavior.)

[Commit Log](https://github.com/xh/hoist-core/compare/v5.5.2...v5.5.3)

## 5.5.2 - 2019-03-06

### ⚙️ Technical

* Admin endpoint to run log archiving routine on demand.

[Commit Log](https://github.com/xh/hoist-core/compare/v5.5.1...v5.5.2)

## 5.5.1 - 2019-01-30

### 🐞 Bug Fixes

* Further work to ensure admin log viewer endpoint is completely wrapped in try/catch to avoid
  throwing repeated stack traces if supplied incorrect parameters.

[Commit Log](https://github.com/xh/hoist-core/compare/v5.5.0...v5.5.1)

## 5.5.0 - 2019-01-24

### ⚙️ Technical

* Monitors will now log all activity to a daily dedicated log of the form `[appName]-monitor.log`.
  This behavior can be controlled with the option `writeToMonitorLog` in the `xhMonitorConfig`
  block.

[Commit Log](https://github.com/xh/hoist-core/compare/v5.4.2...v5.5.0)

## 5.4.2 - 2019-01-14

### ⚙️ Technical

* Activity tracking logs are now written to the database by default, even in local development mode.
  An optional `disableTrackLog` instance config value is now available to prevent them from being
  persisted (in any environment).

### 🐞 Bug Fixes

* Corrected auto-defaulted required config for the log file archive directory path.
* Avoid any attempt to evaluate thresholds for Status Monitor results that do not produce a metric.

[Commit Log](https://github.com/xh/hoist-core/compare/v5.4.1...v5.4.2)

## 5.4.1 - 2018-12-31

### 🐞 Bug Fixes

* Track log entries are now written correctly when an admin starts/stops impersonation.
* InstanceConfigUtils will warn via stdout if a config file is not found or cannot be parsed.

[Commit Log](https://github.com/xh/hoist-core/compare/v5.4.0...v5.4.1)

## 5.4.0 - 2018-12-18

### ⚙️ Technical

* Environment information now includes details on the primary database connection, including the
  JDBC connection string, user, and dbCreate setting. Note this additional info is only returned
  when the requesting user is a Hoist Admin (and is intended for display in the admin JS client).
* Additional `AppEnvironment` enums added for UAT and BCP.

[Commit Log](https://github.com/xh/hoist-core/compare/v5.3.1...v5.4.0)

## v5.3.1 - 2018-12-17

### 📚 Libraries

* Grails `3.3.8 → 3.3.9`
* GORM `6.1.10 → 6.1.11`
* Apache HttpClient `4.5.3 → 4.5.6`

[Commit Log](https://github.com/xh/hoist-core/compare/v5.3.0...v5.3.1)

## v5.3.0 - 2018-11-14

### ⚙️ Technical

* AppConfigs and Preferences now serialize their values / defaultValues with appropriate types in
  their formatForJSON serializations. (Previously values were all serialized as strings.) This
  allows for more direct binding with admin editor form controls of the appropriate type, and
  generally centralizes their serialization in a more consistent way.

[Commit Log](https://github.com/xh/hoist-core/compare/v5.2.0...v5.3.0)

## v5.2.0

### ⚙️ Technical

* Processing of uploaded grid data for Excel export modified to handle even larger export sets. ⚠️
  Note requires client-side toolkit updates (>= v16 for Hoist React).

[Commit Log](https://github.com/xh/hoist-core/compare/v5.1.0...v5.2.0)

## v5.1.0

### 🎁 New Features

* `InstanceConfigUtils` can now read bootstrap configuration values from a directory of files, each
  containing a single config, in addition to the previous support for yaml files. This supports
  reading low-level configuration from Docker/Kubernetes configs and secrets, which are mounted to
  the container filesystem as a directory.

### 🐞 Bug Fixes

* An admin client that happens to be polling for a non-existent log file (e.g. one that has just
  been archived) will no longer spam the logs with stack traces.

[Commit Log](https://github.com/xh/hoist-core/compare/v5.0.4...v5.1.0)

## v5.0.4

### 🐞 Bug Fixes

* Avoids the use of (sometimes) reserved SQL word `level` in the `LogLevel` config object. Remapped
  to `log_level` column.

⚠️ Note that this will require a schema update if Grails is not configured to do so automatically,
and will result in existing overrides having a null level (which is supported and means "no
override").

[Commit Log](https://github.com/xh/hoist-core/compare/release-5.0.3...v5.0.4)

## v5.0.3

### 💥 Breaking Changes

**This release includes several core API changes to how users and their roles (permissions) are
loaded.** (Note that the breaking changes below will typically be handled by updates to a custom
enterprise plugin and not require individual app changes.)

* Applications (or enterprise plugins) must implement a new `RoleService` extending from
  `BaseRoleService` to provide a map of users to their app-specific roles. Roles continue to be
  modelled as simple strings for use both on server and client.
* The `HoistUser` superclass no longer holds / caches its roles directly, but instead calls into the
  new required `RoleService` dynamically when asked.
* Boilerplate around auth whitelists and resources has been better consolidated into the plugin,
  helping to clean up some repeated application-level `AuthenticationService` code.
* Hoist implementation endpoints have moved from `/hoistImpl/ → /xh/` for brevity / clarity.
  Client-side plugins will be updated to use this new path. The implementation APIs used to
  login/logout and confirm auth / roles have changed, but again are handled by Hoist client plugin
  updates and do not require application-level changes.

[Commit Log](https://github.com/xh/hoist-core/compare/release-4.3.0...release-5.0.3)

## v4.3.0

### 🎁 New Features

* Server-side Excel export supports `LONG_TEXT` format with wrapped multi-line cells.

### 🐞 Bug Fixes

* Objects extending `JSONFormat` with `cacheJSON` enabled can be rendered at the top-level of a
  return.

[Commit Log](https://github.com/xh/hoist-core/compare/release-4.2.1...release-4.3.0)

## v4.2.1

* Added support for `activeOnly` argument to `UserAdminController` - required for xh/hoist-react#567

[Commit Log](https://github.com/xh/hoist-core/compare/release-4.2.0...release-4.2.1)

## v4.2.0

### 🎁 New Features

* Added support for PUT, PATCH, DELETE to BaseProxyService.

[Commit Log](https://github.com/xh/hoist-core/compare/release-4.1.0...release-4.2.0)

## v4.1.0

### 📚 Libraries

* Grails `3.3.5 → 3.3.8`

[Commit Log](https://github.com/xh/hoist-core/compare/release-4.0.0...release-4.1.0)

## v4.0.0

### 💥 Breaking Changes

* Relevant `HoistImplController` endpoints now require a `clientUsername` param to ensure the client
  and server are in sync re. the currently active user. This resolves edge-case bugs around
  impersonation and preference, dashboard changes flushing changes on unload to the wrong
  server-side user. (#46)

[Commit Log](https://github.com/xh/hoist-core/compare/release-3.1.2...release-4.0.0)

## v3.1.2

### 🐞 Bug Fixes

* The `xhEmailDefaultDomain` config no longer needs a leading (and confusing) `@` - EmailService
  will prepend this automatically.
    * ⚠️ Note app-level configs with a leading `@` in place will need to be adjusted. (#43)

[Commit Log](https://github.com/xh/hoist-core/compare/release-3.1.1...release-3.1.2)

## v3.1.1

### 🐞 Bug Fixes

+ IdentityService.getUser() should not throw when called outside context of a request -- just return
  null. Important when e.g. looking for a username within service calls that might be triggered by a
  controller-based web request or a timer-based thread. 4130a9add8dd8ba22376ea69cfa3a3d095bdf6b0

[Commit Log](https://github.com/xh/hoist-core/compare/release-3.1.0...release-3.1.1)

## v3.1.0

### 🎁 New Features

* Group field added to Preferences for better organization and consistency with AppConfigs.<br><br>
  ⚠️ **Note** schema update required:

```sql
--MySQL
ALTER TABLE xh_preference
    ADD group_name VARCHAR(255);
UPDATE xh_preference
SET group_name = 'Default'
WHERE group_name IS NULL;
ALTER TABLE xh_preference MODIFY group_name VARCHAR (255) NOT NULL;
```

```sql
--SQL Server
ALTER TABLE xh_preference
    ADD group_name VARCHAR(255);
UPDATE xh_preference
SET group_name = 'Default'
WHERE group_name IS NULL;
ALTER TABLE xh_preference ALTER COLUMN group_name varchar(255) NOT NULL
```

* ClientError tracking gets a `userAlerted` flag to record whether or not the user was shown a
  pop-up dialog (vs. an error being reported quietly in the background).<br><br> ⚠️ **Note** schema
  update required:

```sql
-- SQL Server
ALTER TABLE xh_client_error
    ADD user_alerted bit NOT NULL DEFAULT 0
-- MySQL
ALTER TABLE xh_client_error
    ADD user_alerted bit(1) NOT NULL DEFAULT 0
```

### 🐞 Bug Fixes

* Log archiving fixed for apps with a dash or underscore in their appCode.

## v.3.0.4

### 🐞 Bug Fixes

* Removed plugin grails-x-frame-options-plugin. It will be put into the hoist-sencha project. It is
  only needed in hoist-sencha apps. Hoist-react apps will get this header set by nginx.

## v.3.0.3

### 🎁 New Features

* Added plugin
  [grails-x-frame-options-plugin](https://github.com/mrhaki/grails-x-frame-options-plugin)
* This prevents XSS attacks by setting by default the most strict header setting `X-Frame-Options:
  DENY` on all responses from the grails server. You can relax this strict setting to `SAMEORIGIN`
  (and will probably want to) by adding `plugin.xframeoptions.sameOrigin = true` inside the grails
  clause of your application.groovy file (see piq-react for example).

## v3.0.2

### 📚 Libraries

* Gradle wrapper `4.8`

## v3.0.1

### 🎁 New Features

* Updates of following libraries:

```
grailsVersion=3.3.1 → 3.3.5
grailsAsyncVersion=3.3.1 → 3.3.2
gormVersion=6.1.7.RELEASE → 6.1.9.RELEASE
```

* Note Grails update fixes support for the pathJar which helps fix long class path issues on
  Windows.
* Default theme is now the 'light' theme.

## v3.0.0

### 💥 Breaking Changes

* This release unwinds the multi environment config concept. See #30 for the corresponding issue.
* To take this update, developers need to also migrate to v5.X.X of hoist-react or v2.X.X of
  hoist-sencha and follow these steps in each environment:

#### Step 1

If you are doing this migration in a lower environment (dev, stage, uat) you may want to keep that
environment's configs. For example, if you are migrating the dev env app to this new code, and there
are configs in the dev_value column that you would like to keep in the dev environment, you first
need to manually copy these values from the dev field to the prod field in the dev admin config UI.

#### Step 2

Turn off your grails server and your webpack server (if applicable). Add a new 'value' column with
allow null, allow null in the old 'prod_value' column, then copy prod_value values over to the new
value column:

##### For MySQL DB:

```
ALTER TABLE `xh_config` ADD `value` LONGTEXT;
ALTER TABLE `xh_config` MODIFY `prod_value` LONGTEXT;
```

##### For MS SQL Server DB:

```
ALTER TABLE xh_config
ADD value varchar(max) NULL
ALTER COLUMN prod_value varchar(max)
```

##### For MySQL DB:

```
UPDATE `xh_config` SET `value` = `prod_value`
```

##### For MS SQL Server DB:

```
UPDATE xh_config SET value = prod_value
```

#### Step 3

Update app code in environment to use hoist-core v3.0.0 and hoist-react v5.X.X or hoist-sencha
v2.0.0.

Remove

```
supportedEnvironments = ['Staging', 'Development']
```

from grails-app/conf/application.groovy in your app. (Note that this line might appear twice - once
near the top if an app has customized and once in the "hoistDefaults" section.)

#### Step 4

Set value to not accept NULL and drop old columns:

##### For MySQL DB:

```
ALTER TABLE `xh_config`
  MODIFY `value` LONGTEXT NOT NULL;

ALTER TABLE `xh_config`
  DROP COLUMN `beta_value`, `stage_value`, `dev_value`, `prod_value`;
```

##### For MS SQL Server DB:

```
ALTER TABLE xh_config
  ALTER COLUMN value varchar(max) NOT NULL

ALTER TABLE xh_config
  DROP COLUMN prod_value, dev_value, stage_value, beta_value

```

### 🎁 New Features

* None

### 🐞 Bug Fixes

* None

## v2.0.0

### 💥 Breaking Changes

* This release includes updates around how the key `appCode` and `appName` identifiers are read from
  application builds and what they represent. See #33 for the corresponding issue. This standardizes
  the meaning of these two identifiers on the client and server, and decouples the server-side
  appCode from the Gradle project name.
* To take this update, applications must ensure their `build.gradle` file populates these variables
  within a grails.build.info file created by Grails itself during the build. See e.g.
  [this commit to the Toolbox app](https://github.com/xh/toolbox/commit/073376eefba37ea0ffec073478bb628be447c77b)
  for an example of this change.
* Apps should audit their use of `Utils.appName` on the server-side and update to `Utils.appCode` if
  they need to continue accessing the shortname variant.

### 🎁 New Features

* None

### 🐞 Bug Fixes

* None

## v1.2.0

### 💥 Breaking Changes

* None

### 🎁 New Features

This release adds support for
[InstanceConfigUtils](https://github.com/xh/hoist-core/blob/1fa43564fb77e11a04dd075d969b300f38252579/src/main/groovy/io/xh/hoist/util/InstanceConfigUtils.groovy)
, a utility for loading configuration properties from an external YAML file once on startup and
exposing them to the application as a map.

* These are intended to be minimal, low-level configs that apply to a particular deployed instance
  of the application and therefore are better sourced from a local file/volume vs. source code,
  JavaOpts, or database-driven ConfigService entries.
* Examples include the AppEnvironment as well as common Bootstrap requirements such as database
  credentials.
* See the class-level doc comment for additional details. Use of InstanceUtils is _not_ required to
  take this release.

### 🐞 Bug Fixes

* Fix NPE breaking FeedbackService emailing. 8f07caf677dc0ed3a5ae6c8dd99dc59e2ffd8508
* Make LogLevel adjustments synchronous, so they reflect immediately in Admin console UI.
  dc387e885bea14b0443d5e984ccd74238fa6e7b7

------------------------------------------

Copyright © 2024 Extremely Heavy Industries Inc. - all rights reserved

------------------------------------------

📫☎️🌎 info@xh.io | https://xh.io<|MERGE_RESOLUTION|>--- conflicted
+++ resolved
@@ -2,12 +2,11 @@
 
 ## 21.0-SNAPSHOT - unreleased
 
-<<<<<<< HEAD
 ### 🎁 New Features
 
 * Added support for tracking Correlation ID's in Activity and Client Error logs.
   Requires `hoist-react >= 67.0.0`.
-=======
+
 ### 🐞 Bug Fixes
 
 * Fixed sporadic serialization errors on status monitor results with an attached exception.
@@ -19,7 +18,6 @@
 ### 🐞 Bug Fixes
 
 * Simplified the `xhDbConnectionMonitor` query to work with more SQL dialects.
->>>>>>> 435348a8
 
 ## 20.3.0 - 2024-07-16
 
