/*
 * This file belongs to Hoist, an application development toolkit
 * developed by Extremely Heavy Industries (www.xh.io | info@xh.io)
 *
 * Copyright © 2023 Extremely Heavy Industries Inc.
 */

package io.xh.hoist.track

import io.xh.hoist.json.JSONFormat
import io.xh.hoist.util.Utils

import static io.xh.hoist.util.DateTimeUtils.appDay

class TrackLog implements JSONFormat {

    String username
    String category
    String correlationId
    String msg
    String browser
    String device
    String userAgent
    String data
    String appVersion
    String appEnvironment
    String url
    String instance
    Integer elapsed
    String severity
    Date dateCreated
    String impersonating

    static mapping = {
        table 'xh_track_log'
        cache true
        data type: 'text'
        dateCreated index: 'idx_xh_track_log_date_created'
    }

    static cache = {
        evictionConfig.size = 20000
    }

    static constraints = {
        msg(maxSize: 255)
        username(maxSize: 50)
        category(maxSize: 100)
<<<<<<< HEAD
        correlationId(nullable: true, maxSize: 100)
        msg(maxSize: 255)
=======
>>>>>>> 65c7f854
        browser(nullable: true, maxSize: 100)
        device(nullable: true, maxSize: 100)
        userAgent(nullable: true)
        data(nullable: true, validator: { Utils.isJSON(it) ?: 'default.invalid.json.message'})
        appVersion(nullable: true, maxSize: 100)
        appEnvironment(nullable: true, maxSize: 100)
        url(nullable: true, maxSize: 500)
        instance(nullable: true, maxSize: 50)
        elapsed(nullable: true)
        impersonating(nullable: true, maxSize: 50)
    }


    Map formatForJSON() {
        return [
                id: id,
                dateCreated: dateCreated,
                day: appDay(dateCreated),
                username: username,
                browser: browser,
                device: device,
                userAgent: userAgent,
                category: category,
                correlationId: correlationId,
                msg: msg,
                data: data,
                elapsed: elapsed,
                severity: severity,
                impersonating: impersonating,
                appVersion    : appVersion,
                appEnvironment: appEnvironment,
                url           : url,
                instance:     instance
        ]
    }

}<|MERGE_RESOLUTION|>--- conflicted
+++ resolved
@@ -46,12 +46,8 @@
         msg(maxSize: 255)
         username(maxSize: 50)
         category(maxSize: 100)
-<<<<<<< HEAD
+        browser(nullable: true, maxSize: 100)
         correlationId(nullable: true, maxSize: 100)
-        msg(maxSize: 255)
-=======
->>>>>>> 65c7f854
-        browser(nullable: true, maxSize: 100)
         device(nullable: true, maxSize: 100)
         userAgent(nullable: true)
         data(nullable: true, validator: { Utils.isJSON(it) ?: 'default.invalid.json.message'})
