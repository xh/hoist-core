--- conflicted
+++ resolved
@@ -8,17 +8,13 @@
 package io.xh.hoist.clienterror
 
 import io.xh.hoist.json.JSONFormat
-import io.xh.hoist.util.Utils
 
 import static io.xh.hoist.util.DateTimeUtils.appDay
 
 class ClientError implements JSONFormat {
 
-<<<<<<< HEAD
     String correlationId
-=======
     String username
->>>>>>> 65c7f854
     String msg
     String error
     String browser
