/*
 * This file belongs to Hoist, an application development toolkit
 * developed by Extremely Heavy Industries (www.xh.io | info@xh.io)
 *
 * Copyright © 2023 Extremely Heavy Industries Inc.
 */
package io.xh.hoist

import grails.util.Holders
<<<<<<< HEAD
import io.xh.hoist.cluster.ClusterService
=======
import io.xh.hoist.role.Role
>>>>>>> 2eabd431
import io.xh.hoist.util.Utils

import java.time.ZoneId

import static io.xh.hoist.util.DateTimeUtils.serverZoneId
import static io.xh.hoist.BaseService.parallelInit
import static java.lang.Runtime.runtime

class BootStrap {

    def logLevelService,
        configService,
<<<<<<< HEAD
        clusterService,
        prefService
=======
        prefService,
        roleAdminService
>>>>>>> 2eabd431

    def init = {servletContext ->
        logStartupMsg()
        ensureRequiredConfigsCreated()
        ensureRequiredPrefsCreated()
        ensureRequiredRolesCreated()

        ensureExpectedServerTimeZone()

        def services = Utils.xhServices.findAll {it.class.canonicalName.startsWith('io.xh.hoist')}
        parallelInit([logLevelService])
        parallelInit([clusterService])
        parallelInit(services)
    }

    def destroy = {}


    //------------------------
    // Implementation
    //------------------------
    private void logStartupMsg() {
        def hoist = Holders.currentPluginManager().getGrailsPlugin('hoist-core')
        log.info("""
\n
 __  __     ______     __     ______     ______
/\\ \\_\\ \\   /\\  __ \\   /\\ \\   /\\  ___\\   /\\__  _\\
\\ \\  __ \\  \\ \\ \\/\\ \\  \\ \\ \\  \\ \\___  \\  \\/_/\\ \\/
 \\ \\_\\ \\_\\  \\ \\_____\\  \\ \\_\\  \\/\\_____\\    \\ \\_\\
  \\/_/\\/_/   \\/_____/   \\/_/   \\/_____/     \\/_/
\n
          Hoist v${hoist.version} - ${Utils.appEnvironment}
          Extremely Heavy - https://xh.io
            + Cluster ${ClusterService.clusterName}
            + Instance ${ClusterService.instanceName}
            + ${runtime.availableProcessors()} available processors
            + ${String.format('%,d', (runtime.maxMemory() / 1000000).toLong())}mb available memory
            + JVM TimeZone is ${serverZoneId}
\n
        """)
    }

    private void ensureRequiredConfigsCreated() {
        configService.ensureRequiredConfigsCreated([
            xhActivityTrackingConfig: [
                valueType: 'json',
                defaultValue: [
                    enabled: true,
                    logData: false,
                    maxDataLength: 2000,
                    maxRows: [default: 10000, limit: 25000, options: [1000, 5000, 10000, 25000]]
                ],
                clientVisible: true,
                groupName: 'xh.io',
                note: 'Configures built-in Activity Tracking via TrackService.'
            ],
            xhAlertBannerConfig: [
                valueType: 'json',
                defaultValue: [enabled: true, interval: 30],
                clientVisible: true,
                groupName: 'xh.io',
                note: 'Configures support for showing an app-wide alert banner.\n\nAdmins configure and activate alert banners from the Hoist Admin console. To generally enable this system, set "enabled" to true and "interval" to a positive value (in seconds) to control how often connected apps check for a new alert.'
            ],
            xhAppInstances: [
                valueType: 'json',
                defaultValue: [],
                clientVisible: true,
                groupName: 'xh.io',
                note: 'List of root URLs for running instances of this app across environments. Currently only used for as a convenience feature in the Admin config diff tool.'
            ],
            xhAppTimeZone: [
                valueType: 'string',
                defaultValue: 'UTC',
                clientVisible: true,
                groupName: 'xh.io',
                note: 'Official TimeZone for this application - e.g. the zone of the head office. Used to format/parse business related dates that need to be considered and displayed consistently at all locations. Set to a valid Java TimeZone ID.'
            ],
            xhAppVersionCheck: [
                valueType: 'json',
                defaultValue: [
                    interval: configService.getInt('xhAppVersionCheckSecs', 30),
                    mode: configService.getBool('xhAppVersionCheckEnabled', true) ? 'promptReload' : 'silent'
                ],
                clientVisible: true,
                groupName: 'xh.io',
                note: "Controls application behaviour when the server reports to the client that a new version is available. Supports the following options:\n\n" +
                    "-'interval': Frequency (in seconds) with which the version of the app should be checked. Value of -1 disables version checking.\n" +
                    "-'mode': Action taken by client upon a new version becoming available. Supports the following options:\n" +
                    "\t+ 'forceReload': Force clients to refresh immediately. To be used when an updated server is known to be incompatible with a previously deployed client.\n" +
                    "\t+ 'promptReload': Show an update prompt banner, allowing users to refresh when convenient.\n" +
                    "\t+ 'silent': No action taken."
            ],
            xhAutoRefreshIntervals: [
                valueType: 'json',
                defaultValue: [app: -1],
                clientVisible: true,
                groupName: 'xh.io',
                note: 'Map of clientAppCodes to intervals (in seconds) on which the client-side AutoRefreshService should fire. Note the xhAutoRefreshEnabled preference must also be true for the client service to activate.'
            ],
            xhClientErrorConfig: [
                valueType: 'json',
                defaultValue: [intervalMins: 2, maxErrors: 25],
                groupName: 'xh.io',
                note: 'Configures handling of client error reports. Errors are queued when received and processed every [intervalMins]. If more than [maxErrors] arrive within an interval, further reports are dropped to avoid storms of errors from multiple clients.'
            ],
            xhConnPoolMonitoringConfig: [
                valueType: 'json',
                defaultValue: [
                    enabled: true,
                    snapshotInterval: 60,
                    maxSnapshots: 1440,
                    writeToLog: false
                ],
                clientVisible: false,
                groupName: 'xh.io',
                note: 'Configures built-in JDBC connection pool monitoring.'
            ],
            xhEmailDefaultDomain: [
                valueType: 'string',
                defaultValue: 'xh.io',
                groupName: 'xh.io',
                note: 'Default domain name appended by Hoist EmailServices when unqualified usernames are passed to the service as email recipients/senders.'
            ],
            xhEmailDefaultSender: [
                valueType: 'string',
                defaultValue: 'support@xh.io',
                groupName: 'xh.io',
                note: 'Email address for Hoist EmailService to use as default sender address.'
            ],
            xhEmailFilter: [
                valueType: 'string',
                defaultValue: 'none',
                groupName: 'xh.io',
                note: 'Comma-separated list of email addresses to which Hoist EmailService can send mail. For testing / dev purposes. If specified, emails to addresses not in this list will be quietly dropped. Value "none" does not filter recipients.'
            ],
            xhEmailOverride: [
                valueType: 'string',
                defaultValue: 'none',
                groupName: 'xh.io',
                note: 'Email address to which Hoist emailService should send all mail, regardless of specified recipient. For testing / dev purposes. Use to test actual sending of mails while still not mailing end-users. Value "none" disables any override.'
            ],
            xhEmailSupport: [
                valueType: 'string',
                defaultValue: 'none',
                clientVisible: true,
                groupName: 'xh.io',
                note: 'Email address to which support and feedback submissions should be sent.'
            ],
            xhEnableImpersonation: [
                valueType: 'bool',
                defaultValue: false,
                clientVisible: true,
                groupName: 'xh.io',
                note: 'True to enable identity impersonation by authorized users.'
            ],
            xhEnableLogViewer: [
                valueType: 'bool',
                defaultValue: true,
                clientVisible: true,
                groupName: 'xh.io',
                note: 'True to enable the log viewer included with the Hoist Admin console as well as the associated server-side endpoints.'
            ],
            xhEnableMonitoring: [
                valueType: 'bool',
                defaultValue: true,
                clientVisible: true,
                groupName: 'xh.io',
                note: 'True to enable the monitor tab included with the Hoist Admin console and the associated server-side jobs'
            ],
            xhExpectedServerTimeZone: [
                valueType: 'string',
                defaultValue: '*',
                groupName: 'xh.io',
                note: 'Expected time zone of the server-side JVM - set to a valid Java TimeZone ID. NOTE: this config is checked at startup to ensure the server is running in the expected zone and will throw a fatal exception if it is invalid or does not match the zone reported by Java.\n\nChanging this config has no effect on a running server, and will not itself change the default Zone of the JVM.\n\nIf you REALLY do not want this behavior, a value of "*" will suppress this check.'
            ],
            xhExportConfig: [
                valueType: 'json',
                defaultValue: [
                    streamingCellThreshold: 100000,
                    toastCellThreshold: 3000
                ],
                clientVisible: true,
                groupName: 'xh.io',
                note: 'Configures exporting data to Excel.'
            ],
            xhFlags: [
                valueType: 'json',
                defaultValue: [:],
                clientVisible: true,
                groupName: 'xh.io',
                note: 'Flags for experimental features.'
            ],
            xhIdleConfig: [
                valueType: 'json',
                defaultValue: [timeout: -1, appTimeouts: [:]],
                clientVisible: true,
                groupName: 'xh.io',
                note: 'Governs how client application will enter "sleep mode", suspending background requests and prompting the user to reload to resume.  Timeouts are in minutes of inactivity.'
            ],
            xhLogArchiveConfig: [
                valueType: 'json',
                defaultValue: [
                    archiveAfterDays: 30,
                    archiveFolder: 'archive'
                ],
                groupName: 'xh.io',
                note: 'Configures automatic cleanup and archiving of log files. Files older than "archiveAfterDays" will be moved into zipped bundles within the specified "archiveFolder".'
            ],
            xhMemoryMonitoringConfig: [
                valueType: 'json',
                defaultValue: [
                    enabled: true,
                    snapshotInterval: 60,
                    maxSnapshots: 1440,
                    heapDumpDir: null
                ],
                clientVisible: true,
                groupName: 'xh.io',
                note: 'Configures built-in memory usage and GC monitoring.'
            ],
            xhMonitorConfig: [
                valueType: 'json',
                defaultValue: [
                    monitorRefreshMins: 10,
                    failNotifyThreshold: 2,
                    warnNotifyThreshold: 5,
                    monitorStartupDelayMins: 1,
                    monitorRepeatNotifyMins: 60,
                    monitorTimeoutSecs: 15,
                    writeToMonitorLog: true
                ],
                groupName: 'xh.io',
                note: 'Configures server-side status monitoring and notifications. Note failNotifyThreshold and warnNotifyThreshold are the number of refresh cycles a monitor will need to be in said status to trigger "alertMode".'
            ],
            xhMonitorEmailRecipients: [
                valueType: 'string',
                defaultValue: 'none',
                groupName: 'xh.io',
                note: 'Email address to which status monitor alerts should be sent. Value "none" disables emailed alerts.'
            ],
            xhRoleModuleConfig: [
                valueType: 'json',
                defaultValue: [
                    enabled: true,
                    assignDirectoryGroups: true,
                    assignUsers: true,
                    refreshIntervalSecs: 30,
                ],
                clientVisible: true,
                groupName: 'xh.io',
                note: 'Configures built-in role management.'
            ],
            xhWebSocketConfig: [
                valueType: 'json',
                defaultValue: [
                    sendTimeLimitMs: 1000,
                    bufferSizeLimitBytes: 1000000
                ],
                groupName: 'xh.io',
                note: 'Parameters for the managed WebSocket sessions created by Hoist.'
            ]
        ])
    }

    private void ensureRequiredPrefsCreated() {
        prefService.ensureRequiredPrefsCreated([
            xhAutoRefreshEnabled: [
                type: 'bool',
                defaultValue: true,
                groupName: 'xh.io',
                note: 'True to enable the client AutoRefreshService, which will trigger a refresh of client app data if/as specified by the xhAutoRefreshIntervals config. Note if disabled at the app level via config, this pref will have no effect.'
            ],
            xhIdleDetectionDisabled: [
                type: 'bool',
                defaultValue: false,
                groupName: 'xh.io',
                note: 'Set to true prevent IdleService from suspending the application due to inactivity.'
            ],
            xhLastReadChangelog: [
                type: 'string',
                defaultValue: '0.0.0',
                groupName: 'xh.io',
                note: 'The most recent changelog entry version viewed by the user - read/written by XH.changelogService.'
            ],
            xhShowVersionBar: [
                type: 'string',
                defaultValue: 'auto',
                groupName: 'xh.io',
                note: "Control display of Hoist footer with app version info. Options are 'auto' (show in non-prod env, or always for admins), 'always', and 'never'."
            ],
            xhSizingMode: [
                type: 'json',
                defaultValue: [:],
                groupName: 'xh.io',
                note: 'Sizing mode used by Grid and any other responsive components. Keyed by platform: [desktop|mobile|tablet].'
            ],
            xhTheme: [
                type: 'string',
                defaultValue: 'system',
                groupName: 'xh.io',
                note: 'Visual theme for the client application - "light", "dark", or "system".'
            ]
        ])
    }

    private void ensureRequiredRolesCreated() {
        if (!configService.getMap('xhRoleModuleConfig').enabled || Role.count()) return
        roleAdminService.ensureRequiredRolesCreated([
            [
                name: 'HOIST_ADMIN',
                category: 'Hoist',
                notes: 'Hoist Admins have full access to all Hoist Admin tools and functionality.'
            ],
            [
                name: 'HOIST_ADMIN_READER',
                category: 'Hoist',
                notes: 'Hoist Admin Readers have read-only access to all Hoist Admin tools and functionality.',
                roles: ['HOIST_ADMIN']
            ],
            [
                name: 'HOIST_IMPERSONATOR',
                category: 'Hoist',
                notes: 'Hoist Impersonators can impersonate other users.',
                roles: ['HOIST_ADMIN']
            ],
            [
                name: 'HOIST_ROLE_MANAGER',
                category: 'Hoist',
                notes: 'Hoist Role Managers can manage roles and their memberships.',
                roles: ['HOIST_ADMIN']
            ]
        ])
    }

    /**
     * Validates that the JVM TimeZone matches the value specified by the `xhExpectedServerTimeZone`
     * application config. This is intended to ensure that the JVM is running in the expected Zone,
     * typically set to the same Zone as the app's primary database.
     */
    private void ensureExpectedServerTimeZone() {
        def confZone = configService.getString('xhExpectedServerTimeZone')
        if (confZone == '*') {
            log.warn(
                "WARNING - a timezone has not yet been specified for this application's server.  " +
                "This can lead to bugs and data corruption in development and production.  " +
                "Please specify your expected timezone in the `xhExpectedServerTimeZone` config."
            )
            return
        }

        ZoneId confZoneId
        try {
            confZoneId = ZoneId.of(confZone)
        } catch (ignored) {
            throw new IllegalStateException("Invalid xhExpectedServerTimeZone config: '$confZone' not a valid ZoneId.")
        }

        if (confZoneId != serverZoneId) {
            throw new IllegalStateException("JVM TimeZone of '${serverZoneId}' does not match value of '${confZoneId}' required by xhExpectedServerTimeZone config. Set JVM arg '-Duser.timezone=${confZoneId}' to change the JVM Zone, or update the config value in the database.")
        }
    }

}<|MERGE_RESOLUTION|>--- conflicted
+++ resolved
@@ -7,11 +7,8 @@
 package io.xh.hoist
 
 import grails.util.Holders
-<<<<<<< HEAD
 import io.xh.hoist.cluster.ClusterService
-=======
 import io.xh.hoist.role.Role
->>>>>>> 2eabd431
 import io.xh.hoist.util.Utils
 
 import java.time.ZoneId
@@ -24,13 +21,9 @@
 
     def logLevelService,
         configService,
-<<<<<<< HEAD
         clusterService,
-        prefService
-=======
         prefService,
         roleAdminService
->>>>>>> 2eabd431
 
     def init = {servletContext ->
         logStartupMsg()
