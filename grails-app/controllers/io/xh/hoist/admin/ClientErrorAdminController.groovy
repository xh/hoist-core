/*
 * This file belongs to Hoist, an application development toolkit
 * developed by Extremely Heavy Industries (www.xh.io | info@xh.io)
 *
 * Copyright © 2020 Extremely Heavy Industries Inc.
 */

package io.xh.hoist.admin

import grails.gorm.transactions.ReadOnly
import io.xh.hoist.BaseController
import io.xh.hoist.clienterror.ClientError
import io.xh.hoist.security.Access

import java.time.LocalDate

import static io.xh.hoist.util.DateTimeUtils.appStartOfDay
import static io.xh.hoist.util.DateTimeUtils.appEndOfDay
import static java.lang.Integer.parseInt
import static java.time.format.DateTimeFormatter.BASIC_ISO_DATE

@Access(['HOIST_ADMIN'])
class ClientErrorAdminController extends BaseController {

<<<<<<< HEAD
    @ReadOnly
=======
    static int DEFAULT_MAX_ROWS = 25000

>>>>>>> 57d3df06
    def index() {
        def startDay = parseDay(params.startDay),
            endDay = parseDay(params.endDay),
            maxRows = params.maxRows ? parseInt(params.maxRows) : DEFAULT_MAX_ROWS

        def results = ClientError.findAll(max: maxRows, sort: 'dateCreated', order: 'desc') {
            if (startDay)          dateCreated >= appStartOfDay(startDay)
            if (endDay)            dateCreated <= appEndOfDay(endDay)
            if (params.username)    username =~ "%$params.username%"
            if (params.error)       error =~ "%$params.error%"
        }

        renderJSON(results)
    }

    def lookups() {
        renderJSON([
            usernames: distinctVals('username')
        ])
    }


    //------------------------
    // Implementation
    //------------------------
    private LocalDate parseDay(String dateStr) {
        return dateStr ? LocalDate.parse(dateStr, BASIC_ISO_DATE) : null
    }

    private List distinctVals(String property) {
        return ClientError.createCriteria().list {
            projections { distinct(property) }
        }.sort()
    }

}<|MERGE_RESOLUTION|>--- conflicted
+++ resolved
@@ -22,12 +22,9 @@
 @Access(['HOIST_ADMIN'])
 class ClientErrorAdminController extends BaseController {
 
-<<<<<<< HEAD
-    @ReadOnly
-=======
     static int DEFAULT_MAX_ROWS = 25000
 
->>>>>>> 57d3df06
+    @ReadOnly
     def index() {
         def startDay = parseDay(params.startDay),
             endDay = parseDay(params.endDay),
