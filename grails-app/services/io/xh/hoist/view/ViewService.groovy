/*
 * This file belongs to Hoist, an application development toolkit
 * developed by Extremely Heavy Industries (www.xh.io | info@xh.io)
 *
 * Copyright © 2025 Extremely Heavy Industries Inc.
 */

package io.xh.hoist.view

import groovy.transform.CompileStatic
import io.xh.hoist.BaseService
import io.xh.hoist.jsonblob.JsonBlob
import io.xh.hoist.jsonblob.JsonBlobService
import io.xh.hoist.track.TrackService

import static io.xh.hoist.json.JSONParser.parseObject

/**
 * Service to manage state for the Hoist React `ViewManager` component.
 *
 * Views are intended to store application-defined state - e.g. persisted grid or dashboard layouts.
 * They are persisted as JSONBlobs, with a `type` - e.g. "portfolioGrid" - defined by the app
 * developer to distinguish a library of views that should be loaded together into a view manager
 * for selection by the user.
 *
 * An optional `viewInstance` parameter can be used to distinguish between multiple view managers
 * used within a single app that should all display the same `type` of view, but maintain distinct
 * preferences as to the last-selected view.
 *
 * Provides read/update access to both saved views themselves as well as an additional state blob
 * to track user-specific preferences across views for the given type.
 */
@CompileStatic
class ViewService extends BaseService {

    JsonBlobService jsonBlobService
    TrackService trackService

    /** Name for system-managed sidecar blob to store user-specific state/preferences. */
    static final String STATE_BLOB_NAME = 'xhUserState';

    //----------------------------
    // ViewManager state + support
    //-----------------------------
    /** Get all accessible views (without value) + user-specific state. */
    Map getAllData(String type, String viewInstance, String username = username) {
        def blobs = jsonBlobService.list(type, username).split { it.name == STATE_BLOB_NAME }
        def (rawState, views) = [blobs[0], blobs[1]]

        return [
            state: getStateFromBlob(rawState ? rawState.first() : null, viewInstance),
            views: views*.formatForClient(false)
        ]
    }

<<<<<<< HEAD
    /** Update state for this user */
    Map updateState(String type, String viewInstance, Map update, String username = username) {
=======
    /**
     * Update user-specific state/preferences for this view type:
     *      - `currentView` - the last-selected view for this user, keyed by `viewInstance`
     *      - `userPinned` - map of view tokens to booleans, recording explicit pinning/unpinning of views by the user.
     *      - `autoSave` - boolean indicating whether the user has enabled auto-save for this view type.
     *
     * These user preferences are stored alongside and loaded/refreshed with views to keep them in
     * sync with the views themselves.
     */
    void updateState(String type, String viewInstance, Map update, String username = username) {
>>>>>>> e508af0d
        def currBlob = jsonBlobService.find(type, STATE_BLOB_NAME, username, username),
            currValue = parseObject(currBlob?.value),
            newValue = [
                currentView: currValue?.currentView ?: [:],
                userPinned : currValue?.userPinned ?: [:],
                autoSave   : currValue?.autoSave ?: false
            ]

        if (update.containsKey('currentView')) newValue.currentView[viewInstance] = update.currentView
        if (update.containsKey('userPinned')) (newValue.userPinned as Map).putAll(update.userPinned as Map)
        if (update.containsKey('autoSave')) newValue.autoSave = update.autoSave

        def blob = jsonBlobService.createOrUpdate(type, STATE_BLOB_NAME, [value: newValue], username)
        return getStateFromBlob(blob, viewInstance)
    }

    //---------------------------
    // Individual View management
    //----------------------------
    /** Fetch the latest version of a view. */
    Map get(String token, String username = username) {
        jsonBlobService.get(token, username).formatForClient(true)
    }

    /** Create a new view. */
    Map create(Map data, String username = username) {
        def ret = jsonBlobService.create([
            type       : data.type,
            name       : data.name,
            description: data.description,
            acl        : data.isShared ? '*' : null,
            meta       : [group: data.group, isShared: data.isShared],
            value      : data.value
        ], username)

        if (data.isPinned) {
            updateState(
                data.type as String,
                'default',
                [userPinned: [(ret.token): data.isPinned]],
                username
            )
        }

        trackChange('Created View', ret)
        ret.formatForClient(true)
    }

    /** Update a view's metadata */
    Map updateInfo(String token, Map data, String username = username) {
        def existing = jsonBlobService.get(token, username),
            existingMeta = parseObject(existing.meta),
            isGlobal = !existing.owner,
            isShared = data.containsKey('isShared') ? data.isShared : existingMeta.isShared;

        def ret = jsonBlobService.update(
            token,
            [
                *   : data,
                acl : isGlobal || isShared ? '*' : null,
                meta: isGlobal ?
                    [group: data.group, isDefaultPinned: !!data.isDefaultPinned] :
                    [group: data.group, isShared: !!data.isShared],
            ],
            username
        )
        trackChange('Updated View Info', ret)
        ret.formatForClient(true)
    }

    /** Update a view's value */
    Map updateValue(String token, Map value, String username = username) {
        def ret = jsonBlobService.update(token, [value: value], username);
        if (ret.owner == null) {
            trackChange('Updated Global View definition', ret);
        }
        ret.formatForClient(true)
    }

    /** Make a view global */
    Map makeGlobal(String token, String username = username) {
        def existing = jsonBlobService.get(token, username),
            meta = parseObject(existing.meta)?.findAll { it.key != 'isShared' },
            ret = jsonBlobService.update(token, [owner: null, acl: '*', meta: meta], username)

        trackChange('Made View Global', ret)
        ret.formatForClient(true)
    }

    /** Bulk Delete views */
    void delete(List<String> tokens, String username = username) {
        List<Exception> failures = []
        tokens.each {
            try {
                jsonBlobService.archive(it, username)
            } catch (Exception e) {
                failures << e
                logError('Failed to delete View', [token: it], e)
            }
        }
        def successCount = tokens.size() - failures.size()
        if (successCount) {
            trackChange('Deleted Views', [count: successCount])
        }

        if (failures) {
            throw new RuntimeException("Failed to delete ${failures.size()} view(s)", failures.first())
        }
    }


    //--------------------
    // Implementation
    //---------------------
    private trackChange(String msg, Object data) {
        trackService.track(
            msg: msg,
            category: 'Views',
            data: data instanceof JsonBlob ?
                [name: data.name, token: data.token, isGlobal: data.owner == null] :
                data
        )
    }

    private Map getStateFromBlob(JsonBlob blob, String viewInstance) {
        def rawState = parseObject(blob?.value),
            ret = [
                userPinned: rawState?.userPinned ?: [:],
                autoSave  : rawState?.autoSave ?: false
            ]
        Map currentView = rawState?.currentView as Map
        if (currentView?.containsKey(viewInstance)) {
            ret.currentView = currentView[viewInstance]
        }
        return ret
    }


}<|MERGE_RESOLUTION|>--- conflicted
+++ resolved
@@ -53,10 +53,6 @@
         ]
     }
 
-<<<<<<< HEAD
-    /** Update state for this user */
-    Map updateState(String type, String viewInstance, Map update, String username = username) {
-=======
     /**
      * Update user-specific state/preferences for this view type:
      *      - `currentView` - the last-selected view for this user, keyed by `viewInstance`
@@ -67,7 +63,6 @@
      * sync with the views themselves.
      */
     void updateState(String type, String viewInstance, Map update, String username = username) {
->>>>>>> e508af0d
         def currBlob = jsonBlobService.find(type, STATE_BLOB_NAME, username, username),
             currValue = parseObject(currBlob?.value),
             newValue = [
