--- conflicted
+++ resolved
@@ -62,18 +62,6 @@
         def request = WebUtils.retrieveGrailsWebRequest().currentRequest,
             userAgent = request?.getHeader('User-Agent'),
             values = [
-<<<<<<< HEAD
-                    username     : authUsername,
-                    category     : params.category ?: 'Default',
-                    msg          : params.msg,
-                    userAgent    : userAgent,
-                    browser      : getBrowser(userAgent),
-                    device       : getDevice(userAgent),
-                    data         : params.data ? serialize(params.data) : null,
-                    elapsed      : params.elapsed,
-                    severity     : params.severity ?: 'INFO',
-                    impersonating: idSvc.isImpersonating() ? username : null
-=======
                 username: authUsername,
                 category: params.category ?: 'Default',
                 msg: params.msg,
@@ -84,7 +72,6 @@
                 elapsed: params.elapsed,
                 severity: params.severity ?: 'INFO',
                 impersonating: identityService.isImpersonating() ? username : null
->>>>>>> 104f2e33
             ]
 
         // Execute asynchronously after we get info from request, don't block application thread.
@@ -93,34 +80,21 @@
             TrackLog.withTransaction {
                 def tl = new TrackLog(values)
 
-<<<<<<< HEAD
                 if (getInstanceConfig('disableTrackLog') != 'true') {
                     try {
                         tl.save()
                     } catch (Exception e) {
-                        logErrorCompact('Exception writing track log', e)
+                        logError('Exception writing track log', e)
                     }
-=======
-            if (getInstanceConfig('disableTrackLog') != 'true') {
-                try {
-                    tl.save()
-                } catch (Exception e) {
-                    logError('Exception writing track log', e)
->>>>>>> 104f2e33
                 }
 
                 def elapsedStr = tl.elapsed != null ? tl.elapsed + 'ms' : null,
                         name = tl.username
                 if (tl.impersonating) name += " (as ${tl.impersonating})"
 
-<<<<<<< HEAD
                 def msgParts = [name, tl.category, tl.msg, elapsedStr]
-                log.info(msgParts.findAll().join(' | '))
+                logInfo(msgParts.findAll())
             }
-=======
-            def msgParts = [name, tl.category, tl.msg, elapsedStr]
-            logInfo(msgParts.findAll())
->>>>>>> 104f2e33
         }
     }
 }