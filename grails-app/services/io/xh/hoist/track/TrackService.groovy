--- conflicted
+++ resolved
@@ -54,7 +54,6 @@
         }
     }
 
-<<<<<<< HEAD
     /**
      * Return a map of value date to visit count, where *any* track logging for a given user on a
      * given day counts as one visit for that user.
@@ -82,8 +81,6 @@
         }
     }
 
-=======
->>>>>>> 57d3df06
 
     //-------------------------
     // Implementation
@@ -124,14 +121,9 @@
                         name = tl.username
                 if (tl.impersonating) name += " (as ${tl.impersonating})"
 
-<<<<<<< HEAD
                 def msgParts = [name, tl.category, tl.msg, elapsedStr]
-                log.info(msgParts.findAll { it }.join(' | '))
+                log.info(msgParts.findAll().join(' | '))
             }
-=======
-            def msgParts = [name, tl.category, tl.msg, elapsedStr]
-            log.info(msgParts.findAll().join(' | '))
->>>>>>> 57d3df06
         }
     }
 }