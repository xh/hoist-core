--- conflicted
+++ resolved
@@ -7,22 +7,12 @@
 
 package io.xh.hoist.monitor
 
-<<<<<<< HEAD
-import com.hazelcast.cluster.Member
-import io.xh.hoist.BaseService
-import io.xh.hoist.util.Timer
-import io.xh.hoist.util.Utils
-
-import java.util.concurrent.Callable
-=======
 import com.sun.management.HotSpotDiagnosticMXBean
 import io.xh.hoist.BaseService
 
 import java.lang.management.GarbageCollectorMXBean
 import java.lang.management.ManagementFactory
->>>>>>> 49cc97c8
 import java.util.concurrent.ConcurrentHashMap
-import java.util.concurrent.Future
 
 import static io.xh.hoist.util.DateTimeUtils.SECONDS
 import static io.xh.hoist.util.DateTimeUtils.HOURS
@@ -53,9 +43,8 @@
      * Returns a map of previous JVM memory usage snapshots, keyed by ms timestamp of snapshot.
      */
     Map getSnapshots() {
-        _snapshots
+        return _snapshots
     }
-
 
     /**
      * Dump the heap to a file for analysis.
@@ -86,15 +75,6 @@
     Map takeSnapshot() {
         def newSnap = getStats()
 
-<<<<<<< HEAD
-        snapshots[currentTimeMillis()] = newSnap
-
-        // Don't allow snapshot history to grow endlessly - cap @ 1440 samples, i.e. 24 hours of
-        // history if left at default config interval of one snap/minute.
-        if (snapshots.size() > 1440) {
-            def oldest = snapshots.keys().toList().min()
-            snapshots.remove(oldest)
-=======
         _snapshots[newSnap.timestamp] = newSnap
 
         // Don't allow snapshot history to grow endlessly -
@@ -102,7 +82,6 @@
         if (_snapshots.size() > (config.maxSnapshots ?: 1440)) {
             def oldest = _snapshots.min {it.key}
             _snapshots.remove(oldest.key)
->>>>>>> 49cc97c8
         }
 
         if (newSnap.usedPctMax > 90) {
@@ -122,23 +101,13 @@
      * Request an immediate garbage collection, with before and after usage snapshots.
      */
     Map requestGc() {
-<<<<<<< HEAD
-        def before = takeSnapshot(),
-            start = currentTimeMillis()
-
-=======
         def before = takeSnapshot()
->>>>>>> 49cc97c8
         System.gc()
         def after = takeSnapshot()
         return [
             before: before,
             after: after,
-<<<<<<< HEAD
-            elapsedMs: currentTimeMillis() - start
-=======
             elapsedMs: after.timestamp - before.timestamp
->>>>>>> 49cc97c8
         ]
     }
 
