/*
 * This file belongs to Hoist, an application development toolkit
 * developed by Extremely Heavy Industries (www.xh.io | info@xh.io)
 *
 * Copyright © 2020 Extremely Heavy Industries Inc.
 */

package io.xh.hoist.monitor

import grails.gorm.transactions.Transactional
import io.xh.hoist.BaseService
import io.xh.hoist.util.Utils
import io.xh.hoist.async.AsyncSupport

import java.util.concurrent.TimeoutException

import static io.xh.hoist.monitor.MonitorStatus.*
import static java.util.concurrent.TimeUnit.SECONDS


/**
 * Runs individual status monitor checks as directed by MonitorService and as configured by
 * data-driven status monitor definitions. Timeouts and any other exceptions will be caught and
 * returned cleanly as failures.
 */
class MonitorResultService extends BaseService implements AsyncSupport {

    def configService

<<<<<<< HEAD
    @Transactional
    MonitorResult runMonitor(String code) {
=======
    MonitorResult runMonitor(String code, long timeoutSeconds) {
>>>>>>> 72a6d31c
        def monitor = Monitor.findByCode(code)
        if (!monitor) throw new RuntimeException("Monitor '$code' not found.")
        return runMonitor(monitor, timeoutSeconds)
    }

    MonitorResult runMonitor(Monitor monitor, long timeoutSeconds) {
        if (!monitor.active) {
            return inactiveMonitorResult(monitor)
        }

        def defSvc = Utils.appContext.monitorDefinitionService,
            code = monitor.code,
            result = new MonitorResult(monitor: monitor),
            startTime = new Date()

        try {
            if (!defSvc?.metaClass?.respondsTo(defSvc, code)) {
                throw new RuntimeException("Monitor '$code' not implemented by this application's MonitorDefinitionService.")
            }

            // Run the check...
            asyncTask {
                defSvc."$code"(result)
            }.get(timeoutSeconds, SECONDS)

            // Default status to OK if it has not already been set within the check.
            if (result.status == UNKNOWN) {
                result.status = OK
            }

            // Then (maybe) evaluate thresholds for metric-based checks.
            evaluateThresholds(monitor, result)
        } catch (Exception e) {
            result.message = e instanceof TimeoutException ?
                                "Monitor run timed out after $timeout seconds." :
                                e.message ?: e.class.name
            result.status = FAIL
            result.exception = e
        } finally {
            def endTime = new Date()
            result.date = endTime
            result.elapsed = endTime.time - startTime.time
        }

        return result
    }

    MonitorResult unknownMonitorResult(Monitor monitor) {
        return new MonitorResult(
                status: UNKNOWN,
                date: new Date(),
                elapsed: 0,
                monitor: monitor
        )
    }

    MonitorResult inactiveMonitorResult(Monitor monitor) {
        return new MonitorResult(
                status: INACTIVE,
                date: new Date(),
                elapsed: 0,
                monitor: monitor
        )
    }


    //------------------------
    // Implementation
    //------------------------
    private static evaluateThresholds(Monitor monitor, MonitorResult result) {
        def type = monitor.metricType,
            metric = result.metric

        if (type == 'None') return

        if (metric == null) {
            result.status = FAIL
            result.message =  'Monitor failed to compute metric'
            return
        }

        def isCeil = (type == 'Ceil'),
            sign = isCeil ? 1 : -1,
            verb = isCeil ? 'above' : 'below',
            fail =  monitor.failThreshold,
            warn = monitor.warnThreshold,
            currSeverity = result.status.severity,
            units = monitor.metricUnit ?: ''

        if (fail != null && (metric - fail) * sign > 0 && currSeverity < FAIL.severity) {
            result.status = FAIL
            result.message = "Metric value is $verb failure limit of $fail $units"
        } else if (warn != null && (metric - warn) * sign > 0 && currSeverity < WARN.severity) {
            result.status = WARN
            result.message = "Metric value is $verb warn limit of $warn $units"
        }
    }

}<|MERGE_RESOLUTION|>--- conflicted
+++ resolved
@@ -27,18 +27,14 @@
 
     def configService
 
-<<<<<<< HEAD
     @Transactional
-    MonitorResult runMonitor(String code) {
-=======
     MonitorResult runMonitor(String code, long timeoutSeconds) {
->>>>>>> 72a6d31c
         def monitor = Monitor.findByCode(code)
         if (!monitor) throw new RuntimeException("Monitor '$code' not found.")
         return runMonitor(monitor, timeoutSeconds)
     }
 
-    MonitorResult runMonitor(Monitor monitor, long timeoutSeconds) {
+    MonitorResult runMonitor(Monitor monitor) {
         if (!monitor.active) {
             return inactiveMonitorResult(monitor)
         }
