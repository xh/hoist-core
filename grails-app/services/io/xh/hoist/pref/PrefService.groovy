--- conflicted
+++ resolved
@@ -197,18 +197,11 @@
 
     @ReadOnly
     private Object getUserPreference(Preference defaultPref, String username) {
-<<<<<<< HEAD
-=======
         def userPref = UserPreference.findByPreferenceAndUsername(defaultPref, username, [cache: true])
         return getUserPreference(defaultPref, userPref)
     }
 
     private Object getUserPreference(Preference defaultPref, UserPreference userPref) {
-        if (defaultPref.local) {
-            throw new RuntimeException("Preference ${defaultPref.name} marked as local - user value cannot be read on server.")
-        }
->>>>>>> 3ffc7fa5
-
         return userPref ? userPref.externalUserValue(jsonAsObject: true) : defaultPref.externalDefaultValue(jsonAsObject: true)
     }
 
@@ -242,28 +235,11 @@
         return pref
     }
 
-<<<<<<< HEAD
-    private Map formatForClient(Preference defaultPref, String username) {
-        def ret = [type: defaultPref.type] as Map<String, Object>
-
-        // prefs serialized with merged user/default value
-        ret.value = getUserPreference(defaultPref, username)
-        ret.defaultValue = defaultPref.externalDefaultValue(jsonAsObject: true)
-=======
     private Map formatForClient(Preference defaultPref, UserPreference userPref) {
-        def ret = [local: defaultPref.local, type: defaultPref.type] as Map<String, Object>
-
-        if (defaultPref.local) {
-            // Local prefs serialized with default value only - client checks for local user value
-            ret.value = null
-            ret.defaultValue = defaultPref.externalDefaultValue(jsonAsObject: true)
-        } else {
-            // Server-side prefs serialized with merged user/default value
-            ret.value = getUserPreference(defaultPref, userPref)
-            ret.defaultValue = defaultPref.externalDefaultValue(jsonAsObject: true)
-        }
->>>>>>> 3ffc7fa5
-
-        return ret
+        return [
+            type: defaultPref.type,
+            value: getUserPreference(defaultPref, userPref),
+            defaultValue: defaultPref.externalDefaultValue(jsonAsObject: true)
+        ]
     }
 }