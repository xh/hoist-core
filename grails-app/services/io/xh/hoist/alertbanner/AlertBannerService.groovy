/*
 * This file belongs to Hoist, an application development toolkit
 * developed by Extremely Heavy Industries (www.xh.io | info@xh.io)
 *
 * Copyright © 2023 Extremely Heavy Industries Inc.
 */

package io.xh.hoist.alertbanner

import io.xh.hoist.BaseService
<<<<<<< HEAD
import io.xh.hoist.cache.Cache
=======
import io.xh.hoist.config.ConfigService
>>>>>>> 49cc97c8
import io.xh.hoist.json.JSONParser
import io.xh.hoist.jsonblob.JsonBlobService
import io.xh.hoist.util.Utils

import static io.xh.hoist.util.DateTimeUtils.MINUTES
import static java.lang.System.currentTimeMillis
import static io.xh.hoist.util.Utils.getAppEnvironment

/**
 * Provide support for application alert banners.
 *
 * This class uses a single {@link io.xh.hoist.jsonblob.JsonBlob} to persist its state.
 * The published alert state is updated via the Hoist Admin console and is regularly refreshed
 * on a timer to catch banner expiry.
 */
class AlertBannerService extends BaseService {

    ConfigService configService
    JsonBlobService jsonBlobService

    private final static String blobName = Utils.isProduction ? 'xhAlertBanner' : "xhAlertBanner_$appEnvironment";
    private final static String blobType = 'xhAlertBanner';
    private final static String blobOwner = 'xhAlertBannerService';

    private final static String presetsBlobName = 'xhAlertBannerPresets';

    private final emptyAlert = [active: false]
    private Cache<String, Map> cache

    void init() {
        cache = new Cache(name: 'xhCachedBanner', svc: this, expireTime: 2 * MINUTES, replicate: true)
        super.init()
    }

    Map getAlertBanner() {
        return cache.getOrCreate('value') {
            def conf = configService.getMap('xhAlertBannerConfig', [:])
            if (conf.enabled) {
                def spec = getAlertSpec()
                if (spec.active && (!spec.expires || spec.expires > currentTimeMillis())) {
                    return spec
                }
            }
            return emptyAlert
        }
    }

    //--------------------
    // Admin entry points
    //--------------------
    Map getAlertSpec() {
        def svc = jsonBlobService,
            blob = svc.list(blobType, blobOwner).find { it.name == blobName }

        blob ? JSONParser.parseObject(blob.value) : emptyAlert
    }

    void setAlertSpec(Map value) {
        def svc = jsonBlobService,
            blob = svc.list(blobType, blobOwner).find { it.name == blobName }
        if (blob) {
            svc.update(blob.token, [value: value], blobOwner)
        } else {
            svc.create([type: blobType, name: blobName, value: value], blobOwner)
        }
        cache.clear()
    }

    List getAlertPresets() {
        def svc = jsonBlobService,
            presetsBlob = svc.list(blobType, blobOwner).find { it.name == presetsBlobName }

        presetsBlob ? JSONParser.parseArray(presetsBlob.value) : []
    }

    void setAlertPresets(List presets) {
        def svc = jsonBlobService,
            blob = svc.list(blobType, blobOwner).find { it.name == presetsBlobName }
        if (blob) {
            svc.update(blob.token, [value: presets], blobOwner)
        } else {
            svc.create([type: blobType, name: presetsBlobName, value: presets], blobOwner)
        }
    }


    //----------------------------
    // Implementation
    //-----------------------------
    void clearCaches() {
        super.clearCaches()
        cache.clear()
    }
}<|MERGE_RESOLUTION|>--- conflicted
+++ resolved
@@ -7,12 +7,10 @@
 
 package io.xh.hoist.alertbanner
 
+
+import io.xh.hoist.cache.Cache
 import io.xh.hoist.BaseService
-<<<<<<< HEAD
-import io.xh.hoist.cache.Cache
-=======
 import io.xh.hoist.config.ConfigService
->>>>>>> 49cc97c8
 import io.xh.hoist.json.JSONParser
 import io.xh.hoist.jsonblob.JsonBlobService
 import io.xh.hoist.util.Utils
@@ -102,6 +100,22 @@
     //----------------------------
     // Implementation
     //-----------------------------
+    private Map readFromSpec() {
+        def conf = configService.getMap('xhAlertBannerConfig', [:])
+        if (conf.enabled) {
+            def spec = getAlertSpec()
+            if (spec.active && (!spec.expires || spec.expires > currentTimeMillis())) {
+                return spec
+            }
+        }
+        return emptyAlert
+    }
+
+    private void refreshCachedBanner() {
+        cachedBanner = readFromSpec()
+        logDebug("Refreshing Alert Banner state: " + cachedBanner.toMapString())
+    }
+
     void clearCaches() {
         super.clearCaches()
         cache.clear()
