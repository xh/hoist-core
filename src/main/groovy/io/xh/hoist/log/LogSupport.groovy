--- conflicted
+++ resolved
@@ -184,11 +184,7 @@
         }
     }
 
-<<<<<<< HEAD
-    private String getThrowable(List msgs) {
-=======
     private Throwable getThrowable(List msgs) {
->>>>>>> 821efc9a
         def last = msgs.last()
         return last instanceof Throwable ? last : null
     }
