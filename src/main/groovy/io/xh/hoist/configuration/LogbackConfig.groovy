--- conflicted
+++ resolved
@@ -128,15 +128,11 @@
 
             // Quiet noisy loggers
             logger('org.springframework', ERROR)
-<<<<<<< HEAD
             logger('org.hibernate', ERROR)
+            logger('org.apache.directory.ldap.client.api.LdapNetworkConnection', ERROR)
 
             // Stifle warning about disabled strong consistency library -- requires 3 node min.
             logger('com.hazelcast.cp.CPSubsystem', ERROR)
-=======
-            logger('net.sf.ehcache', ERROR)
-            logger('org.apache.directory.ldap.client.api.LdapNetworkConnection', ERROR)
->>>>>>> bf39b2d6
 
             // Turn off built-in global grails stacktrace logger.  It can easily swamp logs!
             // If needed, it can be (carefully) re-enabled by in admin console.
