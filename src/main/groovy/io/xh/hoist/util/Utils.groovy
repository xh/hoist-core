/*
 * This file belongs to Hoist, an application development toolkit
 * developed by Extremely Heavy Industries (www.xh.io | info@xh.io)
 *
 * Copyright © 2018 Extremely Heavy Industries Inc.
 */

package io.xh.hoist.util

import grails.util.Holders
import io.xh.hoist.AppEnvironment
import io.xh.hoist.BaseService
import io.xh.hoist.config.ConfigService
import io.xh.hoist.json.JSON
import io.xh.hoist.pref.PrefService
import io.xh.hoist.track.TrackLog
import org.grails.web.converters.exceptions.ConverterException
import org.grails.web.json.JSONArray
import org.grails.web.json.JSONObject
import org.springframework.context.ApplicationContext


class Utils {

    static Properties buildInfo = readBuildInfo()

    /**
     * Internal short name of the application - lowercase, no spaces.
     */
    static String getAppCode() {
        return buildInfo.getProperty('info.xh.appCode')
    }

<<<<<<< HEAD
    static String getAppDisplayName() {
        return Holders.grailsApplication.config.hoist.appDisplayName ?: appName
=======
    /**
     * User-facing display name of the application - proper case, can include spaces.
     */
    static String getAppName() {
        return buildInfo.getProperty('info.xh.appName')
    }

    /**
     * Current version, either SemVer x.y.z format or x.y-SNAPSHOT.
     */
    static String getAppVersion() {
        return buildInfo.getProperty('info.app.version')
>>>>>>> fcf18cf2
    }

    /**
     * Hoist AppEnvironment of the current deployment, distinct from Grails environment.
     */
    static AppEnvironment getAppEnvironment() {
        return InstanceConfigUtils.appEnvironment
    }

    static Set getSupportedEnvironments() {
        def ret = Holders.grailsApplication.config.hoist.supportedEnvironments as Set
            ret.add('Production')
        return ret
    }

    static Boolean getIsProduction() {
        return appEnvironment == AppEnvironment.PRODUCTION
    }

    static ConfigService getConfigService() {
        return (ConfigService) appContext.configService
    }

    static PrefService getPrefService() {
        return (PrefService) appContext.prefService
    }

    static ApplicationContext getAppContext() {
        return Holders.applicationContext
    }

    /**
     * Run a closure with a new hibernate session.  Useful for asynchronous routines that will not have grails
     * installed hibernate session on the thread.
     */
    static withNewSession(Closure c) {
        TrackLog.withNewSession(c) // Yes, a bizarre dependency on an arbitrary domain object
    }


    static boolean isJSON(String val) {
        try {
            if (val != null) JSON.parse(val)
            return true
        } catch (ConverterException ignored) {
            return false
        }
    }

    static Object stripJsonNulls(Object o) {
        if (o == null || o.equals(null)) return null
        if (o instanceof JSONArray) {
            o.eachWithIndex{v, idx -> o[idx] = stripJsonNulls(v)}
        }
        if (o instanceof JSONObject) {
            o.each{k, v -> o[k] = stripJsonNulls(v)}
        }
        return o
    }


    /**
     * Return all singleton instances of io.xh.BaseService in the application
     */
    static List<BaseService> getXhServices() {
        return appContext.getBeansOfType(BaseService, false, true).collect {it.value}
    }


    //------------------------
    // Implementation
    //------------------------
    // We *should* be able to draw this build info from grails.util.Metadata object.
    // But that object began returning nulls with grails 3.3.0.
    // For now, we just pulls values directly from the gradle artifact used by that file.
    // Note that our standard build.gradle injects appCode/appName
    // See http://grailsblog.objectcomputing.com/posts/2017/04/02/add-build-info-to-your-project.html
    private static Properties readBuildInfo() {
        def ret = new Properties(),
            loader = Thread.currentThread().getContextClassLoader(),
            file = 'META-INF/grails.build.info',
            url = loader.getResource(file) ?: loader.getResource('../../' + file)

        if (url) {
            url.withInputStream {ret.load(it)}
        }

        return ret
    }
    
}<|MERGE_RESOLUTION|>--- conflicted
+++ resolved
@@ -31,10 +31,6 @@
         return buildInfo.getProperty('info.xh.appCode')
     }
 
-<<<<<<< HEAD
-    static String getAppDisplayName() {
-        return Holders.grailsApplication.config.hoist.appDisplayName ?: appName
-=======
     /**
      * User-facing display name of the application - proper case, can include spaces.
      */
@@ -47,7 +43,6 @@
      */
     static String getAppVersion() {
         return buildInfo.getProperty('info.app.version')
->>>>>>> fcf18cf2
     }
 
     /**
@@ -55,12 +50,6 @@
      */
     static AppEnvironment getAppEnvironment() {
         return InstanceConfigUtils.appEnvironment
-    }
-
-    static Set getSupportedEnvironments() {
-        def ret = Holders.grailsApplication.config.hoist.supportedEnvironments as Set
-            ret.add('Production')
-        return ret
     }
 
     static Boolean getIsProduction() {
