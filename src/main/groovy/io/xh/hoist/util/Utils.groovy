--- conflicted
+++ resolved
@@ -7,13 +7,8 @@
 
 package io.xh.hoist.util
 
-<<<<<<< HEAD
 import io.xh.hoist.json.JSONParser
-=======
-import com.grack.nanojson.JsonParser
-import com.grack.nanojson.JsonParserException
 import grails.util.Environment
->>>>>>> f32da25c
 import grails.util.Holders
 import grails.util.Metadata
 import io.xh.hoist.AppEnvironment
@@ -144,30 +139,4 @@
     static List<BaseService> getXhServices() {
         return appContext.getBeansOfType(BaseService, false, true).collect {it.value}
     }
-<<<<<<< HEAD
-=======
-
-
-    //------------------------
-    // Implementation
-    //------------------------
-    // We *should* be able to draw this build info from grails.util.Metadata object.
-    // But that object began returning nulls with grails 3.3.0.
-    // For now, we just pulls values directly from the gradle artifact used by that file.
-    // Note that our standard build.gradle injects appCode/appName
-    // See http://grailsblog.objectcomputing.com/posts/2017/04/02/add-build-info-to-your-project.html
-    private static Properties readBuildInfo() {
-        def ret = new Properties(),
-            loader = Thread.currentThread().getContextClassLoader(),
-            file = 'META-INF/grails.build.info',
-            url = loader.getResource(file) ?: loader.getResource('../../' + file)
-
-        if (url) {
-            url.withInputStream {ret.load(it)}
-        }
-
-        return ret
-    }
-
->>>>>>> f32da25c
 }