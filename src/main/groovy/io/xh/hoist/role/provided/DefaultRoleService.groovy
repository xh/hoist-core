/*
 * This file belongs to Hoist, an application development toolkit
 * developed by Extremely Heavy Industries (www.xh.io | info@xh.io)
 *
 * Copyright © 2023 Extremely Heavy Industries Inc.
 */

package io.xh.hoist.role.provided

import grails.gorm.transactions.ReadOnly
import io.xh.hoist.cluster.ReplicatedValue
import io.xh.hoist.role.BaseRoleService
import io.xh.hoist.user.HoistUser
import io.xh.hoist.util.DateTimeUtils
import io.xh.hoist.util.Timer

import java.util.concurrent.ConcurrentHashMap
import java.util.concurrent.ConcurrentMap

import static io.xh.hoist.util.Utils.isLocalDevelopment
import static io.xh.hoist.util.Utils.isProduction
import static java.util.Collections.emptySet
import static java.util.Collections.emptyMap
import static java.util.Collections.unmodifiableSet
import static io.xh.hoist.util.InstanceConfigUtils.getInstanceConfig

/**
 * Optional concrete implementation of BaseRoleService for applications that wish to leverage
 * Hoist's built-in, database-backed Role management and its associated Admin Console UI.
 *
 * Applications using this default implementation must either:
 *
 *  1) Define a `RoleService` class that extends this class. Allows for overriding its protected
 *     methods to customize behavior, including the option to implement
 *     `doLoadUsersForDirectoryGroups` to resolve external directory group memberships (see below).
 *
 *  2) Register this class directly as `roleService` via `grails-app/conf/spring/resources.groovy`,
 *     assuming neither directory group support nor any further customizations are required.
 *
 * When opting-in to this service:
 *
 *  - Hoist provides a {@link Role} domain class to persist roles and their memberships to the
 *    app's primary database. Role members can include directly-assigned users, other roles (for
 *    role inheritance), and/or external directory groups (see below).

 *  - Admins with the HOIST_ROLE_MANAGER role can create, view and manage roles and their
 *  memberships via a fully-featured Hoist React Admin Console UI (requires hoist-react >= v60).
 *
 *  - Roles and their memberships, including any resolved directory group memberships, are preloaded
 *    and cached by this service for efficient querying, with a configurable refresh interval.
 *
 * This service can assign role memberships based on "directory groups" - pointers to groups
 * maintained within a corporate Active Directory, or other external system.  The default
 * implementation will support specifying an LDAP group, if there is an  enabled LdapService in the
 * application.  Roles themselves must still be created + managed in the local app database via the
 * Admin Console, but in addition to (or instead of) assigning users directly as members, admins can
 * assign  directory groups to roles. Users within those groups will then inherit membership in the
 * Role.
 *
 * Applications wishing to extend this feature should override doLoadUsersForDirectoryGroups().
 * If doLoadUsersForDirectoryGroups() throws an exception, this service will use the last successful
 * lookup result and log an error. Clearing this service's caches will also clear the cached lookup.
 *
 * Certain aspects of this service and its Admin Console UI are soft-configurable via a JSON
 * `xhRoleModuleConfig`. This service will create this config entry if not found on startup.
 *
 * The following config options are supported as keys in this map:
 *
 *  - refreshIntervalSecs: int - number of seconds between refreshes of the role membership cache.
 *    Changes made to roles via the Hoist Admin Console will trigger an immediate refresh of the
 *    cache. This setting primarily controls how quickly changes made to external directory groups
 *    will sync to effective role memberships.
 *
 *
 * @see BaseRoleService for additional documentation on the core RoleService API and its usage.
 */
class DefaultRoleService extends BaseRoleService {

    def configService,
        ldapService,
        defaultRoleUpdateService

    private Timer timer
    protected ReplicatedValue<Map<String, Set<String>>> _allRoleAssignments = getReplicatedValue('roleAssignments')
    protected ConcurrentMap<String, Set<String>> _roleAssignmentsByUser = new ConcurrentHashMap<>()
    protected Map<String, Object> _usersForDirectoryGroups = emptyMap()

    static clearCachesConfigs = ['xhRoleModuleConfig']

    void init() {
        ensureRequiredConfigAndRolesCreated()

        timer = createTimer(
            interval: { config.refreshIntervalSecs as int * DateTimeUtils.SECONDS },
<<<<<<< HEAD
            runFn: this.&refreshCaches,
            runImmediatelyAndBlock: true,
            masterOnly: true
=======
            runFn: this.&refreshRoleAssignments,
            runImmediatelyAndBlock: true
>>>>>>> 37ab043c
        )
    }

    //---------------------------------------
    // Implementation of Base Role Service
    //------------------------------------
    @Override
    Map<String, Set<String>> getAllRoleAssignments() {
        _allRoleAssignments.get()
    }

    @Override
    Set<String> getRolesForUser(String username) {
        username = username.toLowerCase()
        Set<String> ret = _roleAssignmentsByUser[username]
        if (ret == null) {
            Set<String> userRoles = new HashSet()
            allRoleAssignments.each { role, users ->
                if (users.contains(username)) userRoles << role
            }
            ret = _roleAssignmentsByUser[username] = unmodifiableSet(userRoles) as Set<String>
        }
        if (
            getInstanceConfig('bootstrapAdminUser')?.toLowerCase() == username &&
                isLocalDevelopment &&
                !isProduction
        ) {
            ret += ['HOIST_ADMIN', 'HOIST_ADMIN_READER', 'HOIST_ROLE_MANAGER']
        }
        ret
    }

    @Override
    Set<String> getUsersForRole(String role) {
        allRoleAssignments[role] ?: emptySet() as Set<String>
    }

    //---------------------------------
    // Main entry points for override
    //---------------------------------
    /**
     * Does this implementation support the specification of direct role assignment via usernames?
     * Defaults to true.  Implementations that wish to prohibit this should return false.
     * */
    boolean getUserAssignmentSupported() {
        return true
    }

    /**
     * Does this implementation support the specification of role assignment via directory?
     * Defaults to true. Implementations that wish to prohibit this should return false.
     */
    boolean getDirectoryGroupsSupported() {
        return true
    }

    /**
     * Description of appropriate form of directory groups.
     * Short string for UI display (e.g. tooltip) in admin client.
     */
    String getDirectoryGroupsDescription() {
        'Specify the full LDAP Distinguished Name (DN) for the directory group to be included.'
    }

    /**
     *  Provide the users associated with directory group names.
     *
     * The default implementation will support specifying an LDAP group, and will require an
     * enabled LdapService in the application.  Override this method to customize directory-based
     * lookup to attach to different, or additional external datasources.
     *
     * If strictMode is true, implementations should throw on any partial failures.  Otherwise, they
     * should log, and make a best-faith effort to return whatever groups they can load.
     *
     * Method Map of directory group names to either:
     *  a) Set<String> of assigned users
     *     OR
     *  b) String describing lookup error.
     */
    protected Map<String, Object> doLoadUsersForDirectoryGroups(Set<String> groups, boolean strictMode) {
        if (!groups) return emptyMap()
        if (!ldapService.enabled) {
            return groups.collectEntries{[it, 'LdapService not enabled in this application']}
        }

        def foundGroups = new HashSet(),
            ret = [:]

        // 1) Determine valid groups
        ldapService
            .lookupGroups(groups, strictMode)
            .each {name, group ->
                if (group) {
                    foundGroups << name
                } else {
                    ret[name] = 'Directory Group not found'
                }
            }

        // 2) Search for members of valid groups
        ldapService
            .lookupGroupMembers(foundGroups, strictMode)
            .each {name, members ->
                ret[name] = members.collect(new HashSet()) { it.samaccountname?.toLowerCase() }
                // Exclude members without a samaccountname (e.g. email-only contacts within a DL)
                ret[name].remove(null)
            }

        return ret
    }

    /**
     * Ensure that the required soft-config entry for this service has been created, along with a
     * minimal set of required Hoist roles. Called by init() on app startup.
     */
    protected void ensureRequiredConfigAndRolesCreated() {
        configService.ensureRequiredConfigsCreated([
            xhRoleModuleConfig: [
                valueType   : 'json',
                defaultValue: [
                    refreshIntervalSecs  : 300
                ],
                groupName   : 'xh.io',
                note        : 'Configures built-in role management via DefaultRoleService.'
            ]
        ])

        ensureRequiredRolesCreated([
            [
                name    : 'HOIST_ADMIN',
                category: 'Hoist',
                notes   : 'Hoist Admins have full access to all Hoist Admin tools and functionality.'
            ],
            [
                name    : 'HOIST_ADMIN_READER',
                category: 'Hoist',
                notes   : 'Hoist Admin Readers have read-only access to all Hoist Admin tools and functionality.',
                roles   : ['HOIST_ADMIN']
            ],
            [
                name    : 'HOIST_IMPERSONATOR',
                category: 'Hoist',
                notes   : 'Hoist Impersonators can impersonate other users.',
                roles   : ['HOIST_ADMIN']
            ],
            [
                name    : 'HOIST_ROLE_MANAGER',
                category: 'Hoist',
                notes   : 'Hoist Role Managers can manage roles and their memberships.',
            ]
        ])
    }

    /**
     * Check a list of core roles required for Hoist/application operation - ensuring that these
     * roles are present. Will create missing roles with supplied default values if not found.
     *
     * May be called within an implementation of ensureRequiredConfigAndRolesCreated().
     *
     * @param requiredRoles - List of maps of [name, category, notes, users, directoryGroups, roles]
     */
    void ensureRequiredRolesCreated(List<Map> roleSpecs) {
        defaultRoleUpdateService.ensureRequiredRolesCreated(roleSpecs)
    }

    /**
     * Assign a role to a user.
     *
     * This method will be a no-op if the user already has the role provided.
     *
     * Typically called within Bootstrap code to ensure that a specific role is assigned to a
     * dedicated admin user on startup.
     *
     * May be called within an implementation of ensureRequiredConfigAndRolesCreated().
     */
    void assignRole(HoistUser user, String roleName) {
        defaultRoleUpdateService.assignRole(user, roleName)
    }


    //---------------------------
    // Implementation/Framework
    //---------------------------
    final Map<String, Object> loadUsersForDirectoryGroups(Set<String> directoryGroups, boolean strictMode) {
        doLoadUsersForDirectoryGroups(directoryGroups, strictMode)
    }

    void refreshRoleAssignments() {
        withDebug('Refreshing role caches') {
            _allRoleAssignments.set(generateRoleAssignments())
            _roleAssignmentsByUser = new ConcurrentHashMap()
        }
    }

    @ReadOnly
    protected Map<String, Set<String>> generateRoleAssignments() {
        List<Role> roles = Role.list()

        if (directoryGroupsSupported) {
            Set<String> groups = roles.collectMany(new HashSet()) { it.directoryGroups }

            // Error handling on resolution.  Can be complex (e.g. parallel LDAP calls) so be robust.
            // If we don't have results, take any results we can get, but
            // if we do have results, never replace them with non-complete/imperfect set.
            boolean strictMode = _usersForDirectoryGroups as boolean
            try {
                Map<String, Object> usersForDirectoryGroups = [:]
                loadUsersForDirectoryGroups(groups, strictMode).each { k, v ->
                    if (v instanceof Set) {
                        usersForDirectoryGroups[k] = v
                    } else {
                        logError("Error resolving users for directory group", k, v)
                    }
                }
                _usersForDirectoryGroups = usersForDirectoryGroups
            } catch (Throwable e) {
                // Leave existing _usersForDirectoryGroups cache in place, log error, and continue.
                logError("Error resolving users for directory groups", e)
            }
        }

        roles.collectEntries { role ->
            Set<Role> effectiveRoles = getEffectiveRoles(role),
                        users = new HashSet(),
                        groups = new HashSet()

            effectiveRoles.each { effRole ->
                if (userAssignmentSupported) users.addAll(effRole.users)
                if (directoryGroupsSupported) groups.addAll(effRole.directoryGroups)
            }
            groups.each { group ->
                _usersForDirectoryGroups[group]?.each { users << it.toLowerCase() }
            }

            logTrace("Generated assignments for ${role.name}", "${users.size()} effective users")
            [role.name, users]
        }
    }

    // Get the other roles that effectively have a role, e.g.
    // users with the returned roles will also be granted the input role.
    protected Set<Role> getEffectiveRoles(Role role) {
        Set<Role> ret = [role]
        Set<String> visitedRoles = [role.name]
        Queue<Role> rolesToVisit = [role] as Queue

        while (role = rolesToVisit.poll()) {
            role.roles.each {
                if (!visitedRoles.contains(it)) {
                    visitedRoles << it
                    def effectiveRole = Role.get(it)
                    rolesToVisit << effectiveRole
                    ret << effectiveRole
                }
            }
        }
        return ret
    }


    protected Map getConfig() {
        configService.getMap('xhRoleModuleConfig')
    }

    void clearCaches() {
        _allRoleAssignments = emptyMap()
        _roleAssignmentsByUser = new ConcurrentHashMap()
        _usersForDirectoryGroups = emptyMap()
        timer.forceRun()
        super.clearCaches()
    }


    Map getAdminStats() {[
        roleAssignments: allRoleAssignments?.size(),
        roleAssignmentsByUser: _roleAssignmentsByUser?.size()
    ]}

}<|MERGE_RESOLUTION|>--- conflicted
+++ resolved
@@ -11,7 +11,6 @@
 import io.xh.hoist.cluster.ReplicatedValue
 import io.xh.hoist.role.BaseRoleService
 import io.xh.hoist.user.HoistUser
-import io.xh.hoist.util.DateTimeUtils
 import io.xh.hoist.util.Timer
 
 import java.util.concurrent.ConcurrentHashMap
@@ -23,6 +22,7 @@
 import static java.util.Collections.emptyMap
 import static java.util.Collections.unmodifiableSet
 import static io.xh.hoist.util.InstanceConfigUtils.getInstanceConfig
+import static io.xh.hoist.util.DateTimeUtils.SECONDS
 
 /**
  * Optional concrete implementation of BaseRoleService for applications that wish to leverage
@@ -91,15 +91,10 @@
         ensureRequiredConfigAndRolesCreated()
 
         timer = createTimer(
-            interval: { config.refreshIntervalSecs as int * DateTimeUtils.SECONDS },
-<<<<<<< HEAD
-            runFn: this.&refreshCaches,
+            interval: { config.refreshIntervalSecs as int * SECONDS },
+            runFn: this.&refreshRoleAssignments,
             runImmediatelyAndBlock: true,
             masterOnly: true
-=======
-            runFn: this.&refreshRoleAssignments,
-            runImmediatelyAndBlock: true
->>>>>>> 37ab043c
         )
     }
 
@@ -375,7 +370,8 @@
 
     Map getAdminStats() {[
         roleAssignments: allRoleAssignments?.size(),
-        roleAssignmentsByUser: _roleAssignmentsByUser?.size()
+        roleAssignmentsByUser: _roleAssignmentsByUser?.size(),
+        usersForDirectoryGroups: _usersForDirectoryGroups?.size()
     ]}
 
 }