/*
 * This file belongs to Hoist, an application development toolkit
 * developed by Extremely Heavy Industries (www.xh.io | info@xh.io)
 *
 * Copyright © 2023 Extremely Heavy Industries Inc.
 */

package io.xh.hoist.security

import groovy.transform.CompileStatic
<<<<<<< HEAD
import io.xh.hoist.cluster.ClusterService
=======
import io.xh.hoist.exception.ExceptionRenderer
import io.xh.hoist.exception.RoutineRuntimeException
import io.xh.hoist.log.LogSupport
import io.xh.hoist.util.Utils
import org.springframework.boot.context.event.ApplicationReadyEvent
import org.springframework.context.ApplicationListener

>>>>>>> bf39b2d6
import javax.servlet.*
import javax.servlet.http.HttpServletRequest
import javax.servlet.http.HttpServletResponse

import static io.xh.hoist.util.Utils.appContext

@CompileStatic
class HoistSecurityFilter implements Filter, LogSupport, ApplicationListener<ApplicationReadyEvent> {
    private boolean isReady = false

    void init(FilterConfig filterConfig) {}
    void destroy() {}

    void doFilter(ServletRequest request, ServletResponse response, FilterChain chain) {
        HttpServletRequest httpRequest = (HttpServletRequest) request
        HttpServletResponse httpResponse = (HttpServletResponse) response

<<<<<<< HEAD
        // Need to be *ready* before even attempting auth.
        ClusterService clusterService = (ClusterService) appContext.getBean('clusterService')
        if (!clusterService?.isReady) {
            httpResponse.setStatus(503)
            httpResponse.flushBuffer()
            return
        }

        BaseAuthenticationService authSvc = (BaseAuthenticationService) appContext.getBean('authenticationService')
        if (authSvc.allowRequest(httpRequest, httpResponse)) {
=======
        if (!isReady) {
            ExceptionRenderer exceptionRenderer = Utils.exceptionRenderer
            exceptionRenderer.handleException(
                new RoutineRuntimeException('Application Initializing. Please try again shortly.'),
                httpRequest,
                httpResponse,
                this
            )
            return
        }

        BaseAuthenticationService svc = Utils.authenticationService
        if (svc.allowRequest(httpRequest, httpResponse)) {
>>>>>>> bf39b2d6
            chain.doFilter(request, response)
        }
    }

    void onApplicationEvent(ApplicationReadyEvent event) {
        isReady = true
    }
}<|MERGE_RESOLUTION|>--- conflicted
+++ resolved
@@ -8,27 +8,19 @@
 package io.xh.hoist.security
 
 import groovy.transform.CompileStatic
-<<<<<<< HEAD
 import io.xh.hoist.cluster.ClusterService
-=======
 import io.xh.hoist.exception.ExceptionRenderer
 import io.xh.hoist.exception.RoutineRuntimeException
 import io.xh.hoist.log.LogSupport
 import io.xh.hoist.util.Utils
-import org.springframework.boot.context.event.ApplicationReadyEvent
-import org.springframework.context.ApplicationListener
+import static io.xh.hoist.util.Utils.appContext
 
->>>>>>> bf39b2d6
 import javax.servlet.*
 import javax.servlet.http.HttpServletRequest
 import javax.servlet.http.HttpServletResponse
 
-import static io.xh.hoist.util.Utils.appContext
-
 @CompileStatic
-class HoistSecurityFilter implements Filter, LogSupport, ApplicationListener<ApplicationReadyEvent> {
-    private boolean isReady = false
-
+class HoistSecurityFilter implements Filter, LogSupport {
     void init(FilterConfig filterConfig) {}
     void destroy() {}
 
@@ -36,19 +28,9 @@
         HttpServletRequest httpRequest = (HttpServletRequest) request
         HttpServletResponse httpResponse = (HttpServletResponse) response
 
-<<<<<<< HEAD
         // Need to be *ready* before even attempting auth.
         ClusterService clusterService = (ClusterService) appContext.getBean('clusterService')
         if (!clusterService?.isReady) {
-            httpResponse.setStatus(503)
-            httpResponse.flushBuffer()
-            return
-        }
-
-        BaseAuthenticationService authSvc = (BaseAuthenticationService) appContext.getBean('authenticationService')
-        if (authSvc.allowRequest(httpRequest, httpResponse)) {
-=======
-        if (!isReady) {
             ExceptionRenderer exceptionRenderer = Utils.exceptionRenderer
             exceptionRenderer.handleException(
                 new RoutineRuntimeException('Application Initializing. Please try again shortly.'),
@@ -61,12 +43,7 @@
 
         BaseAuthenticationService svc = Utils.authenticationService
         if (svc.allowRequest(httpRequest, httpResponse)) {
->>>>>>> bf39b2d6
             chain.doFilter(request, response)
         }
     }
-
-    void onApplicationEvent(ApplicationReadyEvent event) {
-        isReady = true
-    }
 }